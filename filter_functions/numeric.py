# -*- coding: utf-8 -*-
# =============================================================================
#     filter_functions
#     Copyright (C) 2019 Quantum Technology Group, RWTH Aachen University
#
#     This program is free software: you can redistribute it and/or modify
#     it under the terms of the GNU General Public License as published by
#     the Free Software Foundation, either version 3 of the License, or
#     (at your option) any later version.
#
#     This program is distributed in the hope that it will be useful,
#     but WITHOUT ANY WARRANTY; without even the implied warranty of
#     MERCHANTABILITY or FITNESS FOR A PARTICULAR PURPOSE. See the
#     GNU General Public License for more details.
#
#     You should have received a copy of the GNU General Public License
#     along with this program. If not, see <http://www.gnu.org/licenses/>.
#
#     Contact email: tobias.hangleiter@rwth-aachen.de
# =============================================================================
"""
This module defines the functions to calculate everything related to
filter functions.

Functions
---------
:func:`calculate_control_matrix_from_atomic`
    Calculate the control matrix from those of atomic pulse sequences
:func:`calculate_control_matrix_from_scratch`
    Calculate the control matrix from scratch
:func:`calculate_control_matrix_periodic`
    Calculate the control matrix for a periodic Hamiltonian
:func:`calculate_noise_operators_from_atomic`
    Calculate the interaction picture noise operators from atomic segments.
    Same calculation as :func:`calculate_control_matrix_from_atomic`
    except in Hilbert space.
:func:`calculate_noise_operators_from_scratch`
    Calculate the interaction picture noise operators from scratch. Same
    calculation as :func:`calculate_control_matrix_from_scratch` except
    in Hilbert space.
:func:`calculate_cumulant_function`
    Calculate the cumulant function for a given ``PulseSequence`` object.
:func:`calculate_decay_amplitudes`
    Calculate the decay amplitudes, corresponding to first order terms
    of the Magnus expansion
:func:`calculate_frequency_shifts`
    Calculate the frequency shifts, corresponding to second order terms
    of the Magnus expansion
:func:`calculate_filter_function`
    Calculate the filter function from the control matrix
:func:`calculate_second_order_filter_function`
    Calculate the second order filter function used to compute the
    frequency shifts.
:func:`calculate_pulse_correlation_filter_function`
    Calculate the pulse correlation filter function from the control
    matrix
:func:`diagonalize`
    Diagonalize a Hamiltonian
:func:`error_transfer_matrix`
    Calculate the error transfer matrix of a pulse up to a unitary
    rotation
:func:`infidelity`
    Function to compute the infidelity of a pulse defined by a
    ``PulseSequence`` instance for a given noise spectral density and
    frequencies
"""
from collections import deque
from itertools import accumulate, repeat
from typing import Any, Callable, Dict, Optional, Sequence, Tuple, Union
from warnings import warn

import numpy as np
import opt_einsum as oe
import sparse
from numpy import linalg as nla
from numpy import ndarray
from scipy import integrate
from scipy import linalg as sla

from . import util
from .basis import Basis
from .types import Coefficients, Operator

__all__ = ['calculate_control_matrix_from_atomic', 'calculate_control_matrix_from_scratch',
           'calculate_control_matrix_periodic', 'calculate_cumulant_function',
           'calculate_decay_amplitudes', 'calculate_filter_function', 'calculate_frequency_shifts',
           'calculate_noise_operators_from_atomic', 'calculate_noise_operators_from_scratch',
           'calculate_pulse_correlation_filter_function', 'calculate_second_order_filter_function',
           'diagonalize', 'error_transfer_matrix', 'infidelity']


def _propagate_eigenvectors(propagators, eigvecs):
    """Propagate the eigenvectors with the unitary propagators"""
    return propagators.transpose(0, 2, 1).conj() @ eigvecs


def _transform_noise_operators(n_coeffs, n_opers, eigvecs):
    r"""
    Transform noise operators into the eigenspaces spanned by eigvecs.
    I.e., the following transformation is performed:

    .. math::

        B_\alpha\rightarrow s_\alpha^{(g)}V^{(g)}B_\alpha V^{(g)\dagger}

    """
    assert len(n_opers) == len(n_coeffs)
    n_opers_transformed = np.empty((len(n_opers), *eigvecs.shape), dtype=complex)
    for j, (n_coeff, n_oper) in enumerate(zip(n_coeffs, n_opers)):
        n_opers_transformed[j] = n_oper @ eigvecs
        n_opers_transformed[j] = eigvecs.conj().transpose(0, 2, 1) @ n_opers_transformed[j]
        n_opers_transformed[j] *= n_coeff[:, None, None]

    return n_opers_transformed


def _transform_basis(basis, eigvecs_propagated, out=None):
    r"""
    Transform the basis into the eigenspace spanned by V propagated by Q

    I.e., the following transformation is performed:

    .. math::

        C_k\rightarrow Q_{g-1}V^{(g)\dagger}C_k V^{(g)}Q_{g-1}^\dagger.

    """
    out = np.matmul(basis, eigvecs_propagated, out=out)
    out = np.matmul(eigvecs_propagated.conj().T, out, out=out)
    return out


def _first_order_integral(E: ndarray, eigvals: ndarray, dt: float,
                          exp_buf: ndarray, int_buf: ndarray) -> ndarray:
    r"""Calculate the integral appearing in first order Magnus expansion.

    The integral is evaluated as

    .. math::
        I_{mn}^{(g)}(\omega) = \frac
            {e^{i(\omega + \Omega_{mn}^{(g)})\Delta t_g} - 1}
            {i(\omega + \Omega_{mn}^{(g)})}

    """
    dE = np.subtract.outer(eigvals, eigvals)
    # iEdE_nm = 1j*(omega + omega_n - omega_m)
    int_buf.real = 0
    int_buf.imag = np.add.outer(E, dE, out=int_buf.imag)

    # Catch zero-division
    mask = (int_buf.imag != 0)
    exp_buf = util.cexp(int_buf.imag*dt, out=exp_buf, where=mask)
    exp_buf = np.subtract(exp_buf, 1, out=exp_buf, where=mask)
    int_buf = np.divide(exp_buf, int_buf, out=int_buf, where=mask)
    int_buf[~mask] = dt

    return int_buf


def _second_order_integral(E: ndarray, eigvals: ndarray, dt: float,
                           int_buf: ndarray, frc_bufs: Tuple[ndarray, ndarray],
                           dE_bufs: Tuple[ndarray, ndarray, ndarray],
                           exp_buf: ndarray, msk_bufs: Tuple[ndarray, ndarray]
                           ) -> ndarray:
    r"""Calculate the nested integral of second order Magnus expansion.

    The integral is evaluated as

    .. math::
        I_{ijmn}^{(g)}(\omega) = \begin{cases}
            \frac{1}{\omega + \Omega_{mn}^{(g)}}\left(
                \frac{e^{i(\Omega_{ij}^{(g)} - \omega)\Delta t_g} - 1}
                     {\Omega_{ij}^{(g)} - \omega} -
                \frac{e^{i(\Omega_{ij}^{(g)} + \Omega_{mn}^{(g)})\Delta t_g}
                      - 1}{\Omega_{ij}^{(g)} + \Omega_{mn}^{(g)}}
            \right) &\quad\mathrm{if}\quad \omega + \Omega_{mn}^{(g)}\neq 0, \\
            \frac{1}{\Omega_{ij}^{(g)} - \omega}\left(
                \frac{e^{i(\Omega_{ij}^{(g)} - \omega)\Delta t_g} - 1}
                     {\Omega_{ij}^{(g)} - \omega} -
                i\Delta t_ge^{i(\Omega_{ij}^{(g)} - \omega)\Delta t_g}
            \right) &\quad\mathrm{if}\quad\omega + \Omega_{mn}^{(g)} = 0 \wedge
                                      \Omega_{ij}^{(g)} - \omega\neq 0, \\
            \Delta t_g^2/2 &\quad\mathrm{if}\quad
                \omega + \Omega_{mn}^{(g)} = 0 \wedge
                \Omega_{ij}^{(g)} - \omega = 0.
        \end{cases}

    with :math:`\Omega_{mn}^{(g)} = \omega_m^{(g)} - \omega_n^{(g)}`.

    """
    # frc_buf1 has shape (len(E), *dE.shape), frc_buf2 has shape dE.shape*2
    frc_buf1, frc_buf2 = frc_bufs
    dEdE, EdE, dEE = dE_bufs
    mask_nEdE_dEE, mask_nEdE_ndEE = msk_bufs

    dE = np.subtract.outer(eigvals, eigvals)
    dEdE = np.add.outer(dE, dE, out=dEdE)
    EdE = np.add.outer(E, dE, out=EdE)
    dEE = np.subtract.outer(-E, -dE, out=dEE)
    mask_dEdE = np.not_equal(dEdE, 0)
    mask_EdE = np.not_equal(EdE, 0)
    mask_dEE = np.not_equal(dEE, 0)
    mask_nEdE_dEE = np.logical_and(~mask_EdE[:, None, None], mask_dEE[..., None, None],
                                   out=mask_nEdE_dEE)
    mask_nEdE_ndEE = np.logical_and(~mask_EdE[:, None, None], ~mask_dEE[..., None, None],
                                    out=mask_nEdE_ndEE)
    mask_EdE_dEE = np.broadcast_to(mask_EdE[:, None, None], int_buf.shape)

    # First term in the brackets
    exp_buf = util.cexp(dEE*dt, out=exp_buf, where=mask_dEE)
    exp_buf = np.subtract(exp_buf, 1, out=exp_buf, where=mask_dEE)
    frc_buf1 = np.divide(exp_buf, dEE, out=frc_buf1, where=mask_dEE)
    frc_buf1[~mask_dEE] = 1j*dt

    # Second term in the brackets
    frc_buf2 = util.cexp(dEdE*dt, out=frc_buf2, where=mask_dEdE)
    frc_buf2 = np.subtract(frc_buf2, 1, out=frc_buf2, where=mask_dEdE)
    frc_buf2 = np.divide(frc_buf2, dEdE, out=frc_buf2, where=mask_dEdE)
    frc_buf2[~mask_dEdE] = 1j*dt

    # Broadcast to full (len(E), d, d, d, d) result
    int_buf = np.subtract(frc_buf1[..., None, None], frc_buf2[None, ...],
                          out=int_buf, where=mask_EdE_dEE)

    # Prefactor
    int_buf = np.divide(int_buf, EdE[:, None, None], out=int_buf, where=mask_EdE_dEE)

    # Case where omega + Omega_ij = 0, omega - Omega_mn != 0
    exp_buf = np.add(exp_buf, 1, out=exp_buf, where=mask_dEE)
    exp_buf = np.multiply(exp_buf, dt, out=exp_buf, where=mask_dEE)
    frc_buf1.real = np.add(frc_buf1.real, exp_buf.imag, out=frc_buf1.real, where=mask_dEE)
    frc_buf1.imag = np.subtract(frc_buf1.imag, exp_buf.real, out=frc_buf1.imag, where=mask_dEE)
    frc_buf1 = np.divide(frc_buf1, dEE, out=frc_buf1, where=mask_dEE)

    int_buf[mask_nEdE_dEE] = np.broadcast_to(frc_buf1[..., None, None],
                                             int_buf.shape)[mask_nEdE_dEE]

    # Case where omega + Omega_ij = 0, omega - Omega_mn = 0
    int_buf[mask_nEdE_ndEE] = dt**2 / 2

    return int_buf


def _get_integrand(
        spectrum: ndarray,
        omega: ndarray,
        idx: ndarray,
        which_pulse: str,
        which_FF: str,
        control_matrix: Optional[Union[ndarray, Sequence[ndarray]]] = None,
        filter_function: Optional[ndarray] = None
) -> ndarray:
    """
    Private function to generate the integrand for either
    :func:`infidelity` or :func:`calculate_decay_amplitudes`.

    Parameters
    ----------
    spectrum: array_like, shape ([[n_nops,] n_nops,] n_omega)
        The two-sided noise power spectral density.
    omega: array_like,
        The frequencies at which to calculate the filter functions.
    idx: ndarray
        Noise operator indices to consider.
    which_pulse: str, optional {'total', 'correlations'}
        Use pulse correlations or total filter function.
    which_FF: str, optional {'fidelity', 'generalized'}
        Fidelity or generalized filter functions. Needed to determine
        output shape.
    control_matrix: ndarray, optional
        Control matrix. If given, returns the integrand for
        :func:`calculate_error_vector_correlation_functions`. If given
        as a list or tuple, taken to be the left and right control
        matrices in the integrand (allows for slicing up the integrand).
    filter_function: ndarray, optional
        Filter function. If given, returns the integrand for
        :func:`infidelity`.

    Raises
    ------
    ValueError
        If ``spectrum`` and ``control_matrix`` or ``filter_function``,
        depending on which was given, have incompatible shapes.

    Returns
    -------
    integrand: ndarray, shape (..., n_omega)
        The integrand.

    """
    if control_matrix is not None:
        # ctrl_left is the complex conjugate
        funs = (np.conj, lambda x: x)
        if isinstance(control_matrix, (list, tuple)):
            ctrl_left, ctrl_right = [f(c) for f, c in zip(funs, control_matrix)]
        else:
            ctrl_left, ctrl_right = [f(r) for f, r in zip(funs, [control_matrix]*2)]
    else:
        # filter_function is not None
        if which_FF == 'generalized':
            # Everything simpler if noise operators always on 2nd-to-last axes
            filter_function = np.moveaxis(filter_function, source=[-5, -4], destination=[-3, -2])

    spectrum = np.asarray(spectrum)
    S_err_str = 'spectrum should be of shape {}, not {}.'
    if spectrum.ndim == 1 or spectrum.ndim == 2:
        if spectrum.ndim == 1:
            # Only single spectrum
            shape = (len(omega),)
            if spectrum.shape != shape:
                raise ValueError(S_err_str.format(shape, spectrum.shape))

            spectrum = np.expand_dims(spectrum, 0)
        else:
            # spectrum.ndim == 2, spectrum is diagonal (no correlation between noise sources)
            shape = (len(idx), len(omega))
            if spectrum.shape != shape:
                raise ValueError(S_err_str.format(shape, spectrum.shape))

        # spectrum is real, integrand therefore also
        if filter_function is not None:
            integrand = (filter_function[..., tuple(idx), tuple(idx), :]*spectrum).real
            if which_FF == 'generalized':
                # move axes back to expected position, ie (pulses, noise opers,
                # basis elements, frequencies)
                integrand = np.moveaxis(integrand, source=-2, destination=-4)
        else:
            # R is not None
            if which_pulse == 'correlations':
                if which_FF == 'fidelity':
                    einsum_str = 'gako,ao,hako->ghao'
                else:
                    # which_FF == 'generalized'
                    einsum_str = 'gako,ao,halo->ghaklo'
            else:
                # which_pulse == 'total'
                if which_FF == 'fidelity':
                    einsum_str = 'ako,ao,ako->ao'
                else:
                    # which_FF == 'generalized'
                    einsum_str = 'ako,ao,alo->aklo'

            integrand = np.einsum(einsum_str,
                                  ctrl_left[..., idx, :, :], spectrum,
                                  ctrl_right[..., idx, :, :]).real
    elif spectrum.ndim == 3:
        # General case where spectrum is a matrix with correlation spectra on off-diag
        shape = (len(idx), len(idx), len(omega))
        if spectrum.shape != shape:
            raise ValueError(S_err_str.format(shape, spectrum.shape))

        if filter_function is not None:
            integrand = filter_function[..., idx[:, None], idx, :]*spectrum
            if which_FF == 'generalized':
                integrand = np.moveaxis(integrand, source=[-3, -2], destination=[-5, -4])
        else:
            # R is not None
            if which_pulse == 'correlations':
                if which_FF == 'fidelity':
                    einsum_str = 'gako,abo,hbko->ghabo'
                else:
                    # which_FF == 'generalized'
                    einsum_str = 'gako,abo,hblo->ghabklo'
            else:
                # which_pulse == 'total'
                if which_FF == 'fidelity':
                    einsum_str = 'ako,abo,bko->abo'
                else:
                    # which_FF == 'generalized'
                    einsum_str = 'ako,abo,blo->abklo'

            integrand = np.einsum(einsum_str,
                                  ctrl_left[..., idx, :, :], spectrum,
                                  ctrl_right[..., idx, :, :])
    else:
        raise ValueError('Expected spectrum to be array_like with < 4 dimensions')

    return integrand


def calculate_noise_operators_from_atomic(
        phases: ndarray,
        noise_operators_atomic: ndarray,
        propagators: ndarray,
        show_progressbar: bool = False
) -> ndarray:
    r"""
    Calculate the interaction picutre noise operators from atomic segments.

    Parameters
    ----------
    phases: array_like, shape (n_dt, n_omega)
        The phase factors for :math:`g\in\{0, 1, \dots, G-1\}`.
    noise_operators_atomic: array_like, shape (n_dt, n_nops, d, d, n_omega)
        The noise operators in the interaction picture of the g-th
        pulse, i.e. for :math:`g\in\{1, 2, \dots, G\}`.
    propagators: array_like, shape (n_dt, d, d)
        The cumulative propagators of the pulses
        :math:`g\in\{0, 1, \dots, G-1\}`.
    show_progressbar: bool, optional
        Show a progress bar for the calculation.

    Returns
    -------
    noise_operators: ndarray, shape (n_omega, n_nops, d, d)
        The interaction picture noise operators
        :math:`\tilde{B}_\alpha(\omega)`.

    Notes
    -----
    The noise operators are calculated by evaluating the sum

    .. math::

        \tilde{B}_\alpha(\omega) = \sum_{g=1}^G e^{i\omega t_{g-1}}
             Q_{g-1}^\dagger\tilde{B}_\alpha^{(g)}(\omega) Q_{g-1}.

    The control matrix then corresponds to the coefficients of expansion
    in an operator basis :math:`\{C_k\}_k`:

    .. math::
        \tilde{\mathcal{B}}_{k\alpha}(\omega) =
            \mathrm{tr}(\tilde{B}_\alpha(\omega) C_k).

    Due to differences in implementation (for performance reasons), the
    axes of the result are transposed compared to the control matrix:

    >>> ctrlmat = calculate_control_matrix_from_atomic(...)
    >>> ctrlmat.shape
    (n_nops, d**2, n_omega)
    >>> noiseops = calculate_noise_operators_from_atomic(...)
    >>> noiseops.shape
    (n_omega, n_nops, d, d)
    >>> ctrlmat_from_noiseops = ff.basis.expand(noiseops, basis)
    >>> np.allclose(ctrlmat, ctrlmat_from_noiseops.transpose(1, 2, 0))
    True

    See Also
    --------
    :func:`calculate_noise_operators_from_scratch`: Compute the operators from scratch.
    :func:`calculate_control_matrix_from_atomic`: Same calculation in Liouville space.
    """
    n = len(noise_operators_atomic)
    # Allocate memory
    noise_operators = np.zeros(noise_operators_atomic.shape[1:], dtype=complex)

    expr = oe.contract_expression('ji,...jk,kl->...il',
                                  propagators.shape[1:], noise_operators_atomic.shape[1:],
                                  propagators.shape[1:], optimize=[(0, 1), (0, 1)])

    for g in util.progressbar_range(n, show_progressbar=show_progressbar,
                                    desc='Calculating noise operators'):
        noise_operators += expr(propagators[g].conj(),
                                noise_operators_atomic[g]*phases[g, :, None, None, None],
                                propagators[g])

    return noise_operators


def calculate_noise_operators_from_scratch(
        eigvals: ndarray,
        eigvecs: ndarray,
        propagators: ndarray,
        omega: Coefficients,
        n_opers: Sequence[Operator],
        n_coeffs: Sequence[Coefficients],
        dt: Coefficients,
        t: Optional[Coefficients] = None,
        show_progressbar: bool = False
) -> ndarray:
    r"""
    Calculate the noise operators in interaction picture from scratch.

    Parameters
    ----------
    eigvals: array_like, shape (n_dt, d)
        Eigenvalue vectors for each time pulse segment *g* with the first
        axis counting the pulse segment, i.e.
        ``eigvals == array([D_0, D_1, ...])``.
    eigvecs: array_like, shape (n_dt, d, d)
        Eigenvector matrices for each time pulse segment *g* with the first
        axis counting the pulse segment, i.e.
        ``eigvecs == array([V_0, V_1, ...])``.
    propagators: array_like, shape (n_dt+1, d, d)
        The propagators :math:`Q_g = P_g P_{g-1}\cdots P_0` as a (d, d) array
        with *d* the dimension of the Hilbert space.
    omega: array_like, shape (n_omega,)
        Frequencies at which the pulse control matrix is to be evaluated.
    n_opers: array_like, shape (n_nops, d, d)
        Noise operators :math:`B_\alpha`.
    n_coeffs: array_like, shape (n_nops, n_dt)
        The sensitivities of the system to the noise operators given by
        *n_opers* at the given time step.
    dt: array_like, shape (n_dt)
        Sequence duration, i.e. for the :math:`g`-th pulse
        :math:`t_g - t_{g-1}`.
    t: array_like, shape (n_dt+1), optional
        The absolute times of the different segments. Can also be
        computed from *dt*.
    show_progressbar: bool, optional
        Show a progress bar for the calculation.

    Returns
    -------
    noise_operators: ndarray, shape (n_omega, n_nops, d, d)
        The interaction picture noise operators
        :math:`\tilde{B}_\alpha(\omega)`.

    Notes
    -----
    The interaction picture noise operators are calculated according to

    .. math::

        \tilde{B}_\alpha(\omega) = \sum_{g=1}^G e^{i\omega t_{g-1}}
            s_\alpha^{(g)} P^{(g)\dagger}\left[
                \bar{B}^{(g)}_\alpha \circ I^{(g)}(\omega)
            \right] P^{(g)}

    where

    .. math::

        I^{(g)}_{nm}(\omega) &= \int_0^{t_g - t_{g-1}}\mathrm{d}t\,
                                e^{i(\omega+\omega_n-\omega_m)t} \\
                             &= \frac{e^{i(\omega+\omega_n-\omega_m)
                                (t_g - t_{g-1})} - 1}
                                {i(\omega+\omega_n-\omega_m)}, \\
        \bar{B}_\alpha^{(g)} &= V^{(g)\dagger} B_\alpha V^{(g)}, \\
        P^{(g)} &= V^{(g)\dagger} Q_{g-1},

    and :math:`V^{(g)}` is the matrix of eigenvectors that diagonalizes
    :math:`\tilde{\mathcal{H}}_n^{(g)}`, :math:`B_\alpha` the
    :math:`\alpha`-th noise operator, and  :math:`s_\alpha^{(g)}` the
    noise sensitivity during interval :math:`g`.

    The control matrix then corresponds to the coefficients of expansion
    in an operator basis :math:`\{C_k\}_k`:

    .. math::
        \tilde{\mathcal{B}}_{k\alpha}(\omega) =
            \mathrm{tr}(\tilde{B}_\alpha(\omega) C_k).

    Due to differences in implementation (for performance reasons), the
    axes of the result are transposed compared to the control matrix:

    >>> ctrlmat = calculate_control_matrix_from_scratch(...)
    >>> ctrlmat.shape
    (n_nops, d**2, n_omega)
    >>> noiseops = calculate_noise_operators_from_scratch(...)
    >>> noiseops.shape
    (n_omega, n_nops, d, d)
    >>> ctrlmat_from_noiseops = ff.basis.expand(noiseops, basis)
    >>> np.allclose(ctrlmat, ctrlmat_from_noiseops.transpose(1, 2, 0))
    True

    See Also
    --------
    :func:`calculate_noise_operators_from_atomic`: Compute the operators from atomic segments.
    :func:`calculate_control_matrix_from_scratch`: Same calculation in Liouville space.
    """
    if t is None:
        t = np.concatenate(([0], np.asarray(dt).cumsum()))

    d = eigvecs.shape[-1]
    n_coeffs = np.asarray(n_coeffs)

    # Precompute noise opers transformed to eigenbasis of each pulse
    # segment and Q^\dagger @ V
    eigvecs_propagated = _propagate_eigenvectors(eigvecs, propagators[:-1])
    n_opers_transformed = _transform_noise_operators(n_coeffs, n_opers, eigvecs)

    # Allocate memory
    exp_buf, int_buf = np.empty((2, len(omega), d, d), dtype=complex)
    intermediate = np.empty((len(omega), len(n_opers), d, d), dtype=complex)
    noise_operators = np.zeros((len(omega), len(n_opers), d, d), dtype=complex)

    # Set up reusable expressions
    expr_1 = oe.contract_expression('akl,okl->oakl',
                                    n_opers_transformed[:, 0].shape, int_buf.shape)
    expr_2 = oe.contract_expression('ji,...jk,kl',
                                    eigvecs_propagated[0].shape, intermediate.shape,
                                    eigvecs_propagated[0].shape, optimize=[(0, 1), (0, 1)])

    for g in util.progressbar_range(len(dt), show_progressbar=show_progressbar,
                                    desc='Calculating noise operators'):
        int_buf = _first_order_integral(omega, eigvals[g], dt[g], exp_buf, int_buf)
        intermediate = expr_1(n_opers_transformed[:, g],
                              util.cexp(omega[:, None, None]*t[g])*int_buf, out=intermediate)

        noise_operators += expr_2(eigvecs_propagated[g].conj(), intermediate,
                                  eigvecs_propagated[g])

    return noise_operators


@util.parse_optional_parameters({'which': ('total', 'correlations')})
def calculate_control_matrix_from_atomic(
        phases: ndarray,
        control_matrix_atomic: ndarray,
        propagators_liouville: ndarray,
        show_progressbar: bool = False,
        which: str = 'total'
) -> ndarray:
    r"""
    Calculate the control matrix from the control matrices of atomic
    segments.

    Parameters
    ----------
    phases: array_like, shape (n_dt, n_omega)
        The phase factors for :math:`g\in\{0, 1, \dots, G-1\}`.
    control_matrix_atomic: array_like, shape (n_dt, n_nops, d**2, n_omega)
        The pulse control matrices for :math:`g\in\{1, 2, \dots, G\}`.
    propagators_liouville: array_like, shape (n_dt, n_nops, d**2, d**2)
        The transfer matrices of the cumulative propagators for
        :math:`g\in\{0, 1, \dots, G-1\}`.
    show_progressbar: bool, optional
        Show a progress bar for the calculation.
    which: str, ('total', 'correlations')
        Compute the total control matrix (the sum of all time steps) or
        the correlation control matrix (first axis holds each pulses'
        contribution)

    Returns
    -------
    control_matrix: ndarray, shape ([n_pls,] n_nops, d**2, n_omega)
        The control matrix :math:`\tilde{\mathcal{B}}(\omega)`.

    Notes
    -----
    The control matrix is calculated by evaluating the sum

    .. math::

        \tilde{\mathcal{B}}(\omega) = \sum_{g=1}^G e^{i\omega t_{g-1}}
            \tilde{\mathcal{B}}^{(g)}(\omega)\mathcal{Q}^{(g-1)}.

    See Also
    --------
    calculate_control_matrix_from_scratch: Control matrix from scratch.
    liouville_representation: Liouville representation for a given basis.
    """
    n = len(control_matrix_atomic)
    # Set up a reusable contraction expression. In some cases it is faster to
    # also contract the time dimension in the same expression instead of
    # looping over it, but we don't distinguish here for readability.
    expr = oe.contract_expression('ijo,jk->iko',
                                  control_matrix_atomic.shape[1:],
                                  propagators_liouville.shape[1:])

    # Allocate memory
    if which == 'total':
        control_matrix = np.zeros(control_matrix_atomic.shape[1:], dtype=complex)
        for g in util.progressbar_range(n, show_progressbar=show_progressbar,
                                        desc='Calculating control matrix'):
            control_matrix += expr(phases[g]*control_matrix_atomic[g], propagators_liouville[g])
    else:
        # which == 'correlations'
        control_matrix = np.zeros(control_matrix_atomic.shape, dtype=complex)
        for g in util.progressbar_range(n, show_progressbar=show_progressbar,
                                        desc='Calculating control matrix'):
            control_matrix[g] = expr(phases[g]*control_matrix_atomic[g], propagators_liouville[g])

    return control_matrix


def calculate_control_matrix_from_scratch(
        eigvals: ndarray,
        eigvecs: ndarray,
        propagators: ndarray,
        omega: Coefficients,
        basis: Basis,
        n_opers: Sequence[Operator],
        n_coeffs: Sequence[Coefficients],
        dt: Coefficients,
        t: Optional[Coefficients] = None,
        show_progressbar: bool = False,
        cache_intermediates: bool = False,
        out: Optional[ndarray] = None
) -> Union[ndarray, Dict[str, ndarray]]:
    r"""
    Calculate the control matrix from scratch, i.e. without knowledge of
    the control matrices of more atomic pulse sequences.

    Parameters
    ----------
    eigvals: array_like, shape (n_dt, d)
        Eigenvalue vectors for each time pulse segment *g* with the
        first axis counting the pulse segment, i.e.
        ``eigvals == array([D_0, D_1, ...])``.
    eigvecs: array_like, shape (n_dt, d, d)
        Eigenvector matrices for each time pulse segment *g* with the
        first axis counting the pulse segment, i.e.
        ``eigvecs == array([V_0, V_1, ...])``.
    propagators: array_like, shape (n_dt+1, d, d)
        The propagators :math:`Q_g = P_g P_{g-1}\cdots P_0` as a (d, d)
        array with *d* the dimension of the Hilbert space.
    omega: array_like, shape (n_omega,)
        Frequencies at which the pulse control matrix is to be
        evaluated.
    basis: Basis, shape (d**2, d, d)
        The basis elements in which the pulse control matrix will be
        expanded.
    n_opers: array_like, shape (n_nops, d, d)
        Noise operators :math:`B_\alpha`.
    n_coeffs: array_like, shape (n_nops, n_dt)
        The sensitivities of the system to the noise operators given by
        *n_opers* at the given time step.
    dt: array_like, shape (n_dt)
        Sequence duration, i.e. for the :math:`g`-th pulse
        :math:`t_g - t_{g-1}`.
    t: array_like, shape (n_dt+1), optional
        The absolute times of the different segments. Can also be
        computed from *dt*.
    show_progressbar: bool, optional
        Show a progress bar for the calculation.
    cache_intermediates: bool, optional
        Keep and return intermediate terms
        :math:`\mathcal{G}^{(g)}(\omega)` of the sum so that
        :math:`\mathcal{R}(\omega)=\sum_g\mathcal{G}^{(g)}(\omega)`.
        Otherwise the sum is performed in-place.
    out: ndarray, optional
        A location into which the result is stored. See
        :func:`numpy.ufunc`.

    Returns
    -------
    control_matrix: ndarray, shape (n_nops, d**2, n_omega)
        The control matrix :math:`\tilde{\mathcal{B}}(\omega)`
    intermediates: dict[str, ndarray]
        Intermediate results of the calculation. Only if
        cache_intermediates is True.

    Notes
    -----
    The control matrix is calculated according to

    .. math::

        \tilde{\mathcal{B}}_{\alpha k}(\omega) = \sum_{g=1}^G
            e^{i\omega t_{g-1}} s_\alpha^{(g)}\mathrm{tr}\left(
                [\bar{B}_\alpha^{(g)}\circ I(\omega)] \bar{C}_k^{(g)}
            \right)

    where

    .. math::

        I^{(g)}_{nm}(\omega) &= \int_0^{t_l - t_{g-1}}\mathrm{d}t\,
                                e^{i(\omega+\omega_n-\omega_m)t} \\
                             &= \frac{e^{i(\omega+\omega_n-\omega_m)
                                (t_l - t_{g-1})} - 1}
                                {i(\omega+\omega_n-\omega_m)}, \\
        \bar{B}_\alpha^{(g)} &= V^{(g)\dagger} B_\alpha V^{(g)}, \\
        \bar{C}_k^{(g)} &= V^{(g)\dagger} Q_{g-1} C_k Q_{g-1}^\dagger V^{(g)},

    and :math:`V^{(g)}` is the matrix of eigenvectors that diagonalizes
    :math:`\tilde{\mathcal{H}}_n^{(g)}`, :math:`B_\alpha` the
    :math:`\alpha`-th noise operator :math:`s_\alpha^{(g)}` the noise
    sensitivity during interval :math:`g`, and :math:`C_k` the
    :math:`k`-th basis element.

    See Also
    --------
    calculate_control_matrix_from_atomic: Control matrix from concatenation.
    calculate_control_matrix_periodic: Control matrix for periodic system.
    """
    d = eigvecs.shape[-1]

    if t is None:
        t = np.concatenate(([0], np.asarray(dt).cumsum()))

    # Precompute noise opers transformed to eigenbasis of each pulse segment
    # and Q^\dagger @ V
    eigvecs_propagated = _propagate_eigenvectors(propagators[:-1], eigvecs)
    n_opers_transformed = _transform_noise_operators(n_coeffs, n_opers, eigvecs)

    # Allocate result and buffers for intermediate arrays
    exp_buf, int_buf = np.empty((2, len(omega), d, d), dtype=complex)

    if out is None:
        control_matrix = np.zeros((len(n_opers), len(basis), len(omega)), dtype=complex)
    else:
        control_matrix = out

    if cache_intermediates:
        basis_transformed_cache = np.empty((len(dt), *basis.shape), dtype=complex)
        sum_cache = np.empty((len(dt), len(n_opers), len(basis), len(omega)), dtype=complex)
    else:
        basis_transformed = np.empty(basis.shape, dtype=complex)
        sum_buf = np.empty((len(n_opers), len(basis), len(omega)), dtype=complex)

    # Optimize the contraction path dynamically since it differs for different
    # values of d
    expr = oe.contract_expression('o,jmn,omn,knm->jko',
                                  omega.shape, n_opers_transformed[:, 0].shape,
                                  int_buf.shape, basis.shape, optimize=True)
    for g in util.progressbar_range(len(dt), show_progressbar=show_progressbar,
                                    desc='Calculating control matrix'):

        if cache_intermediates:
            # Assign references to the locations in the cache for the quantities
            # that should be stored
            basis_transformed = basis_transformed_cache[g]
            sum_buf = sum_cache[g]

        basis_transformed = _transform_basis(basis, eigvecs_propagated[g], out=basis_transformed)
        int_buf = _first_order_integral(omega, eigvals[g], dt[g], exp_buf, int_buf)
        sum_buf = expr(util.cexp(omega*t[g]), n_opers_transformed[:, g], int_buf,
                       basis_transformed, out=sum_buf)

        control_matrix += sum_buf

    if cache_intermediates:
        intermediates = dict(n_opers_transformed=n_opers_transformed,
                             basis_transformed=basis_transformed_cache,
                             control_matrix_step=sum_cache)
        return control_matrix, intermediates

    return control_matrix


def calculate_control_matrix_periodic(phases: ndarray, control_matrix: ndarray,
                                      total_propagator_liouville: ndarray,
                                      repeats: int) -> ndarray:
    r"""
    Calculate the control matrix of a periodic pulse given the phase
    factors, control matrix and transfer matrix of the total propagator,
    total_propagator_liouville, of the atomic pulse.

    Parameters
    ----------
    phases: ndarray, shape (n_omega,)
        The phase factors :math:`e^{i\omega T}` of the atomic pulse.
    control_matrix: ndarray, shape (n_nops, d**2, n_omega)
        The control matrix :math:`\tilde{\mathcal{B}}^{(1)}(\omega)` of
        the atomic pulse.
    total_propagator_liouville: ndarray, shape (d**2, d**2)
        The transfer matrix :math:`\mathcal{Q}^{(1)}` of the atomic
        pulse.
    repeats: int
        The number of repetitions.

    Returns
    -------
    control_matrix: ndarray, shape (n_nops, d**2, n_omega)
        The control matrix :math:`\tilde{\mathcal{B}}(\omega)` of the
        repeated pulse.

    Notes
    -----
    The control matrix is computed as

    .. math::

        \tilde{\mathcal{B}}(\omega)
                            &= \tilde{\mathcal{B}}^{(1)}(\omega)
                               \sum_{g=0}^{G-1}
                               \left(e^{i\omega T}\right)^g \\
                            &= \tilde{\mathcal{B}}^{(1)}(\omega)\bigl(
                               \mathbb{I} - e^{i\omega T}
                               \mathcal{Q}^{(1)}\bigr)^{-1}\bigl(
                               \mathbb{I} - \bigl(e^{i\omega T}
                               \mathcal{Q}^{(1)}\bigr)^G\bigr).

    with :math:`G` the number of repetitions.
    """
    # Compute the finite geometric series \sum_{g=0}^{G-1} T^g. First check if
    # inv(I - T) is 'good', i.e. if inv(I - T) @ (I - T) == I, since NumPy will
    # compute the inverse in any case. For those frequencies where the inverse
    # is well-behaved, evaluate the sum as a Neumann series and for the rest
    # evaluate it explicitly.
    eye = np.eye(total_propagator_liouville.shape[0])
    T = np.multiply.outer(phases, total_propagator_liouville)

    # Mask the invertible frequencies. The chosen atol is somewhat empiric.
    M = eye - T
    M_inv = nla.inv(M)
    good_inverse = np.isclose(M_inv @ M, eye, atol=1e-10, rtol=0).all((1, 2))

    S = np.empty((*phases.shape, *total_propagator_liouville.shape), dtype=complex)
    # Evaluate the sum for invertible frequencies
    S[good_inverse] = M_inv[good_inverse] @ (eye - nla.matrix_power(T[good_inverse], repeats))

    # Evaluate the sum for non-invertible frequencies
    # HINT: Using numba, this could be a factor of ten or so faster. But since
    # usually very few omega-values have a bad inverse, the compilation
    # overhead is not compensated.
    if (~good_inverse).any():
        S[~good_inverse] = eye + sum(accumulate(repeat(T[~good_inverse], repeats-1), np.matmul))

    control_matrix_tot = (control_matrix.transpose(2, 0, 1) @ S).transpose(1, 2, 0)
    return control_matrix_tot


@util.parse_optional_parameters({'which': ('total', 'correlations')})
def calculate_cumulant_function(
        pulse: 'PulseSequence',
        spectrum: Optional[ndarray] = None,
        omega: Optional[Coefficients] = None,
        n_oper_identifiers: Optional[Sequence[str]] = None,
        which: str = 'total',
        second_order: bool = False,
        decay_amplitudes: Optional[ndarray] = None,
        frequency_shifts: Optional[ndarray] = None,
        show_progressbar: bool = False,
        memory_parsimonious: bool = False
) -> ndarray:
    r"""Calculate the cumulant function :math:`\mathcal{K}(\tau)`.

    The error transfer matrix is obtained from the cumulant function by
    exponentiation,
    :math:`\langle\tilde{\mathcal{U}}\rangle = \exp\mathcal{K}(\tau)`.

    Parameters
    ----------
    pulse: PulseSequence
        The ``PulseSequence`` instance for which to compute the cumulant
        function.
    spectrum: array_like, shape ([[n_nops,] n_nops,] n_omega), optional
        The two-sided noise power spectral density in units of inverse
        frequencies as an array of shape (n_omega,), (n_nops, n_omega),
        or (n_nops, n_nops, n_omega). In the first case, the same
        spectrum is taken for all noise operators, in the second, it is
        assumed that there are no correlations between different noise
        sources and thus there is one spectrum for each noise operator.
        In the third and most general case, there may be a spectrum for
        each pair of noise operators corresponding to the correlations
        between them. n_nops is the number of noise operators considered
        and should be equal to ``len(n_oper_identifiers)``.
    omega: array_like, shape (n_omega,), optional
        The frequencies at which to evaluate the filter functions.
    n_oper_identifiers: array_like, optional
        The identifiers of the noise operators for which to evaluate the
        cumulant function. The default is all.
    which: str, optional
        Which decay amplitudes should be calculated, may be either
        'total' (default) or 'correlations'. See :func:`infidelity` and
        :ref:`Notes <notes>`. Note that the latter is not available for
        the second order terms.
    second_order: bool, optional
        Also take into account the frequency shifts :math:`\Delta` that
        correspond to second order Magnus expansion and constitute
        unitary terms. Default ``False``.
    decay_amplitudes, array_like, shape ([[n_pls, n_pls,] n_nops,] n_nops, d**2, d**2), optional
        A precomputed cumulant function. If given, *spectrum*, *omega*
        are not required.
    frequency_shifts, array_like, shape ([[n_pls, n_pls,] n_nops,] n_nops, d**2, d**2), optional
        A precomputed frequency shift. If given, *spectrum*, *omega*
        are not required for second order terms.
    show_progressbar: bool, optional
        Show a progress bar for the calculation of the control matrix.
    memory_parsimonious: bool, optional
        Trade memory footprint for performance. See
        :func:`~numeric.calculate_decay_amplitudes`. The default is
        ``False``.

    Returns
    -------
    cumulant_function: ndarray, shape ([[n_pls, n_pls,] n_nops,] n_nops, d**2, d**2)
        The cumulant function. The individual noise operator
        contributions chosen by ``n_oper_identifiers`` are on the third
        to last axis / axes, depending on whether the noise is
        cross-correlated or not. If ``which == 'correlations'``, the
        first two axes correspond to the contributions of the pulses in
        the sequence.

    .. _notes:

    Notes
    -----
    The cumulant function is given by

    .. math::

        K_{\alpha\beta,ij}(\tau) = -\frac{1}{2} \sum_{kl}\biggl(
            &\Delta_{\alpha\beta,kl}\left(
                T_{klji} - T_{lkji} - T_{klij} + T_{lkij}
            \right) \\ + &\Gamma_{\alpha\beta,kl}\left(
                T_{klji} - T_{kjli} - T_{kilj} + T_{kijl}
            \right)
        \biggr)

    Here, :math:`T_{ijkl} = \mathrm{tr}(C_i C_j C_k C_l)` is a trivial
    function of the basis elements :math:`C_i`, and
    :math:`\Gamma_{\alpha\beta,kl}` and :math:`\Delta_{\alpha\beta,kl}`
    are the decay amplitudes and frequency shifts which correspond to
    first and second order in the Magnus expansion, respectively. Since
    the latter induce coherent errors, we can approximately neglect them
    if we assume that the pulse has been experimentally calibrated.

    For a single qubit and represented in the Pauli basis, the above
    reduces to

    .. math::

        K_{\alpha\beta,ij}(\tau) = \begin{cases}
            - \sum_{k\neq i}\Gamma_{\alpha\beta,kk}
                &\quad\mathrm{if}\: i = j,   \\
            - \Delta_{\alpha\beta,ij} + \Delta_{\alpha\beta,ji}
            + \Gamma_{\alpha\beta,ij}
                &\quad\mathrm{if}\: i\neq j,
        \end{cases}

    for :math:`i\in\{1,2,3\}` and :math:`K_{0j} = K_{i0} = 0`.

    Lastly, the pulse correlation cumulant function resolves
    correlations in the cumulant function of a sequence of pulses
    :math:`g = 1,\dotsc,G` such that the following holds:

    .. math::

        K_{\alpha\beta,ij}(\tau) = \sum_{g,g'=1}^G
             K_{\alpha\beta,ij}^{(gg')}(\tau).

    See Also
    --------
    calculate_decay_amplitudes: Calculate the :math:`\Gamma_{\alpha\beta,kl}`
    error_transfer_matrix: Calculate the error transfer matrix :math:`\exp\mathcal{K}`.
    infidelity: Calculate only infidelity of a pulse.
    pulse_sequence.concatenate: Concatenate ``PulseSequence`` objects.
    calculate_pulse_correlation_filter_function

    """
    N, d = pulse.basis.shape[:2]
    if spectrum is None and omega is None:
        if decay_amplitudes is None or (frequency_shifts is None and second_order):
            raise ValueError('Require either spectrum and frequencies or precomputed ' +
                             'decay amplitudes (frequency shifts)')
<<<<<<< HEAD

    if which == 'correlations' and second_order:
        raise ValueError('Cannot compute correlation cumulant function' +
                         'for second order terms')

=======

    if which == 'correlations' and second_order:
        raise ValueError('Cannot compute correlation cumulant function' +
                         'for second order terms')

>>>>>>> c3200a2c
    if decay_amplitudes is None:
        decay_amplitudes = calculate_decay_amplitudes(pulse, spectrum, omega, n_oper_identifiers,
                                                      which, show_progressbar,
                                                      cache_intermediates=second_order,
                                                      memory_parsimonious=memory_parsimonious)

    if second_order:
        if frequency_shifts is None:
            frequency_shifts = calculate_frequency_shifts(pulse, spectrum, omega,
                                                          n_oper_identifiers, show_progressbar,
                                                          memory_parsimonious)

        if frequency_shifts.shape != decay_amplitudes.shape:
            raise ValueError('Frequency shifts not same shape as decay amplitudes')

    if second_order:
        if frequency_shifts is None:
            frequency_shifts = calculate_frequency_shifts(pulse, spectrum, omega,
                                                          n_oper_identifiers, show_progressbar,
                                                          memory_parsimonious)

        if frequency_shifts.shape != decay_amplitudes.shape:
            raise ValueError('Frequency shifts not same shape as decay amplitudes')

    if d == 2 and pulse.basis.btype in ('Pauli', 'GGM'):
        # Single qubit case. Can use simplified expression
        cumulant_function = np.zeros(decay_amplitudes.shape)
        diag_mask = np.eye(N, dtype=bool)

        # Offdiagonal terms
        cumulant_function[..., ~diag_mask] = decay_amplitudes[..., ~diag_mask]

        # Diagonal terms K_ii given by sum over diagonal of Gamma excluding
        # Gamma_ii. Since the Pauli basis is traceless, K_00 is zero, therefore
        # start at K_11.
        diag_ix = deque((True, False, True, True))
        for i in range(1, N):
            cumulant_function[..., i, i] = - decay_amplitudes[..., diag_ix, diag_ix].sum(axis=-1)
            # shift the item not summed over by one
            diag_ix.rotate()

        if second_order:
            cumulant_function -= frequency_shifts
            cumulant_function += frequency_shifts.swapaxes(-1, -2)
    else:
        # Multi qubit case. Use general expression.
        traces = pulse.basis.four_element_traces
        cumulant_function = - (
            oe.contract('...kl,klji->...ij', decay_amplitudes, traces, backend='sparse') -
            oe.contract('...kl,kjli->...ij', decay_amplitudes, traces, backend='sparse') -
            oe.contract('...kl,kilj->...ij', decay_amplitudes, traces, backend='sparse') +
            oe.contract('...kl,kijl->...ij', decay_amplitudes, traces, backend='sparse')
        ) / 2
        if second_order:
            cumulant_function -= (
                oe.contract('...kl,klji->...ij', frequency_shifts, traces, backend='sparse') -
                oe.contract('...kl,lkji->...ij', frequency_shifts, traces, backend='sparse') -
                oe.contract('...kl,klij->...ij', frequency_shifts, traces, backend='sparse') +
                oe.contract('...kl,lkij->...ij', frequency_shifts, traces, backend='sparse')
            ) / 2

    return cumulant_function.real


@util.parse_optional_parameters({'which': ('total', 'correlations')})
def calculate_decay_amplitudes(
        pulse: 'PulseSequence',
        spectrum: ndarray,
        omega: Coefficients,
        n_oper_identifiers: Optional[Sequence[str]] = None,
        which: str = 'total',
        show_progressbar: bool = False,
        cache_intermediates: bool = False,
        memory_parsimonious: bool = False
) -> ndarray:
    r"""
    Get the decay amplitudes :math:`\Gamma_{\alpha\beta, kl}` for noise
    sources :math:`\alpha,\beta` and basis elements :math:`k,l`.

    Parameters
    ----------
    pulse: PulseSequence
        The ``PulseSequence`` instance for which to compute the decay
        amplitudes.
    spectrum: array_like, shape ([[n_nops,] n_nops,] n_omega)
        The two-sided noise power spectral density. If 1-d, the same
        spectrum is used for all noise operators. If 2-d, one (self-)
        spectrum for each noise operator is expected. If 3-d, should be
        a matrix of cross-spectra such that
        ``spectrum[i, j] == spectrum[j, i].conj()``.
    omega: array_like,
        The frequencies at which to calculate the filter functions.
    n_oper_identifiers: array_like, optional
        The identifiers of the noise operators for which to calculate
        the decay amplitudes. The default is all.
    which: str, optional
        Which decay amplitudes should be calculated, may be either
        'total' (default) or 'correlations'. See :func:`infidelity` and
        :ref:`Notes <notes>`.
    show_progressbar: bool, optional
        Show a progress bar for the calculation.
    cache_intermediates: bool, optional
        Keep and return intermediate terms of the calculation that are
        useful in other places (if control matrix not already cached).
    memory_parsimonious: bool, optional
        For large dimensions, the integrand

        .. math::

            \tilde{\mathcal{B}}^\ast_{\alpha k}(\omega)
            S_{\alpha\beta}(\omega)\tilde{\mathcal{B}}_{\beta l}(\omega)

        can consume quite a large amount of memory if set up for all
        :math:`\alpha,\beta,k,l` at once. If ``True``, it is only set up
        and integrated for a single :math:`k` at a time and looped over.
        This is slower but requires much less memory. The default is
        ``False``.

    Raises
    ------
    ValueError
        If spectrum has incompatible shape.

    Returns
    -------
    decay_amplitudes: ndarray, shape ([[n_pls, n_pls,] n_nops,] n_nops, d**2, d**2)
        The decay amplitudes.

    .. _notes:

    Notes
    -----
    The total decay amplitudes are given by

    .. math::

        \Gamma_{\alpha\beta, kl} = \int\frac{\mathrm{d}\omega}{2\pi}
            \tilde{\mathcal{B}}^\ast_{\alpha k}(\omega)
            S_{\alpha\beta}(\omega)\tilde{\mathcal{B}}_{\beta l}(\omega).

    If pulse correlations are taken into account, they are given by

    .. math::

        \Gamma_{\alpha\beta, kl}^{(gg')} = \int
            \frac{\mathrm{d}\omega}{2\pi} S_{\alpha\beta}(\omega)
            F_{\alpha\beta, kl}^{(gg')}(\omega).

    See Also
    --------
    infidelity: Compute the infidelity directly.
    pulse_sequence.concatenate: Concatenate ``PulseSequence`` objects.
    calculate_frequency_shifts: Second order (unitary) terms.
    calculate_pulse_correlation_filter_function
    """
    # TODO: Replace infidelity() by this?
    # Noise operator indices
    idx = util.get_indices_from_identifiers(pulse, n_oper_identifiers, 'noise')
    if which == 'total':
        # Faster to use filter function instead of control matrix
        if pulse.is_cached('filter_function_gen'):
            control_matrix = None
            filter_function = pulse.get_filter_function(omega, which='generalized')
        else:
            control_matrix = pulse.get_control_matrix(omega, show_progressbar, cache_intermediates)
            filter_function = None
    else:
        # which == 'correlations'
        if pulse.is_cached('omega'):
            if not np.array_equal(pulse.omega, omega):
                raise ValueError('Pulse correlation decay amplitudes requested but omega not ' +
                                 'equal to cached frequencies.')

        if pulse.is_cached('filter_function_pc_gen'):
            control_matrix = None
            filter_function = pulse.get_pulse_correlation_filter_function(which='generalized')
        else:
            control_matrix = pulse.get_pulse_correlation_control_matrix()
            filter_function = None

    if not memory_parsimonious:
        integrand = _get_integrand(spectrum, omega, idx, which, 'generalized',
                                   control_matrix=control_matrix,
                                   filter_function=filter_function)
        decay_amplitudes = integrate.trapz(integrand, omega, axis=-1)/(2*np.pi)
        return decay_amplitudes.real

    # Conserve memory by looping. Let _get_integrand determine the shape
    if control_matrix is not None:
        n_kl = control_matrix.shape[-2]
        integrand = _get_integrand(spectrum, omega, idx, which, 'generalized',
                                   control_matrix=[control_matrix[..., 0:1, :], control_matrix],
                                   filter_function=filter_function)
    else:
        n_kl = filter_function.shape[-2]
        integrand = _get_integrand(spectrum, omega, idx, which, 'generalized',
                                   control_matrix=control_matrix,
                                   filter_function=filter_function[..., 0:1, :, :])

    decay_amplitudes = np.zeros(integrand.shape[:-3] + (n_kl,)*2, dtype=integrand.dtype)
    decay_amplitudes[..., 0:1, :] = integrate.trapz(integrand, omega, axis=-1)/(2*np.pi)

    for k in util.progressbar_range(1, n_kl, show_progressbar=show_progressbar,
                                    desc='Integrating'):
        if control_matrix is not None:
            integrand = _get_integrand(
                spectrum, omega, idx, which, 'generalized',
                control_matrix=[control_matrix[..., k:k+1, :], control_matrix],
                filter_function=filter_function
            )
        else:
            integrand = _get_integrand(spectrum, omega, idx, which, 'generalized',
                                       control_matrix=control_matrix,
                                       filter_function=filter_function[..., k:k+1, :, :])

        decay_amplitudes[..., k:k+1, :] = integrate.trapz(integrand, omega, axis=-1)/(2*np.pi)

    return decay_amplitudes.real


def calculate_frequency_shifts(
        pulse: 'PulseSequence',
        spectrum: ndarray,
        omega: Coefficients,
        n_oper_identifiers: Optional[Sequence[str]] = None,
        show_progressbar: bool = False,
        memory_parsimonious: bool = False
) -> ndarray:
    r"""
    Get the frequency shifts :math:`\Delta_{\alpha\beta, kl}` for noise
    sources :math:`\alpha,\beta` and basis elements :math:`k,l`.

    Parameters
    ----------
    pulse: PulseSequence
        The ``PulseSequence`` instance for which to compute the
        frequency shifts.
    spectrum: array_like, shape ([[n_nops,] n_nops,] n_omega)
        The two-sided noise power spectral density. If 1-d, the same
        spectrum is used for all noise operators. If 2-d, one (self-)
        spectrum for each noise operator is expected. If 3-d, should be
        a matrix of cross-spectra such that
        ``spectrum[i, j] == spectrum[j, i].conj()``.
    omega: array_like,
        The frequencies. Note that the frequencies are assumed to be
        symmetric about zero.
    n_oper_identifiers: array_like, optional
        The identifiers of the noise operators for which to calculate
        the frequency shifts. The default is all.
    show_progressbar: bool, optional
        Show a progress bar for the calculation.
    memory_parsimonious: bool, optional
        For large dimensions, the integrand

        .. math::

            F_{\alpha\beta, kl}^{(2)}(\omega)S_{\alpha\beta}(\omega)

        can consume quite a large amount of memory if set up for all
        :math:`\alpha,\beta,k,l` at once. If ``True``, it is only set up
        and integrated for a single :math:`k` at a time and looped over.
        This is slower but requires much less memory. The default is
        ``False``.

    Raises
    ------
    ValueError
        If spectrum has incompatible shape.

    Returns
    -------
    Delta: ndarray, shape ([n_nops,] n_nops, d**2, d**2)
        The frequency shifts.

    .. _notes:

    Notes
    -----
    The total frequency shifts are given by

    .. math::

        \Delta_{\alpha\beta, kl} = \int_{-\infty}^\infty
            \frac{\mathrm{d}{\omega}}{2\pi} S_{\alpha\beta}(\omega)
            \sum_{g=1}^G\left[\mathcal{G}_{\alpha k}^{(g)\ast}(\omega)
                \sum_{g'=1}^{g-1}\mathcal{G}_{\beta l}^{(g')}(\omega) +
                \bar{B}_{\alpha,ij}^{(g)}\bar{C}_{k,ji}^{(g)}
                I_{ijmn}^{(g)}(\omega)\bar{C}_{l,nm}^{(g)}
                \bar{B}_{\beta,mn}^{(g)}
            \right]

    with

    .. math::

        \mathcal{G}^{(g)}(\omega) &=
            e^{i\omega t_{g-1}}\mathcal{R}^{(g)}(\omega)
            \mathcal{Q}^{(g-1)}, \\
        I_{ijmn}^{(g)}(\omega) &=
            \int_{t_{g-1}}^{t_g}\mathrm{d}{t}
            e^{i\Omega_{ij}^{(g)}(t - t_{g-1}) - i\omega t}
            \int_{t_{g-1}}^{t}\mathrm{d}{t'}
            e^{i\Omega_{mn}^{(g)}(t' - t_{g-1}) + i\omega t'}.

    See Also
    --------
    infidelity: Compute the infidelity directly.
    pulse_sequence.concatenate: Concatenate ``PulseSequence`` objects.
    calculate_decay_amplitudes: First order (dissipative) terms.
    calculate_pulse_correlation_filter_function
    """
    # Noise operator indices
    idx = util.get_indices_from_identifiers(pulse, n_oper_identifiers, 'noise')

    if not memory_parsimonious:
        filter_function_2 = pulse.get_filter_function(omega, order=2,
                                                      show_progressbar=show_progressbar)
        integrand = _get_integrand(spectrum, omega, idx, which_pulse='total',
                                   which_FF='generalized', filter_function=filter_function_2)
        frequency_shifts = integrate.trapz(integrand, omega, axis=-1)/(2*np.pi)
        return frequency_shifts.real

    raise NotImplementedError


@util.parse_which_FF_parameter
def calculate_filter_function(control_matrix: ndarray, which: str = 'fidelity') -> ndarray:
    r"""Compute the filter function from the control matrix.

    Parameters
    ----------
    control_matrix: array_like, shape (n_nops, d**2, n_omega)
        The control matrix.
    which : str, optional
        Which filter function to return. Either 'fidelity' (default) or
        'generalized' (see :ref:`Notes <notes>`).

    Returns
    -------
    filter_function: ndarray, shape (n_nops, n_nops, [d**2, d**2,] n_omega)
        The filter functions for each noise operator correlation. The
        diagonal corresponds to the filter functions for uncorrelated
        noise sources.

    .. _notes:

    Notes
    -----
    The generalized filter function is given by

    .. math::

        F_{\alpha\beta,kl}(\omega) =
            \tilde{\mathcal{B}}_{\alpha k}^\ast(\omega)
            \tilde{\mathcal{B}}_{\beta l}(\omega),

    where :math:`\alpha,\beta` are indices counting the noise operators
    :math:`B_\alpha` and :math:`k,l` indices counting the basis elements
    :math:`C_k`.

    The fidelity filter function is obtained by tracing over the basis
    indices:

    .. math::

        F_{\alpha\beta}(\omega) = \sum_{k} F_{\alpha\beta,kk}(\omega).

    See Also
    --------
    calculate_control_matrix_from_scratch: Control matrix from scratch.
    calculate_control_matrix_from_atomic: Control matrix from concatenation.
    calculate_pulse_correlation_filter_function: Pulse correlations.
    """
    if which == 'fidelity':
        subscripts = 'ako,bko->abo'
    else:
        # which == 'generalized'
        subscripts = 'ako,blo->abklo'

    return np.einsum(subscripts, control_matrix.conj(), control_matrix)


def calculate_second_order_filter_function(
        eigvals: ndarray,
        eigvecs: ndarray,
        propagators: ndarray,
        omega: Coefficients,
        basis: Basis,
        n_opers: Sequence[Operator],
        n_coeffs: Sequence[Coefficients],
        dt: Coefficients,
<<<<<<< HEAD
        intermediates: Optional[Sequence[ndarray]] = None,
=======
        intermediates: Optional[Dict[str, ndarray]] = None,
>>>>>>> c3200a2c
        memory_parsimonious: bool = False,
        show_progressbar: bool = False
) -> ndarray:
    r"""Calculate the second order filter function for frequency shifts.

    Parameters
    ----------
    eigvals: array_like, shape (n_dt, d)
        Eigenvalue vectors for each time pulse segment *l* with the
        first axis counting the pulse segment, i.e.
        ``eigvals == array([D_0, D_1, ...])``.
    eigvecs: array_like, shape (n_dt, d, d)
        Eigenvector matrices for each time pulse segment *l* with the
        first axis counting the pulse segment, i.e.
        ``eigvecs == array([V_0, V_1, ...])``.
    propagators: array_like, shape (n_dt+1, d, d)
        The propagators :math:`Q_l = P_l P_{l-1}\cdots P_0` as a (d, d)
        array with *d* the dimension of the Hilbert space.
    omega: array_like, shape (n_omega,)
        Frequencies at which the pulse control matrix is to be
        evaluated.
    basis: Basis, shape (d**2, d, d)
        The basis elements in which the pulse control matrix will be
        expanded.
    n_opers: array_like, shape (n_nops, d, d)
        Noise operators :math:`B_\alpha`.
    n_coeffs: array_like, shape (n_nops, n_dt)
        The sensitivities of the system to the noise operators given by
        *n_opers* at the given time step.
    dt: array_like, shape (n_dt)
        Sequence duration, i.e. for the :math:`l`-th pulse
        :math:`t_l - t_{l-1}`.
    intermediates: Dict[str, ndarray], optional
        Intermediate terms of the calculation of the control matrix that
        can be reused here. If None (default), they are computed from
        scratch.
    memory_parsimonious: bool, optional

        .. warning:: Not implemented.

        For large dimensions, the integrand

        .. math::

            F_{\alpha\beta, kl}^{(2)}(\omega)S_{\alpha\beta}(\omega)

        can consume quite a large amount of memory if set up for all
        :math:`\alpha,\beta,k,l` at once. If ``True``, it is only set up
        and integrated for a single :math:`k` at a time and looped over.
        This is slower but requires much less memory. The default is
        ``False``.
    show_progressbar: bool, optional
        Show a progress bar for the calculation.

    Returns
    -------
    second_order_filter_function: ndarray, shape (n_nops, n_nops, d**2, d**2, n_omega)
        The second order filter function.

    .. _notes:

    Notes
    -----
    The second order filter function is given by

    .. math::

        F_{\alpha\beta, kl}^{(2)} = \sum_{g=1}^G\left[
                \mathcal{G}_{\alpha k}^{(g)\ast}(\omega)
                \sum_{g'=1}^{g-1}\mathcal{G}_{\beta l}^{(g')}(\omega) +
                \bar{B}_{\alpha,ij}^{(g)}\bar{C}_{k,ji}^{(g)}
                I_{ijmn}^{(g)}(\omega)\bar{C}_{l,nm}^{(g)}
                \bar{B}_{\beta,mn}^{(g)}
            \right]

    with

    .. math::

        \mathcal{G}^{(g)}(\omega) &=
            e^{i\omega t_{g-1}}\mathcal{R}^{(g)}(\omega)
            \mathcal{Q}^{(g-1)}, \\
        I_{ijmn}^{(g)}(\omega) &=
            \int_{t_{g-1}}^{t_g}\mathrm{d}{t}
            e^{i\Omega_{ij}^{(g)}(t - t_{g-1}) - i\omega t}
            \int_{t_{g-1}}^{t}\mathrm{d}{t'}
            e^{i\Omega_{mn}^{(g)}(t' - t_{g-1}) + i\omega t'}.

    See Also
    --------
    calculate_frequency_shifts: Integrate over filter function times spectrum.
    calculate_decay_amplitudes: First order (dissipative) terms.
    infidelity: Compute the infidelity directly.
    pulse_sequence.concatenate: Concatenate ``PulseSequence`` objects.
    calculate_pulse_correlation_filter_function
    """
    d = eigvals.shape[-1]
    # We're lazy
    n_coeffs = np.asarray(n_coeffs)

    # Allocate result and buffers for intermediate arrays
    dE_bufs = (np.empty((d, d, d, d), dtype=float),
               np.empty((len(omega), d, d), dtype=float),
               np.empty((len(omega), d, d), dtype=float))
    exp_buf = np.empty((len(omega), d, d), dtype=complex)
    frc_bufs = (np.empty((len(omega), d, d), dtype=complex),
                np.empty((d, d, d, d), dtype=complex))
    int_buf = np.empty((len(omega), d, d, d, d), dtype=complex)
    msk_bufs = np.empty((2, len(omega), d, d, d, d), dtype=bool)
    ctrlmat_step_cumulative = np.zeros((len(n_coeffs), len(basis), len(omega)), dtype=complex)

    shape = (len(n_coeffs), len(n_coeffs), len(basis), len(basis), len(omega))
    step_buf = np.empty(shape, dtype=complex)
    result = np.zeros(shape, dtype=complex)

    # intermediate results from calculation of control matrix
    if not intermediates:
        # Require absolut times for calculation of control matrix at step g
        t = np.concatenate(([0], np.asarray(dt).cumsum()))
        # Cheap to precompute as these don't use a lot of memory
        eigvecs_propagated = _propagate_eigenvectors(propagators[:-1], eigvecs)
        n_opers_transformed = _transform_noise_operators(n_coeffs, n_opers, eigvecs)
        # These are populated anew during every iteration, so there is no need
        # to keep every time step
        basis_transformed = np.empty(basis.shape, dtype=complex)
        ctrlmat_step = np.zeros((len(n_coeffs), len(basis), len(omega)), dtype=complex)
    else:
        n_opers_transformed = intermediates['n_opers_transformed']
        basis_transformed_cache = intermediates['basis_transformed']
        ctrlmat_step_cache = intermediates['control_matrix_step']

    step_expr = oe.contract_expression('oijmn,akij,blmn->abklo', int_buf.shape,
                                       *[(len(n_coeffs), len(basis), d, d)]*2,
                                       optimize=[(0, 1), (0, 1)])
    for g in util.progressbar_range(len(dt), show_progressbar=show_progressbar,
                                    desc='Calculating second order FF'):
        if not intermediates:
            basis_transformed = _transform_basis(basis, eigvecs_propagated[g],
                                                 out=basis_transformed)
            # Need to compute G^(g) since no cache given. First initialize
            # buffer to zero. There is a probably lots of overhead computing
            # this individually for every time step.
            ctrlmat_step[:] = 0
            ctrlmat_step = calculate_control_matrix_from_scratch(
                eigvals[g:g+1], eigvecs[g:g+1], propagators[g:g+2], omega, basis, n_opers,
                n_coeffs[:, g:g+1], dt[g:g+1], t=t[g:g+1], show_progressbar=False,
                cache_intermediates=False, out=ctrlmat_step
            )
        else:
            # grab both from cache
            basis_transformed = basis_transformed_cache[g]
            ctrlmat_step = ctrlmat_step_cache[g]

        int_buf = _second_order_integral(omega, eigvals[g], dt[g], int_buf,
                                         frc_bufs, dE_bufs, exp_buf, msk_bufs)
        n_opers_basis = np.einsum('akl,ilk->aikl', n_opers_transformed[:, g], basis_transformed)
        # We use step_buf as a buffer for the last interval (with nested time
        # dependence) and afterwards the intervals up to the last (where the
        # time dependence separates and we can use previous result for the
        # control matrix). opt_einsum seems to be faster than numpy here.
        step_buf = step_expr(int_buf, n_opers_basis, n_opers_basis, out=step_buf)

        result += step_buf  # last interval
        if g > 0:
            step_buf = np.einsum('ako,blo->abklo', ctrlmat_step.conj(), ctrlmat_step_cumulative,
                                 out=step_buf)

            result += step_buf  # all intervals up to last

        if g < len(dt) - 1:
            # Add G^(g-1) to cumulative sum for 1 < g < G, for g=0 it's
            # zero, for G it's not required as the loop terminates
            ctrlmat_step_cumulative += ctrlmat_step

    return result


@util.parse_which_FF_parameter
def calculate_pulse_correlation_filter_function(control_matrix: ndarray,
                                                which: str = 'fidelity') -> ndarray:
    r"""Compute pulse correlation filter function from control matrix.

    Parameters
    ----------
    control_matrix: array_like, shape (n_pulses, n_nops, d**2, n_omega)
        The control matrix.
    which : str, optional
        Which filter function to return. Either 'fidelity' (default) or
        'generalized' (see :ref:`Notes <notes>`).

    Returns
    -------
    filter_function_pc: ndarray, shape (n_pls, n_pls, n_nops, n_nops, [d**2, d**2,] n_omega)
        The pulse correlation filter functions for each pulse and noise
        operator correlations. The first two axes hold the pulse
        correlations, the second two the noise correlations.
    which : str, optional
        Which filter function to return. Either 'fidelity' (default) or
        'generalized' (see :ref:`Notes <notes>`).

    .. _notes:

    Notes
    -----
    The generalized pulse correlation filter function is given by

    .. math::

        F_{\alpha\beta,kl}^{(gg')}(\omega) = \bigl[
            \mathcal{Q}^{(g'-1)\dagger}
            \tilde{\mathcal{B}}^{(g')\dagger}(\omega)
        \bigr]_{k\alpha} \bigl[
            \tilde{\mathcal{B}}^{(g)}(\omega)\mathcal{Q}^{(g-1)}
        \bigr]_{\beta l} e^{i\omega(t_{g-1} - t_{g'-1})},

    with :math:`\tilde{\mathcal{B}}^{(g)}` the control matrix of the
    :math:`g`-th pulse. The fidelity pulse correlation function is
    obtained by tracing out the basis indices,

    .. math::

        F_{\alpha\beta}^{(gg')}(\omega) =
          \sum_{k} F_{\alpha\beta,kk}^{(gg')}(\omega)

    See Also
    --------
    calculate_control_matrix_from_scratch: Control matrix from scratch.
    calculate_control_matrix_from_atomic: Control matrix from concatenation.
    calculate_filter_function: Regular filter function.
    """
    if control_matrix.ndim != 4:
        raise ValueError('Expected control_matrix.ndim == 4.')

    if which == 'fidelity':
        subscripts = 'gako,hbko->ghabo'
    else:
        # which == 'generalized'
        subscripts = 'gako,hblo->ghabklo'

    return np.einsum(subscripts, control_matrix.conj(), control_matrix)


def diagonalize(hamiltonian: ndarray, dt: Coefficients) -> Tuple[ndarray]:
    r"""Diagonalize a Hamiltonian.

    Diagonalize the Hamiltonian which is piecewise constant during the
    times given by *dt* and return eigenvalues, eigenvectors, and the
    cumulative propagators :math:`Q_l`. Note that we calculate in units
    where :math:`\hbar\equiv 1` so that

    .. math::

        U(t, t_0) = \mathcal{T}\exp\left(
                        -i\int_{t_0}^t\mathrm{d}t'\mathcal{H}(t')
                    \right).

    Parameters
    ----------
    hamiltonian: array_like, shape (n_dt, d, d)
        Hamiltonian of shape (n_dt, d, d) with d the dimensionality of
        the system
    dt: array_like
        The time differences

    Returns
    -------
    eigvals: ndarray
        Array of eigenvalues of shape (n_dt, d)
    eigvecs: ndarray
        Array of eigenvectors of shape (n_dt, d, d)
    propagators: ndarray
        Array of cumulative propagators of shape (n_dt+1, d, d)
    """
    d = hamiltonian.shape[-1]
    # Calculate Eigenvalues and -vectors
    eigvals, eigvecs = nla.eigh(hamiltonian)
    # Propagator P = V exp(-j D dt) V^\dag. Middle term is of shape
    # (d, n_dt) due to transpose, so switch around indices in einsum
    # instead of transposing again. Same goes for the last term. This saves
    # a bit of time. The following is faster for larger dimensions but not for
    # many time steps:
    # P = np.empty((500, 4, 4), dtype=complex)
    # for l, (V, D) in enumerate(zip(eigvecs, np.exp(-1j*dt*eigvals.T).T)):
    #     P[l] = (V * D) @ V.conj().T
    piecewise = np.einsum('lij,jl,lkj->lik',
                          eigvecs, util.cexp(-np.asarray(dt)*eigvals.T), eigvecs.conj())
    # The cumulative propagator Q with the identity operator as first
    # element (Q_0 = P_0 = I), i.e.
    # Q = [Q_0, Q_1, ..., Q_n] = [P_0, P_1 @ P_0, ..., P_n @ ... @ P_0]
    cumulative = np.empty((len(dt)+1, d, d), dtype=complex)
    cumulative[0] = np.identity(d)
    for i in range(len(dt)):
        cumulative[i+1] = piecewise[i] @ cumulative[i]

    return eigvals, eigvecs, cumulative


def error_transfer_matrix(
        pulse: Optional['PulseSequence'] = None,
        spectrum: Optional[ndarray] = None,
        omega: Optional[Coefficients] = None,
        n_oper_identifiers: Optional[Sequence[str]] = None,
        second_order: bool = False,
        cumulant_function: Optional[ndarray] = None,
        show_progressbar: bool = False,
        memory_parsimonious: bool = False
) -> ndarray:
    r"""Compute the error transfer matrix up to unitary rotations.

    Parameters
    ----------
    pulse: PulseSequence
        The ``PulseSequence`` instance for which to compute the error
        transfer matrix.
    spectrum: array_like, shape ([[n_nops,] n_nops,] n_omega)
        The two-sided noise power spectral density in units of inverse
        frequencies as an array of shape (n_omega,), (n_nops, n_omega),
        or (n_nops, n_nops, n_omega). In the first case, the same
        spectrum is taken for all noise operators, in the second, it is
        assumed that there are no correlations between different noise
        sources and thus there is one spectrum for each noise operator.
        In the third and most general case, there may be a spectrum for
        each pair of noise operators corresponding to the correlations
        between them. n_nops is the number of noise operators considered
        and should be equal to ``len(n_oper_identifiers)``.
    omega: array_like, shape (n_omega,)
        The frequencies at which to calculate the filter functions.
    n_oper_identifiers: array_like, optional
        The identifiers of the noise operators for which to evaluate the
        error transfer matrix. The default is all. Note that, since in
        general contributions from different noise operators won't
        commute, not selecting all noise operators results in neglecting
        terms of order :math:`\xi^4`.
    second_order: bool, optional
        Also take into account the frequency shifts :math:`\Delta` that
        correspond to second order Magnus expansion and constitute
        unitary terms. Default ``False``.
    cumulant_function: ndarray, shape ([[n_pls, n_pls,] n_nops,] n_nops, d**2, d**2)
        A precomputed cumulant function. If given, *pulse*, *spectrum*,
        *omega* are not required.
    show_progressbar: bool, optional
        Show a progress bar for the calculation of the control matrix.
    memory_parsimonious: bool, optional
        Trade memory footprint for performance. See
        :func:`~numeric.calculate_decay_amplitudes`. The default is
        ``False``.

    Returns
    -------
    error_transfer_matrix: ndarray, shape (d**2, d**2)
        The error transfer matrix. The individual noise operator
        contributions are summed up before exponentiating as they might
        not commute.

    Notes
    -----
    The error transfer matrix is given by

    .. math::

        \tilde{\mathcal{U}} = \exp\mathcal{K}(\tau)

    with :math:`\mathcal{K}(\tau)` the cumulant function (see
    :func:`calculate_cumulant_function`). For Gaussian noise this
    expression is exact when taking into account the decay amplitudes
    :math:`\Gamma` and frequency shifts :math:`\Delta`. As the latter
    effects coherent errors it can be neglected if we assume that the
    experimenter has calibrated their pulse.

    For non-Gaussian noise the expression above is perturbative and
    includes noise up to order :math:`\xi^2` and hence
    :math:`\tilde{\mathcal{U}} = \mathbb{1} + \mathcal{K}(\tau) +
    \mathcal{O}(\xi^2)`
    (although it is evaluated as a matrix exponential in any case).

    Given the above expression of the error transfer matrix, the
    entanglement fidelity is given by


    .. math::

        \mathcal{F}_\mathrm{e} =
            \frac{1}{d^2}\mathrm{tr}\,\tilde{\mathcal{U}}.

    See Also
    --------
    calculate_cumulant_function: Calculate the cumulant function :math:`\mathcal{K}`
    calculate_decay_amplitudes: Calculate the :math:`\Gamma_{\alpha\beta,kl}`
    infidelity: Calculate only infidelity of a pulse.
    """
    if cumulant_function is None:
        if pulse is None or spectrum is None or omega is None:
            raise ValueError('Require either precomputed cumulant function ' +
                             'or pulse, spectrum, and omega as arguments.')

        cumulant_function = calculate_cumulant_function(pulse, spectrum, omega,
                                                        n_oper_identifiers, 'total', second_order,
                                                        show_progressbar=show_progressbar,
                                                        memory_parsimonious=memory_parsimonious)

    try:
        # agnostic of the specific shape of cumulant_function, just sum over everything except for
        # the basis elements that sit on the last two axes
        error_transfer_matrix = sla.expm(
            cumulant_function.sum(axis=tuple(range(cumulant_function.ndim - 2)))
        )
    except AttributeError as aerr:
        raise TypeError(f'cumulant_function invalid type: {type(cumulant_function)}') from aerr
    except ValueError as verr:
        raise ValueError(f'cumulant_function invalid shape: {cumulant_function.shape}') from verr

    return error_transfer_matrix


@util.parse_optional_parameters({'which': ('total', 'correlations')})
def infidelity(pulse: 'PulseSequence', spectrum: Union[Coefficients, Callable],
               omega: Union[Coefficients, Dict[str, Union[int, str]]],
               n_oper_identifiers: Optional[Sequence[str]] = None,
               which: str = 'total', return_smallness: bool = False,
               test_convergence: bool = False) -> Union[ndarray, Any]:
    r"""Calculate the leading order entanglement infidelity.

    This function calculates the infidelity approximately from the
    leading peturbation (see :ref:`Notes <notes>`). To compute it
    exactly for Gaussian noise and vanishing coherent errors (second
    order Magnus terms), use :func:`error_transfer_matrix` to obtain it
    from the full process matrix.

    Parameters
    ----------
    pulse: PulseSequence
        The ``PulseSequence`` instance for which to calculate the
        infidelity for.
    spectrum: array_like, shape ([[n_nops,] n_nops,] omega) or callable
        The two-sided noise power spectral density in units of inverse
        frequencies as an array of shape (n_omega,), (n_nops, n_omega),
        or (n_nops, n_nops, n_omega). In the first case, the same
        spectrum is taken for all noise operators, in the second, it is
        assumed that there are no correlations between different noise
        sources and thus there is one spectrum for each noise operator.
        In the third and most general case, there may be a spectrum for
        each pair of noise operators corresponding to the correlations
        between them. n_nops is the number of noise operators considered
        and should be equal to ``len(n_oper_identifiers)``.

        If *test_convergence* is ``True``, a function handle to
        compute the power spectral density from a sequence of
        frequencies is expected.
    omega: array_like or dict
        The frequencies at which the integration is to be carried out.
        If *test_convergence* is ``True``, a dict with possible keys
        ('omega_IR', 'omega_UV', 'spacing', 'n_min', 'n_max',
        'n_points'), where all entries are integers except for
        ``spacing`` which should be a string, either 'linear' or 'log'.
        'n_points' controls how many steps are taken.
    n_oper_identifiers: array_like, optional
        The identifiers of the noise operators for which to calculate
        the infidelity  contribution. If given, the infidelities for
        each noise operator will be returned. Otherwise, all noise
        operators will be taken into account.
    which: str, optional
        Which infidelities should be calculated, may be either 'total'
        (default) or 'correlations'. In the former case, one value is
        returned for each noise operator, corresponding to the total
        infidelity of the pulse (or pulse sequence). In the latter, an
        array of infidelities is returned where element (i,j)
        corresponds to the infidelity contribution of the correlations
        between pulses i and j (see :ref:`Notes <notes>`). Note that
        this option is only available if the pulse correlation filter
        functions have been computed during concatenation (see
        :func:`calculate_pulse_correlation_filter_function` and
        :func:`~filter_functions.pulse_sequence.concatenate`).
    return_smallness: bool, optional
        Return the smallness parameter :math:`\xi` for the given
        spectrum.
    test_convergence: bool, optional
        Test the convergence of the integral with respect to the number
        of frequency samples. Returns the number of frequency samples
        and the corresponding fidelities. See *spectrum* and *omega* for
        more information.

    Returns
    -------
    infid: ndarray, shape ([[n_pls, n_pls,], n_nops,] n_nops)
        Array with the infidelity contributions for each spectrum
        *spectrum* on the last axis or axes, depending on the shape of
        *spectrum* and *which*. If ``which`` is ``correlations``, the
        first two axes are the individual pulse contributions. If
        *spectrum* is 2-d (3-d), the last axis (two axes) are the
        individual spectral contributions. Only if *test_convergence* is
        ``False``.
    n_samples: array_like
        Array with number of frequency samples used for convergence
        test. Only if *test_convergence* is ``True``.
    convergence_infids: array_like
        Array with infidelities calculated in convergence test.
        Only if *test_convergence* is ``True``.

    .. _notes:

    Notes
    -----
    The infidelity is given by

    .. math::

        \mathcal{I}_{\alpha\beta}
            &= 1 - \frac{1}{d^2}\mathrm{tr}\:\tilde{\mathcal{U}} \\
            &= \frac{1}{d}\int_{-\infty}^{\infty}
                \frac{\mathrm{d}\omega}{2\pi}S_{\alpha\beta}(\omega)
                F_{\alpha\beta}(\omega) + \mathcal{O}\big(\xi^4\big) \\
            &= \sum_{g,g'=1}^G \mathcal{I}_{\alpha\beta}^{(gg')}

    with :math:`S_{\alpha\beta}(\omega)` the two-sided noise spectral
    density and :math:`F_{\alpha\beta}(\omega)` the first-order filter
    function for noise sources :math:`\alpha,\beta`. The noise spectrum
    may include correlated noise sources, that is, its entry at
    :math:`(\alpha,\beta)` corresponds to the correlations between
    sources :math:`\alpha` and :math:`\beta`.
    :math:`\mathcal{I}_{\alpha\beta}^{(gg')}` are the correlation
    infidelities that can be computed by setting
    ``which='correlations'``.


    To convert to the average gate infidelity, use the
    following relation given by Horodecki et al. [Hor99]_ and
    Nielsen [Nie02]_:

    .. math::

        \mathcal{I}_\mathrm{avg} = \frac{d}{d+1}\mathcal{I}.

    The smallness parameter is given by

    .. math::

        \xi^2 = \sum_\alpha\left[
                    \lvert\lvert B_\alpha\rvert\rvert^2
                    \int_{-\infty}^\infty\frac{\mathrm{d}\omega}{2\pi}
                    S_\alpha(\omega)\left(\sum_gs_\alpha^{(g)}\Delta t_g
                    \right)^2
                \right].

    Note that in practice, the integral is only evaluated on the
    interval :math:`\omega\in[\omega_\mathrm{min},\omega_\mathrm{max}]`.

    See Also
    --------
    calculate_decay_amplitudes
    pulse_sequence.concatenate: Concatenate ``PulseSequence`` objects.
    calculate_pulse_correlation_filter_function

    References
    ----------

    .. [Hor99]
        Horodecki, M., Horodecki, P., & Horodecki, R. (1999). General
        teleportation channel, singlet fraction, and quasidistillation.
        Physical Review A - Atomic, Molecular, and Optical Physics,
        60(3), 1888–1898. https://doi.org/10.1103/PhysRevA.60.1888

    .. [Nie02]
        Nielsen, M. A. (2002). A simple formula for the average gate
        fidelity of a quantum dynamical operation. Physics Letters,
        Section A: General, Atomic and Solid State Physics, 303(4),
        249–252. https://doi.org/10.1016/S0375-9601(02)01272-0

    See Also
    --------
    error_transfer_matrix: Calculate the full process matrix.
    plotting.plot_infidelity_convergence: Convenience function to plot results.
    """
    # Noise operator indices
    idx = util.get_indices_from_identifiers(pulse, n_oper_identifiers, 'noise')

    if test_convergence:
        if not callable(spectrum):
            raise TypeError('Spectrum should be callable when test_convergence == True.')

        # Parse argument dict
        try:
            omega_IR = omega.get('omega_IR', 2*np.pi/pulse.tau*1e-2)
        except AttributeError:
            raise TypeError('omega should be dictionary with parameters ' +
                            'when test_convergence == True.')

        omega_UV = omega.get('omega_UV', 2*np.pi/pulse.tau*1e+2)
        spacing = omega.get('spacing', 'linear')
        n_min = omega.get('n_min', 100)
        n_max = omega.get('n_max', 500)
        n_points = omega.get('n_points', 10)

        # Alias numpy's linspace or logspace method depending on the spacing
        # omega has
        if spacing == 'linear':
            xspace = np.linspace
        elif spacing == 'log':
            xspace = np.geomspace
        else:
            raise ValueError("spacing should be either 'linear' or 'log'.")

        delta_n = (n_max - n_min)//n_points
        n_samples = np.arange(n_min, n_max + delta_n, delta_n)

        convergence_infids = np.empty((len(n_samples), len(idx)))
        for i, n in enumerate(n_samples):
            freqs = xspace(omega_IR, omega_UV, n//2)
            convergence_infids[i] = infidelity(pulse, spectrum(freqs), freqs,
                                               n_oper_identifiers=n_oper_identifiers,
                                               which='total', return_smallness=False,
                                               test_convergence=False)

        return n_samples, convergence_infids

    if which == 'total':
        if not pulse.basis.istraceless:
            # Fidelity not simply sum of diagonal of decay amplitudes Gamma_kk
            # but trace tensor plays a role, cf eq. (39). For traceless bases,
            # the trace tensor term reduces to delta_ij.
            traces = pulse.basis.four_element_traces
            traces_diag = (sparse.diagonal(traces, axis1=2, axis2=3).sum(-1) -
                           sparse.diagonal(traces, axis1=1, axis2=3).sum(-1)).todense()

            control_matrix = pulse.get_control_matrix(omega)
            filter_function = np.einsum('ako,blo,kl->abo',
                                        control_matrix.conj(), control_matrix, traces_diag)/pulse.d
        else:
            filter_function = pulse.get_filter_function(omega)
    else:
        # which == 'correlations'
        if not pulse.basis.istraceless:
            warn('Calculating pulse correlation fidelities with non-' +
                 'traceless basis. The results will be off.')

        if pulse.is_cached('omega'):
            if not np.array_equal(pulse.omega, omega):
                raise ValueError('Pulse correlation infidelities requested ' +
                                 'but omega not equal to cached frequencies.')

        filter_function = pulse.get_pulse_correlation_filter_function()

    spectrum = np.asarray(spectrum)
    slices = [slice(None)]*filter_function.ndim
    if spectrum.ndim == 3:
        slices[-3] = idx[:, None]
        slices[-2] = idx[None, :]
    else:
        slices[-3] = idx
        slices[-2] = idx

    integrand = _get_integrand(spectrum, omega, idx, which, 'fidelity',
                               filter_function=filter_function)
    infid = integrate.trapz(integrand, omega).real/(2*np.pi*pulse.d)

    if return_smallness:
        if spectrum.ndim > 2:
            raise NotImplementedError('Smallness parameter only implemented ' +
                                      'for uncorrelated noise sources')

        T1 = integrate.trapz(spectrum, omega)/(2*np.pi)
        T2 = (pulse.dt*pulse.n_coeffs[idx]).sum(axis=-1)**2
        T3 = util.abs2(pulse.n_opers[idx]).sum(axis=(1, 2))
        xi = np.sqrt((T1*T2*T3).sum())

        return infid, xi

    return infid<|MERGE_RESOLUTION|>--- conflicted
+++ resolved
@@ -1028,33 +1028,16 @@
         if decay_amplitudes is None or (frequency_shifts is None and second_order):
             raise ValueError('Require either spectrum and frequencies or precomputed ' +
                              'decay amplitudes (frequency shifts)')
-<<<<<<< HEAD
 
     if which == 'correlations' and second_order:
         raise ValueError('Cannot compute correlation cumulant function' +
                          'for second order terms')
 
-=======
-
-    if which == 'correlations' and second_order:
-        raise ValueError('Cannot compute correlation cumulant function' +
-                         'for second order terms')
-
->>>>>>> c3200a2c
     if decay_amplitudes is None:
         decay_amplitudes = calculate_decay_amplitudes(pulse, spectrum, omega, n_oper_identifiers,
                                                       which, show_progressbar,
                                                       cache_intermediates=second_order,
                                                       memory_parsimonious=memory_parsimonious)
-
-    if second_order:
-        if frequency_shifts is None:
-            frequency_shifts = calculate_frequency_shifts(pulse, spectrum, omega,
-                                                          n_oper_identifiers, show_progressbar,
-                                                          memory_parsimonious)
-
-        if frequency_shifts.shape != decay_amplitudes.shape:
-            raise ValueError('Frequency shifts not same shape as decay amplitudes')
 
     if second_order:
         if frequency_shifts is None:
@@ -1432,11 +1415,7 @@
         n_opers: Sequence[Operator],
         n_coeffs: Sequence[Coefficients],
         dt: Coefficients,
-<<<<<<< HEAD
-        intermediates: Optional[Sequence[ndarray]] = None,
-=======
         intermediates: Optional[Dict[str, ndarray]] = None,
->>>>>>> c3200a2c
         memory_parsimonious: bool = False,
         show_progressbar: bool = False
 ) -> ndarray:
