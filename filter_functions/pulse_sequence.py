# -*- coding: utf-8 -*-
# =============================================================================
#     filter_functions
#     Copyright (C) 2019 Quantum Technology Group, RWTH Aachen University
#
#     This program is free software: you can redistribute it and/or modify
#     it under the terms of the GNU General Public License as published by
#     the Free Software Foundation, either version 3 of the License, or
#     (at your option) any later version.
#
#     This program is distributed in the hope that it will be useful,
#     but WITHOUT ANY WARRANTY; without even the implied warranty of
#     MERCHANTABILITY or FITNESS FOR A PARTICULAR PURPOSE. See the
#     GNU General Public License for more details.
#
#     You should have received a copy of the GNU General Public License
#     along with this program. If not, see <http://www.gnu.org/licenses/>.
#
#     Contact email: tobias.hangleiter@rwth-aachen.de
# =============================================================================

"""This module defines the PulseSequence class, the package's central object.

Classes
-------
:class:`PulseSequence`
    The pulse sequence defined by a Hamiltonian

Functions
---------
:func:`concatenate`
    Function to concatenate different ``PulseSequence`` instances and
    efficiently compute their joint filter function
:func:`concatenate_periodic`
    Function to more efficiently concatenate many versions of the same
    ``PulseSequence`` instances and compute their joint filter function
:func:`extend`
    Function to map several ``PulseSequence`` instances to different
    qubits, efficiently scaling up cached attributes.
"""

import bisect
from copy import copy
from itertools import accumulate, compress, zip_longest
from typing import Any, Dict, Iterable, List, Mapping, Optional, Sequence, Tuple, Union
from warnings import warn

import numpy as np
from numpy import linalg as nla
from numpy import ndarray

from . import numeric, util
from .basis import Basis, equivalent_pauli_basis_elements, remap_pauli_basis_elements
from .superoperator import liouville_representation
from .types import Coefficients, Hamiltonian, Operator, PulseMapping

__all__ = ['PulseSequence', 'concatenate', 'concatenate_periodic', 'extend', 'remap']


class PulseSequence:
    r"""
    A class for pulse sequences and their filter functions.

    The Hamiltonian is separated into a control and a noise part with

    .. math::

        \mathcal{H}_c &= \sum_i a_i(t) A_i \\
        \mathcal{H}_n &= \sum_j s_j(t) b_j(t) B_j

    where :math:`A_i` and :math:`B_j` are hermitian operators and
    :math:`b_j(t)` are classically fluctuating noise variables captured
    in a power spectral density and not needed at instantiation of a
    ``PulseSequence``.

    Parameters
    ----------
    H_c: list of lists
        A nested list of *n_cops* nested lists as taken by QuTiP
        functions (see for example :func:`qutip.propagator.propagator`)
        describing the control part of the Hamiltonian. The *i*-th entry
        of the list should be a list consisting of the *i*-th operator
        :math:`A_i` making up the control Hamiltonian and a list or
        array :math:`a_i(t)` describing the magnitude of that operator
        during the time intervals *dt*. Optionally, the list may also
        include operator identifiers. That is, *H_c* should look
        something like this::

            H = [[c_oper1, c_coeff1, c_oper_identifier1],
                 [c_oper2, c_coeff2, c_oper_identifier2], ...]

        The operators may be given either as NumPy arrays or QuTiP Qobjs
        and each coefficient array should have the same number of
        elements as *dt*, and should be given in units of :math:`\hbar`.
        If not every sublist (read: operator) was given a identifier,
        they are automatically filled up with 'A_i' where i is the
        position of the operator.

    H_n: list of lists
        A nested list of *n_nops* nested lists as taken by QuTiP
        functions (see for example :func:`qutip.propagator.propagator`)
        describing the noise part of the Hamiltonian. The *j*-th entry
        of the list should be a list consisting of the *j*-th operator
        :math:`B_j` making up the noise Hamiltonian and a list or array
        describing the sensitivity :math:`s_j(t)` of the system to the
        noise operator during the time intervals *dt*. Optionally, the
        list may also include operator identifiers. That is, *H_n*
        should look something like this::

            H = [[n_oper1, n_coeff1, n_oper_identifier1],
                 [n_oper2, n_coeff2, n_oper_identifier2], ...]

        The operators may be given either as NumPy arrays or QuTiP Qobjs
        and each coefficient array should have the same number of
        elements as *dt*, and should be given in units of :math:`\hbar`.
        If not every sublist (read: operator) was given a identifier,
        they are automatically filled up with 'B_i' where i is the
        position of the operator.
    dt: array_like, shape (n_dt,)
        The segment durations of the Hamiltonian (i.e. durations of
        constant control). Internally, the control operation is taken to
        start at :math:`t_0\equiv 0`, i.e. the edges of the constant
        control segments are at times ``t = [0, *np.cumsum(dt)]``.
    basis: Basis, shape (d**2, d, d), optional
        The operator basis in which to calculate. If a Generalized
        Gell-Mann basis (see :meth:`~basis.Basis.ggm`) is chosen, some
        calculations will be faster for large dimensions due to a
        simpler basis expansion. However, when extending the pulse
        sequence to larger qubit registers, cached filter functions
        cannot be retained since the GGM basis does not factor into
        tensor products. In this case a Pauli basis is preferable.

    Examples
    --------
    A rotation by :math:`\pi` around the axis between x and y preceeded
    and followed by a period of free evolution with the system subject
    to dephasing noise.

    >>> import qutip as qt; import numpy as np
    >>> H_c = [[qt.sigmax(), [0, np.pi, 0]],
               [qt.sigmay(), [0, np.pi, 0]]]
    >>> # Equivalent pulse:
    >>> # H_c = [[qt.sigmax() + qt.sigmay(), [0, np.pi, 0]]]
    >>> # The noise sensitivity is constant
    >>> H_n = [[qt.sigmaz()/np.sqrt(2), [1, 1, 1], 'Z']]
    >>> dt = [1, 1, 1]
    >>> # Free evolution between t=0 and t=1, rotation between t=1 and t=2,
    >>> # and free evolution again from t=2 to t=3.
    >>> pulse = PulseSequence(H_c, H_n, dt)
    >>> pulse.c_oper_identifiers
    ['A_0', 'A_1']
    >>> pulse.n_oper_identifiers
    ['Z']
    >>> omega = np.logspace(-1, 2, 500)
    >>> F = pulse.get_filter_function(omega)    # shape (1, 500)
    >>> # Plot the resulting filter function:
    >>> from filter_functions import plotting
    >>> fig, ax, leg = plotting.plot_filter_function(pulse)

    Attributes
    ----------
    c_opers: ndarray, shape (n_cops, d, d)
        Control operators
    n_opers: ndarray, shape (n_nops, d, d)
        Noise operators
    c_oper_identifers: sequence of str
        Identifiers for the control operators of the system
    n_oper_identifers: sequence of str
        Identifiers for the noise operators of the system
    c_coeffs: ndarray, shape (n_cops, n_dt)
        Control parameters in units of :math:`\hbar`
    n_coeffs: ndarray, shape (n_nops, n_dt)
        Noise sensitivities in units of :math:`\hbar`
    dt: ndarray, shape (n_dt,)
        Time steps
    t: ndarray, shape (n_dt + 1,)
        Absolute times taken to start at :math:`t_0\equiv 0`
    tau: float
        Total duration. Equal to t[-1].
    d: int
        Dimension of the Hamiltonian
    basis: Basis, shape (d**2, d, d)
        The operator basis used for calculation
    nbytes: int
        An estimate of the memory consumed by the PulseSequence instance
        and its attributes

    If the Hamiltonian was diagonalized, the eigenvalues and -vectors as
    well as the cumulative propagators are cached:

    eigvals: ndarray, shape (n_dt, d)
        Eigenvalues :math:`D^{(g)}`
    eigvecs: ndarray, shape (n_dt, d, d)
        Eigenvectors :math:`V^{(g)}`
    propagators: ndarray, shape (n_dt+1, d, d)
        Cumulative propagators :math:`Q_g`
    total_propagator: ndarray, shape (d, d)
        The total propagator :math:`Q` of the pulse alone. That is,
        :math:`|\psi(\tau)\rangle = propagators|\psi(0)\rangle`.
    total_propagator_liouville: array_like, shape (d**2, d**2)
        The transfer matrix for the total propagator of the pulse. Given
        by
        ``liouville_representation(pulse.total_propagator, pulse.basis)``.

    Furthermore, when the filter function is calculated, the frequencies
    are cached as well as other relevant quantities.

    Methods
    -------
    cleanup(method='conservative')
        Delete cached attributes
    is_cached(attr)
        Checks if a given attribute of the ``PulseSequence`` is cached
    diagonalize()
        Diagonalize the Hamiltonian of the pulse sequence, computing
        eigenvalues and -vectors as well as cumulative propagators
    get_control_matrix(omega, show_progressbar=False)
        Calculate the control matrix for frequencies omega
    get_filter_function(omega, which='fidelity', show_progressbar=False)
        Calculate the filter function for frequencies omega
    get_pulse_correlation_filter_function(which='fidelity')
        Get the pulse correlation filter function (only possible if
        computed during concatenation)
    propagator_at_arb_t(t)
        Calculate the propagator at arbitrary times

    Notes
    -----
    Due to the heavy use of NumPy's :func:`~numpy.einsum` function,
    results have a floating point error of ~1e-13.
    """

    def __init__(self, *args, **kwargs) -> None:
        """Initialize a PulseSequence instance."""
        # Initialize attributes set by _parse_args to None to satisfy static
        # code checker
        self.c_opers = None
        self.n_opers = None
        self.c_oper_identifiers = None
        self.n_oper_identifiers = None
        self.c_coeffs = None
        self.n_coeffs = None
        self.dt = None
        self.t = None
        self.tau = None
        self.d = None
        self.basis = None

        # Parse the input arguments and set attributes
        attributes = ('c_opers', 'c_oper_identifiers', 'c_coeffs', 'n_opers',
                      'n_oper_identifiers', 'n_coeffs', 'dt', 't', 'tau', 'd',
                      'basis')
        if not args:
            # Bypass args parsing and directly set necessary attributes
            values = (kwargs[attr] for attr in attributes)
        else:
            if len(args) == 4:
                # basis given as arg, not kwarg
                kwargs['basis'] = args[-1]
            elif len(args) < 3:
                posargs = ['H_c', 'H_n', 'dt']
                raise TypeError(f'Missing {3 - len(args)} required positional argument(s): ' +
                                f'{posargs[len(args):]}')

            values = _parse_args(*args[:3], **kwargs)

        for attr, value in zip(attributes, values):
            setattr(self, attr, value)

        # Initialize attributes that can be set by bound methods to None
        self._omega = None
        self._eigvals = None
        self._eigvecs = None
        self._propagators = None
        self._total_phases = None
<<<<<<< HEAD
        self._total_Q = None
        self._total_Q_liouville = None
        self._R = None
        self._R_pc = None
        self._F = None
        self._F_kl = None
        self._F_pc = None
        self._F_pc_kl = None
        self._F_2 = None
        self._intermediates = None
=======
        self._total_propagator = None
        self._total_propagator_liouville = None
        self._control_matrix = None
        self._control_matrix_pc = None
        self._filter_function = None
        self._filter_function_gen = None
        self._filter_function_pc = None
        self._filter_function_pc_gen = None
>>>>>>> 7d6c7ece

    def __str__(self):
        """String method."""
        return f'{repr(self)} with total duration {self.tau}'

    def __eq__(self, other: object) -> bool:
        """
        Equality operator. Returns True if the following attributes of
        the operands are equivalent:

            - dt
            - c_opers
            - n_opers
            - c_oper_identifiers
            - n_oper_identifiers
            - c_coeffs
            - n_coeffs
            - basis

        """
        if not isinstance(other, PulseSequence):
            return NotImplemented

        A = self
        B = other
        atol = np.finfo(complex).eps*A.basis.shape[0]
        rtol = 1e-10

        # Two consecutive segments might be equal for all H_opers. In that case
        # they should evaluate equal whether they are written as two or one.
        # Thus, join equal segments to compare.
        c_coeffs_A, n_coeffs_A, dt_A = _join_equal_segments(A)
        c_coeffs_B, n_coeffs_B, dt_B = _join_equal_segments(B)

        if len(dt_A) != len(dt_B):
            # Sequences not the same length
            return False

        if not np.allclose(dt_A, dt_B, rtol, atol):
            return False

        # We require a certain reproducible order for the opers and coeffs so
        # that also after concatenation of different pulses they will be in a
        # deterministic order for comparison. Sort the hashes of the operators'
        # bytes array
        c_idx_A = np.argsort(A.c_oper_identifiers)
        c_idx_B = np.argsort(B.c_oper_identifiers)
        n_idx_A = np.argsort(A.n_oper_identifiers)
        n_idx_B = np.argsort(B.n_oper_identifiers)

        # opers
        if not all(np.array_equal(AH, BH) for AH, BH in
                   zip(A.c_opers[c_idx_A], B.c_opers[c_idx_B])):
            return False

        if not all(np.array_equal(AH, BH) for AH, BH in
                   zip(A.n_opers[n_idx_A], B.n_opers[n_idx_B])):
            return False

        # oper identifiers
        if not all(np.array_equal(AH, BH) for AH, BH in
                   zip(A.c_oper_identifiers[c_idx_A],
                       B.c_oper_identifiers[c_idx_B])):
            return False

        if not all(np.array_equal(AH, BH) for AH, BH in
                   zip(A.n_oper_identifiers[n_idx_A],
                       B.n_oper_identifiers[n_idx_B])):
            return False

        # coefficients
        if not all(np.array_equal(AH, BH) for AH, BH in
                   zip(c_coeffs_A[c_idx_A], c_coeffs_B[c_idx_B])):
            return False

        if not all(np.array_equal(AH, BH) for AH, BH in
                   zip(n_coeffs_A[n_idx_A], n_coeffs_B[n_idx_B])):
            return False

        if not A.basis == B.basis:
            return False

        return True

    def __copy__(self) -> 'PulseSequence':
        """Return shallow copy of self"""
        cls = self.__class__
        copy = cls.__new__(cls)
        copy.__dict__.update(self.__dict__)
        return copy

    def __matmul__(self, other: 'PulseSequence') -> 'PulseSequence':
        """Concatenation of PulseSequences."""
        # Make sure other is a PulseSequence instance (awkward check for type)
        if not hasattr(other, 'c_opers'):
            raise TypeError(f'Incompatible type for concatenation: {type(other)}')

        return concatenate((self, other))

    def __imatmul__(self, other: 'PulseSequence') -> 'PulseSequence':
        raise NotImplementedError

    def is_cached(self, attr: str) -> bool:
        """Returns True if the attribute is cached"""
        # Define some aliases so that this method can be used by humans
<<<<<<< HEAD
        aliases = {'eigenvalues': '_HD',
                   'eigenvectors': '_HV',
                   'propagators': '_Q',
                   'total propagator': '_total_Q',
                   'total propagator liouville': '_total_Q_liouville',
                   'frequencies': '_omega',
                   'total phases': '_total_phases',
                   'filter function': '_F',
                   'fidelity filter function': '_F',
                   'generalized filter function': '_F_kl',
                   'pulse correlation filter function': '_F_pc',
                   'fidelity pulse correlation filter function': '_F_pc',
                   'generalized pulse correlation filter function': '_F_pc_kl',
                   'second order filter function': '_F_2',
                   'control matrix': '_R',
                   'pulse correlation control matrix': '_R_pc'}
=======
        aliases = {
            'eigenvalues': '_eigvals',
            'eigenvectors': '_eigvecs',
            'total propagator': '_total_propagator',
            'total propagator liouville': '_total_propagator_liouville',
            'frequencies': '_omega',
            'total phases': '_total_phases',
            'filter function': '_filter_function',
            'fidelity filter function': '_filter_function',
            'generalized filter function': '_filter_function_gen',
            'pulse correlation filter function': '_filter_function_pc',
            'fidelity pulse correlation filter function': '_filter_function_pc',
            'generalized pulse correlation filter function': '_filter_function_pc_gen',
            'control matrix': '_control_matrix',
            'pulse correlation control matrix': '_control_matrix_pc'
        }
>>>>>>> 7d6c7ece

        alias = attr.lower().replace('_', ' ')
        if alias in aliases:
            attr = aliases[alias]
        else:
            if not attr.startswith('_'):
                attr = '_' + attr

        return getattr(self, attr) is not None

    def diagonalize(self) -> None:
        r"""Diagonalize the Hamiltonian defining the pulse sequence."""
        # Only calculate if not done so before
        if not all(self.is_cached(attr) for attr in ('eigvals', 'eigvecs', 'propagators')):
            # Control Hamiltonian as a (n_dt, d, d) array
            H = np.einsum('ijk,il->ljk', self.c_opers, self.c_coeffs)
            self.eigvals, self.eigvecs, self.propagators = numeric.diagonalize(H, self.dt)

        # Set the total propagator
        self.total_propagator = self.propagators[-1]

<<<<<<< HEAD
    def get_control_matrix(self, omega: Coefficients,
                           show_progressbar: bool = False,
                           cache_intermediates: bool = False) -> ndarray:
=======
    def get_control_matrix(self, omega: Coefficients, show_progressbar: bool = False) -> ndarray:
>>>>>>> 7d6c7ece
        r"""
        Get the control matrix for the frequencies *omega*. If it has
        been cached for the same frequencies, the cached version is
        returned, otherwise it is calculated from scratch.

        Parameters
        ----------
        omega: array_like, shape (n_omega,)
            The frequencies at which to evaluate the control matrix.
        show_progressbar: bool
<<<<<<< HEAD
            Show a progress bar for the calculation of the control matrix.
        cache_intermediates: bool, optional
            Keep intermediate terms of the calculation that are also required
            by other computations.
=======
            Show a progress bar for the calculation of the control
            matrix.
>>>>>>> 7d6c7ece

        Returns
        -------
        control_matrix: ndarray, shape (n_nops, d**2, n_omega)
            The control matrix for the noise operators.
        """
        # Only calculate if not calculated before for the same frequencies
        if np.array_equal(self.omega, omega):
            if self.is_cached('control_matrix'):
                return self._control_matrix
            else:
                if self.is_cached('control_matrix_pc'):
                    self._control_matrix = self._control_matrix_pc.sum(axis=0)
                    return self._control_matrix
        else:
            # Getting with different frequencies. Remove all cached attributes
            # that are frequency-dependent
            self.cleanup('frequency dependent')

        # Make sure the Hamiltonian has been diagonalized
        self.diagonalize()

<<<<<<< HEAD
        R = numeric.calculate_control_matrix_from_scratch(
            self.HD, self.HV, self.Q, omega, self.basis, self.n_opers,
            self.n_coeffs, self.dt, self.t, show_progressbar=show_progressbar,
            cache_intermediates=cache_intermediates
        )

        # Cache the result
        self.cache_control_matrix(omega, R,
                                  cache_intermediates=cache_intermediates)
=======
        control_matrix = numeric.calculate_control_matrix_from_scratch(
            self.eigvals, self.eigvecs, self.propagators, omega, self.basis,
            self.n_opers, self.n_coeffs, self.dt, self.t,
            show_progressbar=show_progressbar
        )

        # Cache the result
        self.cache_control_matrix(omega, control_matrix)
>>>>>>> 7d6c7ece

        return self._control_matrix

<<<<<<< HEAD
    def cache_control_matrix(self, omega: Coefficients,
                             R: Optional[ndarray] = None,
                             show_progressbar: bool = False,
                             cache_intermediates: bool = False) -> None:
=======
    def cache_control_matrix(self, omega: Coefficients, control_matrix: Optional[ndarray] = None,
                             show_progressbar: bool = False) -> None:
>>>>>>> 7d6c7ece
        r"""
        Cache the control matrix and the frequencies it was calculated
        for.

        Parameters
        ----------
        omega: array_like, shape (n_omega,)
            The frequencies for which to cache the filter function.
        control_matrix: array_like, shape ([n_nops,] n_nops, d**2, n_omega), optional
            The control matrix for the frequencies *omega*. If ``None``,
            it is computed.
        show_progressbar: bool
<<<<<<< HEAD
            Show a progress bar for the calculation of the control matrix.
        cache_intermediates: bool, optional
            Keep intermediate terms of the calculation that are also required
            by other computations.
        """
        if R is None:
            R = self.get_control_matrix(omega, show_progressbar,
                                        cache_intermediates)

        if cache_intermediates:
            R, intermediates = R
            self._intermediates = intermediates
=======
            Show a progress bar for the calculation of the control
            matrix.
        """
        if control_matrix is None:
            control_matrix = self.get_control_matrix(omega, show_progressbar)
>>>>>>> 7d6c7ece

        self.omega = omega
        if control_matrix.ndim == 4:
            # Pulse correlation control matrix
            self._control_matrix_pc = control_matrix
        else:
            self._control_matrix = control_matrix

        # Cache total phase and total transfer matrices as well
        self.cache_total_phases(omega)
        if not self.is_cached('total_propagator_liouville'):
            self.total_propagator_liouville = liouville_representation(self.total_propagator,
                                                                       self.basis)

    def get_pulse_correlation_control_matrix(self) -> ndarray:
        """Get the pulse correlation control matrix if it was cached."""
        if self.is_cached('control_matrix_pc'):
            return self._control_matrix_pc

        raise util.CalculationError(
            "Could not get the pulse correlation control matrix since it " +
            "was not computed during concatenation. Please run the " +
            "concatenation again with 'calc_pulse_correlation_FF' set to " +
            "True."
        )

    @util.parse_which_FF_parameter
    def get_filter_function(self, omega: Coefficients, which: str = 'fidelity',
                            order: int = 1,
                            show_progressbar: bool = False) -> ndarray:
        r"""Get the first-order filter function.

        The filter function is cached so it doesn't need to be
        calculated twice for the same frequencies.

        Parameters
        ----------
        omega: array_like, shape (n_omega,)
            The frequencies at which to evaluate the filter function.
        which: str, optional
<<<<<<< HEAD
            Which filter function to return. Either 'fidelity' (default) or
            'generalized' (see :ref:`Notes <notes>`). Only if ``order == 1``.
        order: int, optional
            First or second order filter function.
=======
            Which filter function to return. Either 'fidelity' (default)
            or 'generalized' (see :ref:`Notes <notes>`).
>>>>>>> 7d6c7ece
        show_progressbar: bool, optional
            Show a progress bar for the calculation of the control
            matrix.

        Returns
        -------
        filter_function: ndarray, shape (n_nops, n_nops, [d**2, d**2,] n_omega)
            The filter function for each combination of noise operators
            as a function of omega.

        .. _notes

        Notes
        -----
        The first-order generalized filter function is given by

        .. math::

            F_{\alpha\beta,kl}(\omega) =
                \mathcal{R}_{\alpha k}^\ast(\omega)
                \mathcal{R}_{\beta l}(\omega),

        where :math:`\alpha,\beta` are indices counting the noise
        operators :math:`B_\alpha` and :math:`k,l` indices counting the
        basis elements :math:`C_k`.

        The fidelity filter function is obtained by tracing over the
        basis indices:

        .. math::

            F_{\alpha\beta}(\omega) =
                \sum_{k} F_{\alpha\beta,kk}(\omega).

        """
        # Only calculate if not calculated before for the same frequencies
        if np.array_equal(self.omega, omega):
<<<<<<< HEAD
            if order == 1:
                if which == 'fidelity':
                    if self.is_cached('F'):
                        return self._F
                elif which == 'generalized':
                    if self.is_cached('F_kl'):
                        return self._F_kl
            else:
                # order == 2
                if self.is_cached('F_2'):
                    return self._F_2
=======
            if which == 'fidelity':
                if self.is_cached('filter_function'):
                    return self._filter_function
            elif which == 'generalized':
                if self.is_cached('filter_function_gen'):
                    return self._filter_function_gen
>>>>>>> 7d6c7ece
        else:
            # Getting with different frequencies. Remove all cached attributes
            # that are frequency-dependent
            self.cleanup('frequency dependent')

<<<<<<< HEAD
        if order == 1:
            R = self.get_control_matrix(omega, show_progressbar)
        else:
            R = None

        self.cache_filter_function(omega, R=R, which=which, order=order,
                                   show_progressbar=show_progressbar)

        if order == 1:
            if which == 'fidelity':
                return self._F
            elif which == 'generalized':
                return self._F_kl
        else:
            return self._F_2

    @util.parse_which_FF_parameter
    def cache_filter_function(self, omega: Coefficients,
                              R: Optional[ndarray] = None,
                              F: Optional[ndarray] = None,
                              which: str = 'fidelity',
                              order: int = 1,
=======
        self.cache_filter_function(omega,
                                   control_matrix=self.get_control_matrix(omega, show_progressbar),
                                   which=which)

        if which == 'fidelity':
            return self._filter_function
        elif which == 'generalized':
            return self._filter_function_gen

    @util.parse_which_FF_parameter
    def cache_filter_function(self, omega: Coefficients, control_matrix: Optional[ndarray] = None,
                              filter_function: Optional[ndarray] = None, which: str = 'fidelity',
>>>>>>> 7d6c7ece
                              show_progressbar: bool = False) -> None:
        r"""
        Cache the filter function. If control_matrix.ndim == 4, it is
        taken to be the 'pulse correlation control matrix' and summed
        along the first axis. In that case, also the pulse correlation
        filter function is calculated and cached. Total phase factors
        and transfer matrices of the the cumulative propagator are also
        cached so they can be reused during concatenation.

        Parameters
        ----------
        omega: array_like, shape (n_omega,)
            The frequencies for which to cache the filter function.
<<<<<<< HEAD
        R: array_like, shape ([n_nops,] n_nops, d**2, n_omega), optional
            The control matrix for the frequencies *omega*. If ``None``, it is
            computed and the filter function derived from it.
        F: array_like, shape (n_nops, n_nops, [d**2, d**2,] n_omega), optional
            The filter function for the frequencies *omega*. If ``None``, it is
            computed from R in the case ``order == 1`` and from scratch else.
=======
        control_matrix: array_like, shape ([n_nops,] n_nops, d**2, n_omega), optional
            The control matrix for the frequencies *omega*. If ``None``,
            it is computed and the filter function derived from it.
        filter_function: array_like, shape (n_nops, n_nops, [d**2, d**2,] n_omega), optional
            The filter function for the frequencies *omega*. If
            ``None``, it is computed from control_matrix.
>>>>>>> 7d6c7ece
        which: str, optional
            Which filter function to cache. Either 'fidelity' (default) or
            'generalized'.
        order: int, optional
            First or second order filter function.
        show_progressbar: bool
            Show a progress bar for the calculation of the control
            matrix.

        See Also
        --------
        PulseSequence.get_filter_function : Getter method
        """
<<<<<<< HEAD
        if F is None:
            if order == 1:
                if R is None:
                    R = self.get_control_matrix(omega, show_progressbar)

                self.cache_control_matrix(omega, R)
                if R.ndim == 4:
                    # Calculate pulse correlation FF and derive canonical FF
                    # from it
                    F_pc = numeric.calculate_pulse_correlation_filter_function(
                        R, which)

                    if which == 'fidelity':
                        self._F_pc = F_pc
                    elif which == 'generalized':
                        self._F_pc_kl = F_pc

                    F = F_pc.sum(axis=(0, 1))
                else:
                    # Regular case
                    F = numeric.calculate_filter_function(R, which=which)
            else:
                # order == 2
                F = numeric.calculate_second_order_filter_function(
                    self.HD, self.HV, self.Q, omega, self.basis, self.n_opers,
                    self.n_coeffs, self.dt, memory_parsimonious=False,
                    show_progressbar=show_progressbar,
                    intermediates=self._intermediates
                )

        self.omega = omega
        if order == 1:
            if which == 'fidelity':
                self._F = F
            elif which == 'generalized':
                self._F_kl = F
        else:
            self._F_2 = F
=======
        if filter_function is None:
            if control_matrix is None:
                control_matrix = self.get_control_matrix(omega, show_progressbar)

            self.cache_control_matrix(omega, control_matrix)
            if control_matrix.ndim == 4:
                # Calculate pulse correlation FF and derive canonical FF from it
                F_pc = numeric.calculate_pulse_correlation_filter_function(control_matrix, which)

                if which == 'fidelity':
                    self._filter_function_pc = F_pc
                elif which == 'generalized':
                    self._filter_function_pc_gen = F_pc

                filter_function = F_pc.sum(axis=(0, 1))
            else:
                # Regular case
                filter_function = numeric.calculate_filter_function(control_matrix, which)

        self.omega = omega
        if which == 'fidelity':
            self._filter_function = filter_function
        elif which == 'generalized':
            self._filter_function_gen = filter_function
>>>>>>> 7d6c7ece

    @util.parse_which_FF_parameter
    def get_pulse_correlation_filter_function(self, which: str = 'fidelity') -> ndarray:
        r"""
        Get the pulse correlation filter function given by

        .. math::

            F_{\alpha\beta}^{(gg')}(\omega) =
                e^{i\omega(t_{g-1} - t_{g'-1})}
                \mathcal{R}^{(g)}(\omega)\mathcal{Q}^{(g-1)}
                \mathcal{Q}^{(g'-1)\dagger}
                \mathcal{R}^{(g')\dagger}(\omega),

        where :math:`g,g'` index the pulse in the sequence and
        :math:`\alpha,\beta` index the noise operators, if it was
        computed during concatenation. Since the calculation requires
        the individual pulse's control matrices and phase factors, which
        are not retained after concatenation, the pulse correlation
        filter function cannot be computed afterwards.

        Note that the frequencies for which the filter function was
        calculated are not stored.

        Returns
        -------
        filter_function_pc: ndarray, shape (n_pls, n_pls, n_nops, n_nops, n_omega)
            The pulse correlation filter function for each noise
            operator as a function of omega. The first two axes
            correspond to the pulses in the sequence, i.e. if the
            concatenated pulse sequence is :math:`C\circ B\circ A`, the
            first two axes are arranged like

            .. math::

                F_{\alpha\beta}^{(gg')} &= \begin{pmatrix}
                    F_{\alpha\beta}^{(AA)} & F_{\alpha\beta}^{(AB)} &
                        F_{\alpha\beta}^{(AC)} \\
                    F_{\alpha\beta}^{(BA)} & F_{\alpha\beta}^{(BB)} &
                        F_{\alpha\beta}^{(BC)} \\
                    F_{\alpha\beta}^{(CA)} & F_{\alpha\beta}^{(CB)} &
                        F_{\alpha\beta}^{(CC)}
                \end{pmatrix}

            for :math:`g,g'\in\{A, B, C\}`.
        """
        if which == 'fidelity':
            if self.is_cached('filter_function_pc'):
                return self._filter_function_pc
        elif which == 'generalized':
            if self.is_cached('filter_function_pc_gen'):
                return self._filter_function_pc_gen

        if self.is_cached('control_matrix_pc'):
            F_pc = numeric.calculate_pulse_correlation_filter_function(self._control_matrix_pc,
                                                                       which=which)

            if which == 'fidelity':
                self._filter_function_pc = F_pc
            elif which == 'generalized':
                self._filter_function_pc_gen = F_pc

            return F_pc

        raise util.CalculationError(
            "Could not get the pulse correlation filter function since it " +
            "was not computed during concatenation. Please run the " +
            "concatenation again with 'calc_pulse_correlation_FF' set to True."
        )

    def get_total_phases(self, omega: Coefficients) -> ndarray:
        """Get the (cached) total phase factors for this pulse and omega."""
        # Only calculate if not calculated before for the same frequencies
        if np.array_equal(self.omega, omega):
            if self.is_cached('total_phases'):
                return self._total_phases
        else:
            # Getting with different frequencies. Remove all cached attributes
            # that are frequency-dependent
            self.cleanup('frequency dependent')

        self.cache_total_phases(omega)
        return self._total_phases

    def cache_total_phases(self, omega: Coefficients,
                           total_phases: Optional[ndarray] = None) -> None:
        """
        Cache the total phase factors for this pulse and omega.

        Parameters
        ----------
        omega: array_like, shape (n_omega,)
            The frequencies for which to cache the phase factors.
        total_phases: array_like, shape (n_omega,), optional
            The total phase factors for the frequencies *omega*. If
            ``None``, they are computed.
        """
        if total_phases is None:
            total_phases = util.cexp(np.asarray(omega)*self.tau)

        self.omega = omega
        self._total_phases = total_phases

    @property
    def eigvals(self) -> ndarray:
        """Get the eigenvalues of the pulse's Hamiltonian."""
        if not self.is_cached('eigvals'):
            self.diagonalize()

        return self._eigvals

    @eigvals.setter
    def eigvals(self, value) -> None:
        """Set the eigenvalues of the pulse's Hamiltonian."""
        self._eigvals = value

    @property
    def eigvecs(self) -> ndarray:
        """Get the eigenvectors of the pulse's Hamiltonian."""
        if not self.is_cached('eigvecs'):
            self.diagonalize()

        return self._eigvecs

    @eigvecs.setter
    def eigvecs(self, value) -> None:
        """Set the eigenvalues of the pulse's Hamiltonian."""
        self._eigvecs = value

    @property
    def propagators(self) -> ndarray:
        """Get the eigenvectors of the pulse's Hamiltonian."""
        if not self.is_cached('propagators'):
            self.diagonalize()

        return self._propagators

    @propagators.setter
    def propagators(self, value) -> None:
        """Set the eigenvalues of the pulse's Hamiltonian."""
        self._propagators = value

    @property
    def total_propagator(self) -> ndarray:
        """Get total propagator of the pulse."""
        if not self.is_cached('total_propagator'):
            self.diagonalize()

        return self._total_propagator

    @total_propagator.setter
    def total_propagator(self, value: ndarray) -> None:
        """Set total propagator of the pulse."""
        self._total_propagator = value

    @property
    def total_propagator_liouville(self) -> ndarray:
        """Get the transfer matrix for the total propagator of the pulse."""
        if not self.is_cached('total_propagator_liouville'):
            self._total_propagator_liouville = liouville_representation(self.total_propagator,
                                                                        self.basis)

        return self._total_propagator_liouville

    @total_propagator_liouville.setter
    def total_propagator_liouville(self, value: ndarray) -> None:
        """Set the transfer matrix of the total cumulative propagator."""
        self._total_propagator_liouville = value

    @property
    def omega(self) -> ndarray:
        """Cached frequencies"""
        return self._omega

    @omega.setter
    def omega(self, value: Coefficients) -> None:
        """Cache frequencies"""
        self._omega = np.asarray(value) if value is not None else value

    @property
    def nbytes(self) -> int:
        """
        Return an estimate of the amount of memory consumed by this
        object (or, more precisely, the array attributes of this
        object).
        """
        _nbytes = []
        for val in self.__dict__.values():
            try:
                _nbytes.append(val.nbytes)
            except AttributeError:
                pass

        return sum(_nbytes)

    @util.parse_optional_parameters({'method': ('conservative', 'greedy',
                                                'frequency dependent', 'all')})
    def cleanup(self, method: str = 'conservative') -> None:
        """
        Delete cached byproducts of the calculation of the filter
        function that are not necessarily needed anymore in order to
        free up memory.

        Parameters
        ----------
        method: optional
            If set to 'conservative' (the default), only the following
            attributes are deleted:

                - _eigvals
                - _eigvecs
                - _propagators

            If set to 'greedy', all of the above as well as the
            following attributes are deleted:

                - _total_propagator
                - _total_propagator_liouville
                - _total_phases
<<<<<<< HEAD
                - _R
                - _R_pc
                - _intermediates
=======
                - _control_matrix
                - _control_matrix_pc
>>>>>>> 7d6c7ece

            If set to 'all', all of the above as well as the following
            attributes are deleted:

                - omega
<<<<<<< HEAD
                - _F
                - _F_kl
                - _F_pc
                - _F_pc_kl
                - _F_2

            If set to 'frequency dependent' only attributes that are functions
            of frequency are initalized to ``None``.

            Note that if this ``PulseSequence`` is concatenated with another
            one, some of the attributes might need to be calculated again,
            resulting in slower execution of the concatenation.
        """
        default_attrs = {'_HD', '_HV', '_Q'}
        concatenation_attrs = {'_total_Q', '_total_Q_liouville', '_R', '_R_pc',
                               '_total_phases', '_intermediates'}
        filter_function_attrs = {'omega', '_F', '_F_kl', '_F_pc', '_F_pc_kl',
                                 '_F_2'}
=======
                - _filter_function
                - _filter_function_gen
                - _filter_function_pc
                - _filter_function_pc_gen

            If set to 'frequency dependent' only attributes that are
            functions of frequency are initalized to ``None``.

            Note that if this ``PulseSequence`` is concatenated with
            another one, some of the attributes might need to be
            calculated again, resulting in slower execution of the
            concatenation.
        """
        default_attrs = {'_eigvals', '_eigvecs', '_propagators'}
        concatenation_attrs = {'_total_propagator', '_total_phases',
                               '_total_propagator_liouville',
                               '_control_matrix', '_control_matrix_pc'}
        filter_function_attrs = {'omega', '_filter_function',
                                 '_filter_function_gen', '_filter_function_pc',
                                 '_filter_function_pc_gen'}
>>>>>>> 7d6c7ece

        if method == 'conservative':
            attrs = default_attrs
        elif method == 'greedy':
            attrs = default_attrs.union(concatenation_attrs)
        elif method == 'frequency dependent':
            attrs = filter_function_attrs.union({'_control_matrix',
                                                 '_control_matrix_pc',
                                                 '_total_phases'})
        else:
            attrs = filter_function_attrs.union(default_attrs, concatenation_attrs)

        for attr in attrs:
            setattr(self, attr, None)

    def propagator_at_arb_t(self, t: Coefficients) -> ndarray:
        """
        Calculate the cumulative propagator Q(t) at times *t* by
        making use of the fact that we assume piecewise-constant
        control.
        """
        # Index of the popagator Q(t_{l-1}) that evolves the state up to
        # the l-1-st step. Since control is piecewise constant, all we have to
        # do to get the state at an arbitrary time t_{l-1} <= t < t_l is
        # propagate with a time-delta t - t_{l-1} and H_{l}
        self.diagonalize()
        idx = np.searchsorted(self.t, t) - 1
        # Manually set possible negative idx's to zero (happens for t = 0)
        idx[idx < 0] = 0
        Q_prev = self.propagators[idx]
        U_curr = np.einsum('lij,jl,lkj->lik',
                           self.eigvecs[idx],
                           util.cexp((self.t[idx] - t)*self.eigvals[idx].T),
                           self.eigvecs[idx].conj())

        return U_curr @ Q_prev


def _join_equal_segments(pulse: PulseSequence) -> Sequence[Coefficients]:
    """Join potentially equal consecutive segments of *pulse*'s Hamiltonian."""
    equal_ind = (np.diff(pulse.c_coeffs) == 0).all(axis=0).nonzero()[0]

    if equal_ind.size > 0:
        c_coeffs = np.delete(pulse.c_coeffs, equal_ind, axis=1)
        n_coeffs = np.delete(pulse.n_coeffs, equal_ind, axis=1)
        dt = np.delete(pulse.dt, equal_ind)
        for old, new in zip(equal_ind, equal_ind - np.arange(len(equal_ind))):
            dt[new] += pulse.dt[old]
    else:
        c_coeffs = pulse.c_coeffs
        n_coeffs = pulse.n_coeffs
        dt = pulse.dt

    return c_coeffs, n_coeffs, dt


def _parse_args(H_c: Hamiltonian, H_n: Hamiltonian, dt: Coefficients, **kwargs) -> Any:
    """
    Function to parse the arguments given at instantiation of the
    PulseSequence object.
    """

    if not hasattr(dt, '__len__'):
        raise TypeError(f'Expected a sequence of time steps, not {type(dt)}')

    dt = np.asarray(dt)
    # Check the time argument for data type and monotonicity (should be increasing)
    if not np.isreal(dt).all():
        raise ValueError('Times dt are not (all) real!')
    if (dt < 0).any():
        raise ValueError('Time steps are not (all) positive!')

    control_args = _parse_Hamiltonian(H_c, len(dt), 'H_c')
    noise_args = _parse_Hamiltonian(H_n, len(dt), 'H_n')

    if control_args[0].shape[-2:] != noise_args[0].shape[-2:]:
        # Check operator shapes
        raise ValueError('Control and noise Hamiltonian not same dimension!')

    t = np.concatenate(([0], dt.cumsum()))
    tau = t[-1]
    # Dimension of the system
    d = control_args[0].shape[-1]

    basis = kwargs.pop('basis', None)
    if basis is None:
        # Use generalized Gell-Mann basis by default since we have a nice
        # expression for a basis expansion
        basis = Basis.ggm(d)
    else:
        if not hasattr(basis, 'btype'):
            raise ValueError("Expected basis to be an instance of the " +
                             f"'filter_functions.basis.Basis' class, not {type(basis)}!")
        if basis.shape[1:] != (d, d):
            # Make sure the basis has the correct dimension (we allow an
            # incomplete set)
            raise ValueError("Expected basis elements to be of shape " +
                             f"({d}, {d}), not {basis.shape[1:]}!")

    return (*control_args, *noise_args, dt, t, tau, d, basis)


def _parse_Hamiltonian(H: Hamiltonian, n_dt: int, H_str: str) -> Tuple[Sequence[Operator],
                                                                       Sequence[str],
                                                                       Sequence[Coefficients]]:
    """Helper function to parse the Hamiltonian in QuTiP format."""
    # Check correct types of the various levels of nestedness
    if not isinstance(H, (list, tuple)):
        raise TypeError(f'Expected {H_str} to be a list of lists, not of type {type(H)}!')

    if not all(isinstance(item, (list, tuple)) for item in H):
        raise TypeError(f'Expected {H_str} to be a list of lists but found at least one item ' +
                        'of H not of type list or tuple!')

    # Unzip the nested lists into operators and coefficient arrays. Since
    # identifiers are optional, we need to perform a check if they were given.
    opers, *args = zip_longest(*H, fillvalue=None)
    if len(args) == 1:
        coeffs = args[0]
        identifiers = None
    elif len(args) == 2:
        coeffs = args[0]
        identifiers = list(args[1])
    else:
        coeffs = args[0]
        identifiers = list(args[1])

    if not all(isinstance(oper, ndarray) or hasattr(oper, 'full') for oper in opers):
        raise TypeError(f'Expected operators in {H_str} to be NumPy arrays or QuTiP Qobjs!')

    if not all(hasattr(coeff, '__len__') for coeff in coeffs):
        raise TypeError(f'Expected coefficients in {H_str} to be a sequence')

    # Convert qutip.Qobjs to full arrays
    try:
        opers = np.array([oper.full() if hasattr(oper, 'full') else oper for oper in opers])
    except ValueError:
        raise TypeError(f"Couldn't parse operators in {H_str}. " +
                        "Are you sure they are all 2d arrays or qutip.Qobjs?")

    # Check correct dimensions for the operators
    if set(oper.ndim for oper in opers) != {2}:
        raise ValueError(f'Expected all operators in {H_str} to be two-dimensional!')

    if len(set(opers[0].shape)) != 1:
        raise ValueError(f'Expected operators in {H_str} to be square!')

    # parse the identifiers
    if identifiers is None:
        if H_str == 'H_c':
            identifiers = np.fromiter((f'A_{i}' for i in range(len(opers))), dtype='<U4')
        elif H_str == 'H_n':
            identifiers = np.fromiter((f'B_{i}' for i in range(len(opers))), dtype='<U4')
    else:
        for i, identifier in enumerate(identifiers):
            if identifier is None:
                if H_str == 'H_c':
                    identifiers[i] = f'A_{i}'
                else:
                    # H_str == 'H_n'
                    identifiers[i] = f'B_{i}'
        if len(set(identifiers)) != len(identifiers):
            raise ValueError(f'{H_str} identifiers should be unique')

        identifiers = np.asarray(identifiers)

    # Check coeffs are all the same length as dt
    if not all(len(coeff) == n_dt for coeff in coeffs):
        raise ValueError(f'Expected all coefficients in {H_str} to be of len(dt) = {n_dt}!')

    coeffs = np.asarray(coeffs)
    idx = np.argsort(identifiers)
    return opers[idx], identifiers[idx], coeffs[idx]


def _concatenate_Hamiltonian(
        opers: Sequence[Sequence[Operator]],
        identifiers: Sequence[Sequence[str]],
        coeffs: Sequence[Sequence[Coefficients]],
        kind: str
        ) -> Tuple[Sequence[Operator],
                   Sequence[str],
                   Sequence[Coefficients],
                   Dict[int, Dict[str, str]]]:
    """
    Concatenate Hamiltonians.

    Returns lists of opers, identifiers, and coeffs so that
    ``list(zip(opers, coeffs, identifiers))`` is in the format required
    by ``PulseSequence``.

    If two operators have the same identifier but are actually
    different, the clash is removed by adding the position of the pulse
    in the sequence as a subscript to each identifier.

    Parameters
    ----------
    opers: array_like
        The operators, should be of structure::

        ((A_oper_1, A_oper_2, ...), (B_oper_1, ...), (...), ...)

        for Hamiltonians *A*, *B*, ...
    identifiers: array_like
        The identifiers, should be of same structure as opers.
    coeffs: array_like
        The coefficients, should be of same structure as opers.
    kind: str
        The type of Hamiltonian, either 'control' or 'noise'.

    Returns
    -------
    concat_opers: ndarray, shape (n_opers, d, d)
        The operators of the concatenated Hamiltonian.
    concat_identifiers: ndarray, shape (n_opers,)
        The identifiers of the concatenated Hamiltonian.
    concat_coeffs: ndarray, shape (n_opers, n_dt)
        The coefficients of the concatenated Hamiltonian.
    pulse_identifier_mapping: Dict[int, Dict[str, str]]
        Dictionary that maps the operator identifiers of the original
        pulses to those of the new pulse.
    """
    # Number of time steps in each pulse
    n_dt = [0] + [coeff.shape[1] for coeff in coeffs]
    # Number of operators in each subset of opers, i.e. number of operators for
    # each pulse being concatenated
    n_ops = [len(op) for op in opers]
    # Indices where operators of another pulse follow in flatten list of opers.
    # I.e, for opers = ((O1, O2), (O3, O4, O5)), pulse_idx == (2, 5).
    pulse_idx = list(accumulate(n_ops))
    # Indices similar to pulse_idx, except for the coefficients. I.e., for
    # coeffs = (([1,2,3], [1,2,3]), ([1,2,3,4,5])), seg_idx == (3,8) so that
    # we know where in the new coefficient array to place coeffs belonging to
    # a pulse
    seg_idx = list(accumulate(n_dt))

    # Check if we have any clashes between operators and identifiers and
    # if so, handle them
    all_opers = np.concatenate(opers, axis=0)
    all_identifiers = np.concatenate(identifiers)
    hashed_identifiers = [hash(i) for i in all_identifiers]
    hashed_opers = util.hash_array_along_axis(all_opers, axis=0)
    concat_hashed_opers, concat_idx, inverse_idx = np.unique(hashed_opers,
                                                             return_index=True,
                                                             return_inverse=True)
    # Convert to list so we can use .index()
    concat_hashed_opers = concat_hashed_opers.tolist()
    # Convert to list so we can modify the string
    concat_identifiers = all_identifiers[concat_idx].tolist()

    # Hash tables in both directions
    oper_to_identifier_mapping = {}
    identifier_to_oper_mapping = {}
    for oper, identifier in zip(hashed_opers, hashed_identifiers):
        op_to_id = oper_to_identifier_mapping.setdefault(oper, set())
        op_to_id.add(identifier)
        id_to_op = identifier_to_oper_mapping.setdefault(identifier, set())
        id_to_op.add(oper)

    if any(len(value) > 1 for value in oper_to_identifier_mapping.values()):
        # Clash: two different identifiers are assigned to the same operator
        raise ValueError('Trying to concatenate pulses with equal operators with different ' +
                         'identifiers. Please choose unique identifiers!')

    # A dict that maps the identifiers of each Hamiltonian to the identifiers
    # in the new Hamiltonian
    pulse_identifier_mapping = {p: {identifier: identifier for identifier in identifiers[p]}
                                for p in range(len(pulse_idx))}
    for identifier, oper in identifier_to_oper_mapping.items():
        identifier_str = all_identifiers[hashed_identifiers.index(identifier)]
        if len(oper) > 1:
            # Clash: two different operators are assigned to the same
            # identifier. Add pulse position suffix to identifiers to make them
            # unique
            pulse_pos = [bisect.bisect(pulse_idx, hashed_opers.index(op)) for op in oper]
            identifier_pos = [concat_hashed_opers.index(op) for op in oper]
            for i, p in zip(identifier_pos, pulse_pos):
                concat_identifiers[i] = concat_identifiers[i] + f'_{p}'
                pulse_identifier_mapping[p].update({identifier_str: concat_identifiers[i]})

    # Sort everything by the identifiers
    sort_idx = np.argsort(concat_identifiers)
    concat_opers = all_opers[concat_idx[sort_idx]]
    concat_identifiers = np.array([concat_identifiers[i] for i in sort_idx])

    # Concatenate the coefficients. Place them in the right time segments of
    # the concatenated Hamiltonian.
    concat_coeffs = np.zeros((len(concat_identifiers), sum(n_dt)), dtype=float)
    flat_coeffs = [co for coeff in coeffs for co in coeff]
    for i in range(len(concat_identifiers)):
        # Get the indices in opers (and coeffs) for the i-th unique operator
        indices = (inverse_idx == i).nonzero()[0]
        for ind in indices:
            # For each equal operator, place the corresponding coefficients at
            # the right place in the new coefficient array. This way they are
            # already sorted by identifiers
            seg = bisect.bisect(pulse_idx, ind)
            concat_coeffs[i, seg_idx[seg]:seg_idx[seg+1]] = flat_coeffs[ind]

    if kind == 'noise':
        # Noise Hamiltonian. If not all operators are present on all pulses,
        # we will try to infer the noise sensitivities (== coefficients) from
        # the remaining segments as usually the sensitivity is constant. If we
        # cannot do this, we have to raise an exception since we cannot know
        # the sensitivities at other moments in time if they are non-trivial.
        for i, c_coeffs in enumerate(concat_coeffs):
            zero_mask = (c_coeffs == 0)
            if zero_mask.any() and not zero_mask.all():
                nonzero_coeffs = c_coeffs[~zero_mask]
                constant = (nonzero_coeffs == nonzero_coeffs[0]).all()
                if constant:
                    # Fill with constant value
                    concat_coeffs[i, zero_mask] = nonzero_coeffs[0]
                else:
                    raise ValueError('Not all pulses have the same noise operators and ' +
                                     'non-trivial noise sensitivities so I cannot infer them.')

    return concat_opers, concat_identifiers, concat_coeffs[sort_idx], pulse_identifier_mapping


def _merge_attrs(old_attrs: List[ndarray], new_attrs: List[ndarray], d_per_qubit: int,
                 registers: List[int], qubits: List[int]) -> Tuple[ndarray, List[int]]:
    """
    For each array in new_attrs, merge into the tensor product array
    defined on the qubit registers in old_attrs at qubits.
    """

    if registers is None:
        return new_attrs, qubits.copy()

    # Get the correct position where the array should be inserted
    pos = [bisect.bisect(registers, q) for q in qubits]
    attrs = []
    for old_attr, new_attr in zip(old_attrs, new_attrs):
        attrs.append(util.tensor_merge(old_attr, new_attr, pos=pos,
                                       arr_dims=[[d_per_qubit]*len(registers)]*2,
                                       ins_dims=[[d_per_qubit]*len(pos)]*2))

    # Update the registers
    for q in qubits:
        bisect.insort(registers, q)

    return attrs, registers


def _insert_attrs(old_attrs: List[ndarray], new_attrs: List[ndarray], d_per_qubit: int,
                  registers: List[int], qubit: int) -> Tuple[ndarray, List[int]]:
    """
    For each array in new_attrs, insert into the tensor product array
    defined on the qubit registers in old_attrs at qubit.
    """

    if registers is None:
        return new_attrs, [qubit]

    # Get the correct position where the array should be inserted
    pos = bisect.bisect(registers, qubit)
    attrs = []
    for old_attr, new_attr in zip(old_attrs, new_attrs):
        attrs.append(util.tensor_insert(old_attr, new_attr, pos=pos,
                                        arr_dims=[[d_per_qubit]*len(registers)]*2))
    # Update the registers
    bisect.insort(registers, qubit)

    return attrs, registers


def _map_identifiers(identifiers: Sequence[str],
                     mapping: Union[None, Mapping[str, str]]) -> Tuple[ndarray, ndarray]:
    """
    Return identifiers remapped according to mapping. If mapping is
    None, the identifiers are mapped to themselves.

    Parameters
    ----------
    identifiers: sequence of str
        The identifiers to remap.
    mapping: dict_like
        The mapping according to which to remap.

    Returns
    -------
    identifiers: ndarray
        The identifiers.
    sort_idx: ndarray
        The indices which sort the identifiers.
    """
    # Remap identifiers
    if mapping is None:
        remapped_identifiers = identifiers
        sort_idx = np.arange(len(identifiers))
    else:
        remapped_identifiers = np.array([mapping[identifier] for identifier in identifiers])
        sort_idx = np.argsort(remapped_identifiers)

    return remapped_identifiers, sort_idx


def _default_extend_mapping(
        identifiers: Sequence[str],
        mapping: Union[None, Mapping[str, str]],
        qubits: Union[Sequence[int], int]
        ) -> Tuple[Sequence[str], Dict[str, str]]:
    """
    Get a default identifier mapping for a pulse that was extended to
    *qubits* if *mapping* is None, else return mapping.

    Parameters
    ----------
    identifiers: Sequence[str]
        The identifiers to remap.
    qubits: Union[Sequence[int], int]
        The qubits the pulse was mapped to.

    Returns
    -------
    identifiers: ndarray
        The identifiers.
    mapping: ndarray
        The default mapping.

    """
    if mapping is not None:
        return identifiers, mapping

    try:
        mapping = {l: l + '_' + ('{}'*len(qubits)).format(*qubits) for l in identifiers}
    except TypeError:
        mapping = {l: l + '_{}'.format(qubits) for l in identifiers}

    return identifiers, mapping


def concatenate_without_filter_function(pulses: Iterable[PulseSequence],
                                        return_identifier_mappings: bool = False) -> Any:
    """
    Concatenate PulseSequences, disregarding the filter function.

    Parameters
    ----------
    pulses: iterable of PulseSequences
        The PulseSequence instances to be concatenated.
    return_identifier_mappings: bool, optional
        Return dictionaries which map the identifiers of control and
        noise operators of the input pulses to those of the new pulse.
        This mapping is only non-trivial if any of the pulses have two
        different operators assigned to the same identifier.

    Returns
    -------
    newpulse: PulseSequence
        The concatenated PulseSequence
    c_oper_identifier_mapping: Dict[int: Dict[str, str]]
        A dictionary that maps the control operator identifiers of the
        original pulses to those of the new pulse.
    n_oper_identifier_mapping: Dict[int: Dict[str, str]]
        A dictionary that maps the noise operator identifiers of the
        original pulses to those of the new pulse.

    See Also
    --------
    concatenate: Concatenate PulseSequences including filter functions.
    concatenate_periodic: Concatenate PulseSequences periodically.
    """
    pulses = tuple(pulses)
    try:
        # Do awkward checking for type
        if not all(hasattr(pls, 'c_opers') for pls in pulses):
            raise TypeError('Can only concatenate PulseSequences!')
    except TypeError:
        raise TypeError(f'Expected pulses to be iterable, not {type(pulses)}')

    # Check if the Hamiltonians' shapes are compatible, ie the set of all
    # shapes has length 1
    if len(set(pulse.c_opers.shape[1:] for pulse in pulses)) != 1:
        raise ValueError('Trying to concatenate two PulseSequence ' +
                         'instances with incompatible Hamiltonian shapes')

    # Check if the bases are the same by hashing them and creating a set
    if not util.all_array_equal((pulse.basis for pulse in pulses)):
        raise ValueError('Trying to concatenate two PulseSequence instances with different bases!')

    basis = pulses[0].basis
    control_keys = ('c_opers', 'c_oper_identifiers', 'c_coeffs')
    noise_keys = ('n_opers', 'n_oper_identifiers', 'n_coeffs')

    # Compose new control Hamiltonian
    control_values = _concatenate_Hamiltonian(
        *list(zip(*[tuple(getattr(pulse, key) for key in control_keys) for pulse in pulses])),
        kind='control'
    )
    # Compose new control Hamiltonian
    noise_values = _concatenate_Hamiltonian(
        *list(zip(*[tuple(getattr(pulse, key) for key in noise_keys) for pulse in pulses])),
        kind='noise'
    )

    dt = np.concatenate(tuple(pulse.dt for pulse in pulses))
    t = np.concatenate(([0], dt.cumsum()))
    tau = t[-1]

    attributes = {'dt': dt, 't': t, 'tau': tau, 'd': pulses[0].d, 'basis': basis}
    attributes.update(**{key: value for key, value in zip(control_keys, control_values)})
    attributes.update(**{key: value for key, value in zip(noise_keys, noise_values)})

    newpulse = PulseSequence(**attributes)
    if return_identifier_mappings:
        return newpulse, control_values[-1], noise_values[-1]

    return newpulse


@util.parse_which_FF_parameter
def concatenate(
        pulses: Iterable[PulseSequence],
        calc_pulse_correlation_FF: bool = False,
        calc_filter_function: Optional[bool] = None,
        which: str = 'fidelity',
        omega: Optional[Coefficients] = None,
        show_progressbar: bool = False
        ) -> PulseSequence:
    r"""
    Concatenate an arbitrary number of pulses. Note that pulses are
    concatenated left-to-right, that is,

    .. math::

        \mathtt{concatenate((A, B))} \equiv B \circ A

    so that :math:`A` is executed before :math:`B` when applying the
    concatenated pulse.

    Parameters
    ----------
    pulses: sequence of PulseSequences
        The PulseSequence instances to be concatenated. If any of the
        instances have a cached filter function, the filter function for
        the composite pulse will also be calculated in order to make use
        of the speedup gained from concatenating the filter functions.
        If *omega* is given, calculation of the composite filter
        function is forced.
    calc_pulse_correlation_FF: bool, optional
        Switch to control whether the pulse correlation filter function
        (see :meth:`PulseSequence.get_pulse_correlation_filter_function`)
        is calculated. If *omega* is not given, the cached frequencies
        of all *pulses* need to be equal.
    calc_filter_function: bool, optional
        Switch to force the calculation of the filter function to be
        carried out or not. Overrides the automatic behavior of
        calculating it if at least one pulse has a cached control
        matrix. If ``True`` and no pulse has a cached control matrix, a
        list of frequencies must be supplied as *omega*.
    which: str, optional
        Which filter function to compute. Either 'fidelity' (default) or
        'generalized' (see :meth:`PulseSequence.get_filter_function` and
        :meth:`PulseSequence.get_pulse_correlation_filter_function`).
    omega: array_like, optional
        Frequencies at which to evaluate the (pulse correlation) filter
        functions. If ``None``, an attempt is made to use cached
        frequencies.
    show_progressbar: bool
        Show a progress bar for the calculation of the control matrix.

    Returns
    -------
    pulse: PulseSequence
        The concatenated pulse.

    """
    pulses = tuple(pulses)
    if len(pulses) == 1:
        return copy(pulses[0])

    newpulse, _, n_oper_mapping = concatenate_without_filter_function(
        pulses, return_identifier_mappings=True
    )

    if all(pls.is_cached('total_propagator') for pls in pulses):
        newpulse.total_propagator = util.mdot([pls.total_propagator for pls in pulses][::-1])

    if calc_filter_function is False and not calc_pulse_correlation_FF:
        return newpulse

    # If the pulses have different noise operators, we cannot reuse cached
    # filter functions. Since some noise operator identifiers might have been
    # remapped, we use the mapping dictionary returned by
    # concatenate_without_filter_function
    pulse_identifiers = []
    for _, mapping in sorted(n_oper_mapping.items()):
        pulse_identifiers.append([i for i in sorted(mapping.values())])

    unique_identifiers = sorted(set(h for i in pulse_identifiers for h in i))
    # matrix with pulses in rows and all noise operator identifier hashes in
    # columns. True if the noise operator is present in the pulse, False if
    # not. This will give us a boolean mask for indexing the pulses attributes
    # when retriving the filter functions.
    n_opers_present = np.zeros((len(pulses), len(unique_identifiers)), dtype=bool)
    for i, pulse_identifier in enumerate(pulse_identifiers):
        for j, identifier in enumerate(unique_identifiers):
            if identifier in pulse_identifier:
                n_opers_present[i, j] = True

    # If at least two pulses have the same noise operators, we gain an
    # advantage when concatenating the filter functions over calculating them
    # from scratch at a later point
    equal_n_opers = (n_opers_present.sum(axis=0) > 1).any()
    if omega is None:
        cached_ctrl_mat = [pls.is_cached('control_matrix') for pls in pulses]
        if any(cached_ctrl_mat):
            equal_omega = util.all_array_equal((pls.omega
                                                for pls in compress(pulses, cached_ctrl_mat)))
        else:
            cached_omega = [pls.is_cached('omega') for pls in pulses]
            equal_omega = util.all_array_equal((pls.omega
                                                for pls in compress(pulses, cached_omega)))

        if not equal_omega:
            if calc_filter_function:
                raise ValueError("Calculation of filter function forced  but not all pulses " +
                                 "have the same frequencies cached and none were supplied!")
            if calc_pulse_correlation_FF:
                raise ValueError("Cannot compute the pulse correlation filter functions; do not " +
                                 "have the frequencies at which to evaluate.")

            return newpulse

        if calc_filter_function is None:
            # compute filter function only if at least one pulse has a control
            # matrix cached
            if not equal_n_opers or not any(cached_ctrl_mat):
                return newpulse

        # Can reuse cached filter functions or calculation explicitly asked
        # for; run calculation. Get the index of the first pulse with cached FF
        # to steal some attributes from.
        if any(cached_ctrl_mat):
            ind = np.nonzero(cached_ctrl_mat)[0][0]
        else:
            ind = np.nonzero(cached_omega)[0][0]

        omega = pulses[ind].omega

    if not equal_n_opers:
        # Cannot reuse atomic filter functions
        newpulse.cache_filter_function(omega, which=which)
        return newpulse

    # Get the phase factors at the correct times (the individual gate
    # durations) which are just the total phase factors of the pulses cumprod'd
    phases = np.array(
        [np.ones_like(omega)] +
        [pls.get_total_phases(omega) for pls in pulses[:-1]]
    ).cumprod(axis=0)

    # Get the transfer matrices for the individual gates
    N = len(newpulse.basis)
    L = np.empty((len(pulses), N, N))
    L[0] = np.identity(N)
    for i in range(1, len(pulses)):
        L[i] = pulses[i-1].total_propagator_liouville @ L[i-1]

    # Get the control matrices for each pulse (agnostic of if it was cached or
    # not). Those are the 'new' pulse control matrices. Sort them along the
    # axis belonging to the noise operators
    control_matrix_atomic = np.empty((len(pulses), len(newpulse.n_opers), N, len(omega)),
                                     dtype=complex)
    n_dt_segs = [len(pulse.dt) for pulse in pulses]
    seg_idx = [0] + list(accumulate(n_dt_segs))
    for i, (pulse, idx) in enumerate(zip(pulses, n_opers_present)):
        control_matrix_atomic[i, idx] = pulse.get_control_matrix(omega, show_progressbar)
        if not idx.all():
            # calculate the control matrix for the noise operators that are
            # not present in pulse
            control_matrix_atomic[i, ~idx] = numeric.calculate_control_matrix_from_scratch(
                pulse.eigvals, pulse.eigvecs, pulse.propagators, omega,
                pulse.basis, newpulse.n_opers[~idx],
                newpulse.n_coeffs[~idx, seg_idx[i]:seg_idx[i+1]],
                pulse.dt, pulse.t, show_progressbar
            )

    # Set the total propagator for possible future concatenations (if not done
    # so above)
    if not newpulse.is_cached('total_propagator'):
        newpulse.total_propagator = util.mdot([pls.total_propagator for pls in pulses][::-1])

    newpulse.cache_total_phases(omega)
    newpulse.total_propagator_liouville = liouville_representation(newpulse.total_propagator,
                                                                   newpulse.basis)
    control_matrix = numeric.calculate_control_matrix_from_atomic(
        phases, control_matrix_atomic, L, show_progressbar,
        'correlations' if calc_pulse_correlation_FF else 'total'
    )

    # Set the attribute and calculate filter function (if the pulse correlation
    # FF has been calculated, this is a little overhead but negligible)
    newpulse.cache_filter_function(omega, control_matrix, which=which)

    return newpulse


def concatenate_periodic(pulse: PulseSequence, repeats: int) -> PulseSequence:
    r"""
    Concatenate a pulse sequence *pulse* whose Hamiltonian is periodic
    *repeats* times. Although performing the same task, this function is
    much faster for concatenating many identical pulses with filter
    functions than :func:`concatenate`.

    Note that for large dimensions, the calculation of the control
    matrix using this function might be very memory intensive.

    Parameters
    ----------
    pulse: PulseSequence
        The ``PulseSequence`` instance to be repeated. If it has a
        cached filter function, the filter function for the new pulse
        will also be computed.
    repeats: int
        The number of repetitions

    Returns
    -------
    newpulse: PulseSequence
        The concatenated ``PulseSequence``

    Notes
    -----
    The total control matrix is given by

    .. math::

        \mathcal{R}(\omega) &= \mathcal{R}^{(1)}(\omega)\sum_{g=0}^{G-1}
                               \left(e^{i\omega T}\right)^g \\
                            &= \mathcal{R}^{(1)}(\omega)\bigl(
                               \mathbb{I} - e^{i\omega T}
                               \mathcal{Q}^{(1)}\bigr)^{-1}\bigl(
                               \mathbb{I} - \bigl(e^{i\omega T}
                               \mathcal{Q}^{(1)}\bigr)^G\bigr).

    with :math:`T` the period of the control Hamiltonian and :math:`G`
    the number of periods. The last equality is valid only if
    :math:`\mathbb{I} - e^{i\omega T}\mathcal{Q}^{(1)}` is invertible.

    See also
    --------
    concatenate: Concatenate arbitrary PulseSequences.
    """

    try:
        # Do awkward checking for type
        if not hasattr(pulse, 'c_opers'):
            raise TypeError('Can only concatenate PulseSequences!')
    except TypeError:
        raise TypeError(f'Expected pulses to be iterable, not {type(pulse)}')

    cached_ctrl_mat = pulse.is_cached('control_matrix')

    # Initialize a new PulseSequence instance with the Hamiltonians sequenced
    # (this is much easier than in the general case, thus do it on the fly)
    dt = np.tile(pulse.dt, repeats)
    t = np.concatenate(([0], dt.cumsum()))
    tau = t[-1]
    newpulse = PulseSequence(
        c_opers=pulse.c_opers,
        n_opers=pulse.n_opers,
        c_oper_identifiers=pulse.c_oper_identifiers,
        n_oper_identifiers=pulse.n_oper_identifiers,
        c_coeffs=np.tile(pulse.c_coeffs, (1, repeats)),
        n_coeffs=np.tile(pulse.n_coeffs, (1, repeats)),
        dt=dt,
        t=t,
        tau=tau,
        d=pulse.d,
        basis=pulse.basis
    )

    if not cached_ctrl_mat:
        # No cached filter functions to reuse and pulse correlation FFs not
        # requested. If they were, continue even if there are no cached FF
        # they cannot be computed anymore afterwards.
        return newpulse

    phases_at = pulse.get_total_phases(pulse.omega)
    control_matrix_at = pulse.get_control_matrix(pulse.omega)
    L_at = pulse.total_propagator_liouville

    newpulse.total_propagator = nla.matrix_power(pulse.total_propagator, repeats)
    newpulse.cache_total_phases(pulse.omega)
    # Might be cheaper for small repeats to use matrix_power, but this function
    # is aimed at a large number so we calculate it explicitly
    newpulse.total_propagator_liouville = newpulse.total_propagator_liouville

    control_matrix_tot = numeric.calculate_control_matrix_periodic(phases_at, control_matrix_at,
                                                                   L_at, repeats)

    newpulse.cache_filter_function(pulse.omega, control_matrix_tot)

    return newpulse


def remap(pulse: PulseSequence, order: Sequence[int], d_per_qubit: int = 2,
          oper_identifier_mapping: Mapping[str, str] = None) -> PulseSequence:
    """
    Remap a PulseSequence by changing the order of qubits in the
    register. Cached attributes are automatically attempted to be
    retained.

    .. caution::

        This function simply permutes the order of the tensor product
        elements of control and noise operators. Thus, the resultant
        pulse will have its filter functions defined for different noise
        operators than the original one.

    Parameters
    ----------
    pulse: PulseSequence
        The pulse whose qubit order should be permuted.
    order: sequence of ints
        A list of permutation indices. E.g., if *pulse* is defined for
        two qubits, ``order == [1, 0]`` will reverse the order of
        qubits.
    d_per_qubit: int (default: 2)
        The size of the Hilbert space a single qubit inhabitates.
    oper_identifier_mapping: dict_like
        A mapping that maps operator identifiers from the old pulse to
        the remapped pulse. The default is the identity mapping.

    Returns
    -------
    remapped_pulse: PulseSequence
        A new ``PulseSequence`` instance with the order of the qubits
        permuted according to *order*.

    Examples
    --------
    >>> X, Y = util.paulis[1:3]
    >>> XY, YX = util.tensor(X, Y), util.tensor(Y, X)
    >>> pulse = PulseSequence([[XY, [np.pi/2], 'XY']], [[YX, [1], 'YX']], [1],
    ...                       Basis.pauli(2))
    >>> mapping = {'XY': 'YX', 'YX': 'XY'}
    >>> remapped_pulse = remap(pulse, (1, 0), oper_identifier_mapping=mapping)
    >>> target_pulse = PulseSequence([[YX, [np.pi/2], 'YX']],
    ...                              [[XY, [1], 'XY']], [1], Basis.pauli(2))
    >>> remapped_pulse == target_pulse
    True

    Caching of attributes is automatically handled
    >>> remapped_pulse.is_cached('filter_function')
    False
    >>> pulse.cache_filter_function(util.get_sample_frequencies(pulse))
    >>> remapped_pulse = remap(pulse, (1, 0))
    >>> remapped_pulse.is_cached('filter_function')
    True

    See Also
    --------
    extend: Map PulseSequences to composite Hilbert spaces.
    util.tensor_transpose: Transpose the order of a tensor product.
    """
    # Number of qubits
    N = int(np.log(pulse.d)/np.log(d_per_qubit))

    # Transpose control and noise operators
    c_opers = util.tensor_transpose(pulse.c_opers, order, [[d_per_qubit]*N]*2)
    n_opers = util.tensor_transpose(pulse.n_opers, order, [[d_per_qubit]*N]*2)

    # Remap identifiers
    c_oper_identifiers, c_sort_idx = _map_identifiers(pulse.c_oper_identifiers,
                                                      oper_identifier_mapping)
    n_oper_identifiers, n_sort_idx = _map_identifiers(pulse.n_oper_identifiers,
                                                      oper_identifier_mapping)

    remapped_pulse = PulseSequence(
        c_opers=c_opers[c_sort_idx],
        n_opers=n_opers[n_sort_idx],
        c_oper_identifiers=c_oper_identifiers[c_sort_idx],
        n_oper_identifiers=n_oper_identifiers[n_sort_idx],
        c_coeffs=pulse.c_coeffs[c_sort_idx],
        n_coeffs=pulse.n_coeffs[n_sort_idx],
        dt=pulse.dt,
        t=pulse.t,
        tau=pulse.tau,
        d=pulse.d,
        basis=pulse.basis
    )

    if pulse.is_cached('eigvals'):
        remapped_pulse.eigvals = util.tensor_transpose(pulse.eigvals, order,
                                                       [[d_per_qubit]*N],
                                                       rank=1)

    for attr in ('eigvecs', 'propagators', 'total_propagator'):
        if pulse.is_cached(attr):
            setattr(remapped_pulse, attr, util.tensor_transpose(getattr(pulse, attr),
                                                                order, [[d_per_qubit]*N]*2))

    if not pulse.is_cached('omega'):
        # If no frequencies are cached, stop here
        return remapped_pulse

    omega = pulse.omega

    if pulse.is_cached('total_phases'):
        remapped_pulse.cache_total_phases(omega, pulse.get_total_phases(omega))

    if pulse.is_cached('filter_function'):
        remapped_filter_function = pulse.get_filter_function(omega)[n_sort_idx[:, None],
                                                                    n_sort_idx[None, :]]
        remapped_pulse.cache_filter_function(omega, filter_function=remapped_filter_function)

    if pulse.is_cached('total_propagator_liouville') or pulse.is_cached('control_matrix'):
        if pulse.basis.btype != 'Pauli':
            warn('pulse does not have a separable basis which is needed to ' +
                 'retain cached control matrices.')

            return remapped_pulse

        perm = remap_pauli_basis_elements(order, N)[None, :]
        if pulse.is_cached('total_propagator_liouville'):
            remapped_pulse.total_propagator_liouville = np.empty_like(
                pulse.total_propagator_liouville
            )
            remapped_pulse.total_propagator_liouville[perm.T, perm] = \
                pulse.total_propagator_liouville

        if pulse.is_cached('control_matrix'):
            pulse_control_matrix = pulse.get_control_matrix(omega)
            remapped_control_matrix = np.empty_like(pulse_control_matrix)
            remapped_control_matrix[n_sort_idx.argsort()[:, None], perm] = pulse_control_matrix
            remapped_pulse.cache_control_matrix(omega, remapped_control_matrix)

    return remapped_pulse


def extend(
        pulse_to_qubit_mapping: PulseMapping,
        N: Optional[int] = None,
        d_per_qubit: int = 2,
        additional_noise_Hamiltonian: Optional[Hamiltonian] = None,
        cache_diagonalization: Optional[bool] = None,
        cache_filter_function: Optional[bool] = None,
        omega: Optional[Coefficients] = None,
        show_progressbar: bool = False
        ) -> PulseSequence:
    r"""
    Map one or more pulse sequences to different qubits.

    Parameters
    ----------
    pulse_to_qubit_mapping: sequence of mapping tuples
        A sequence of tuples with the first entry a ``PulseSequence``
        instance and the second an ``int`` or tuple of ``int``\s
        indicating the qubits that the ``PulseSequence`` should be
        mapped to. A mapping of operator identifiers may optionally be
        given as a third element of each tuple. By default, the index of
        the qubit the operator is mapped to is appended to its
        identifier.

        Pulse sequences defined for multiple qubits may also be extended
        to non-neighboring qubits. Note that for multi-qubit pulses the
        order of the qubits is respected, i.e. mapping a pulse to (1, 0)
        is different from mapping it to (0, 1).
    N: int
        The total number of qubits the new ``PulseSequence`` should be
        defined for. By default, this is inferred from
        ``pulse_to_qubit_mapping``.
    d_per_qubit: int
        The size of the Hilbert space a single qubit requires.
    additional_noise_Hamiltonian: list of lists
        Additional noise operators and corresponding sensitivities for
        the new pulse sequence.
    cache_diagonalization: bool
        Force diagonalizing the new pulse sequence. By default,
        diagonalization is cached if all pulses in
        ``pulse_to_qubit_mapping`` have been diagonalized since it is
        much cheaper to get the relevant quantities as tensor products
        from the mapped pulses instead of diagonalizing the new pulse.
    cache_filter_function: bool
        Force computing the filter functions for the new pulse sequence.
        Noise operators of individual pulses will be extended to the new
        Hilbert space. By default, this is done if all pulses in
        ``pulse_to_qubit_mapping`` have their filter functions cached.

        Note that extending the filter functions is only possible if
        they the mapped pulses are using a separable basis like the
        Pauli basis.
    omega: array_like
        Frequencies for which to compute the filter functions if
        ``cache_filter_function == True``. Defaults to ``None``, in
        which case the cached frequencies of the individual pulses need
        to be the same.
    show_progressbar: bool
        Show a progress bar for the calculation of the control matrix.

    Returns
    -------
    newpulse: PulseSequence
        The new pulse sequence on the larger qubit register. The noise
        operators (and possibly filter functions) are stored in the
        following order: first those of the multi-qubit pulses in the
        order they appeared in ``pulse_to_qubit_mapping``, then those of
        the single-qubit pulses, and lastly any additional ones that may
        be given by ``additional_noise_Hamiltonian``.

    Examples
    --------
    >>> import filter_functions as ff
    >>> I, X, Y, Z = ff.util.paulis
    >>> X_pulse = ff.PulseSequence([[X, [np.pi/2], 'X']],
    ...                            [[X, [1], 'X'], [Z, [1], 'Z']],
    ...                            [1], basis=ff.Basis.pauli(1))
    >>> XX_pulse = ff.extend([(X_pulse, 0), (X_pulse, 1)])
    >>> XX_pulse.d
    4
    >>> XIX_pulse_1 = ff.extend([(X_pulse, 0), (X_pulse, 2)])
    >>> XIX_pulse_1.d
    8
    >>> XXI_pulse = ff.extend([(X_pulse, 0), (X_pulse, 1)], N=3)
    >>> XXI_pulse.d
    8

    Filter functions are automatically cached if they are for mapped
    pulses:

    >>> omega = ff.util.get_sample_frequencies(X_pulse)
    >>> X_pulse.cache_filter_function(omega)
    >>> XX_pulse = ff.extend([(X_pulse, 0), (X_pulse, 1)])
    >>> XX_pulse.is_cached('filter_function')
    True

    This behavior can also be overriden manually:

    >>> XX_pulse = ff.extend([(X_pulse, 0), (X_pulse, 1)],
    ...                      cache_filter_function=False)
    >>> XX_pulse.is_cached('filter_function')
    False

    Mapping pulses to non-neighboring qubits is also possible:

    >>> Y_pulse = ff.PulseSequence([[Y, [np.pi/2], 'Y']],
    ...                            [[Y, [1], 'Y'], [Z, [1], 'Z']],
    ...                            [1], basis=ff.Basis.pauli(1))
    >>> XXY_pulse = ff.extend([(XX_pulse, (0, 1)), (Y_pulse, 2)])
    >>> XYX_pulse = ff.extend([(XX_pulse, (0, 2)), (Y_pulse, 1)])

    Additionally, pulses can have the order of the qubits they are
    defined for permuted (see :func:`remap`):

    >>> Z_pulse = ff.PulseSequence([[Z, [np.pi/2], 'Z']], [[Z, [1], 'Z']],
    ...                            [1], basis=ff.Basis.pauli(1))
    >>> XY_pulse = ff.extend([(X_pulse, 0), (Y_pulse, 1)])
    >>> YZX_pulse = ff.extend([(XY_pulse, (2, 0)), (Z_pulse, 1)])

    Control and noise operator identifiers can be mapped according to a
    specified mapping:

    >>> YX_pulse = ff.extend([(X_pulse, 1, {'X': 'IX', 'Z': 'IZ'}),
    ...                       (Y_pulse, 0, {'Y': 'YI', 'Z': 'ZI'})])
    >>> YX_pulse.c_oper_identifiers
    array(['IX', 'YI'], dtype='<U2')
    >>> YX_pulse.n_oper_identifiers
    array(['IX', 'IZ', 'YI', 'ZI'], dtype='<U2')

    We can also add an additional noise Hamiltonian:

    >>> H_n = [[ff.util.tensor(Z, Z, Z), [1], 'ZZZ']]
    >>> XYX_pulse = ff.extend([(XX_pulse, (0, 2)), (Y_pulse, 1)],
    ...                       additional_noise_Hamiltonian=H_n)
    >>> 'ZZZ' in XYX_pulse.n_oper_identifiers
    True

    See Also
    --------
    remap: Map PulseSequence to a different qubit.
    concatenate: Concatenate PulseSequences (in time).
    concatenate_periodic: Periodically concatenate a PulseSequence.
    """
    # Parse pulse_to_qubit_mapping
    active_qubits_list = []
    single_qubit_pulses = []
    multi_qubit_pulses = []
    single_qubit_identifier_mappings = []
    multi_qubit_identifier_mappings = []
    single_qubit_idx = []
    multi_qubit_idx = []

    # Unpack and pack again
    pulses, *args = zip_longest(*pulse_to_qubit_mapping, fillvalue=None)
    if len(args) == 1:
        qubits = args[0]
        identifier_mappings = [None]*len(qubits)
    elif len(args) == 2:
        qubits = args[0]
        identifier_mappings = list(args[1])
    else:
        qubits = args[0]
        identifier_mappings = list(args[1])

    for pulse, qubit, id_mapping in zip(pulses, qubits, identifier_mappings):
        try:
            active_qubits_list.extend(qubit)
            if len(qubit) == 1:
                single_qubit_idx.extend(qubit)
                single_qubit_pulses.append(pulse)
                single_qubit_identifier_mappings.append(id_mapping)
            else:
                # sort the qubit tuple and get the sorting indices
                sorted_qubit, order = zip(*sorted(zip(qubit, range(len(qubit)))))
                if qubit == sorted_qubit:
                    # No need to remap
                    sorted_pulse = pulse
                else:
                    # remap the pulse in the given order
                    try:
                        sorted_pulse = remap(pulse, order, d_per_qubit)
                    except ValueError as err:
                        raise ValueError(f'Could not remap {repr(pulse)} mapped ' +
                                         f'to qubits {qubit}. Do the dimensions match?') from err

                multi_qubit_idx.append(list(sorted_qubit))
                multi_qubit_pulses.append(sorted_pulse)
                multi_qubit_identifier_mappings.append(id_mapping)
        except TypeError:
            # qubit is not iterable, ie single qubit
            active_qubits_list.append(int(qubit))
            single_qubit_idx.append(int(qubit))
            single_qubit_pulses.append(pulse)
            single_qubit_identifier_mappings.append(id_mapping)

    if not all(pulse.d == d_per_qubit for pulse in single_qubit_pulses):
        raise ValueError('Not all single-qubit pulses have dimension ' +
                         f'd_per_qubit = {d_per_qubit}.')

    if not all(pulse.d == d_per_qubit**len(qubits)
               for pulse, qubits in zip(multi_qubit_pulses, multi_qubit_idx)):
        raise ValueError('Not all multi-qubit pulses have correct dimension!')

    # Get lists of pulses in deterministic order
    pulses = multi_qubit_pulses + single_qubit_pulses
    idx = multi_qubit_idx + single_qubit_idx

    if not util.all_array_equal((pulse.dt for pulse in pulses)):
        raise ValueError('All pulses should be defined on the same time steps')

    active_qubits = set(active_qubits_list)
    if len(active_qubits) != len(active_qubits_list):
        raise ValueError('Qubit clash: multiple pulses mapped to same qubit!')

    last_qubit = max(active_qubits)
    if N is None:
        N = last_qubit + 1
    else:
        if last_qubit + 1 > N:
            raise ValueError('Number of qubits N smaller than highest qubit ' +
                             f'index + 1 = {last_qubit + 1}')

    if len(pulse_to_qubit_mapping) == 1:
        # return input pulse if not mapped to another qubit
        if multi_qubit_idx:
            if N == len(multi_qubit_idx[0]):
                warn('Single multi-qubit pulse given and mapped to its ' +
                     'original qubits. Returning the same.')
                return multi_qubit_pulses[0]
        if single_qubit_idx:
            if N == 1:
                warn('Single single-qubit pulse given and mapped to its ' +
                     'original qubit. Returning the same.')
                return single_qubit_pulses[0]

    if cache_filter_function is not False:
        # Cache filter function of extended pulse if cached before for the same
        # frequencies
        is_cached = all(pulse.is_cached('control_matrix') for pulse in pulses)

        try:
            equal_omega = util.all_array_equal((pulse.omega for pulse in pulses))
        except AttributeError:
            equal_omega = False

        if cache_filter_function is None:
            # automatically decide whether to cache filter function
            cache_filter_function = is_cached and equal_omega
            if cache_filter_function:
                omega = pulses[0].omega
        else:
            # cache_filter_function == True
            if omega is None:
                if not equal_omega:
                    raise ValueError('Filter function should be cached but omega was not ' +
                                     'provided and could not be inferred.')

                omega = pulses[0].omega

    if cache_diagonalization is None:
        if cache_filter_function and additional_noise_Hamiltonian is not None:
            # Need the diagonalization
            cache_diagonalization = True
        else:
            # Extend propagators, eigenvalue and -vector arrays if calculated
            attrs = ('eigvals', 'eigvecs', 'propagators')
            cache_diagonalization = all(pulse.is_cached(attr)
                                        for attr in attrs
                                        for pulse in pulses)
    elif (cache_diagonalization is False and
          additional_noise_Hamiltonian is not None):
        raise ValueError('Additional noise Hamiltonian given and ' +
                         'cache_diagonalization set to False but required.')

    # Multi-qubit opers and coeffs
    all_qubits = {q for q in range(N)}
    d = d_per_qubit**N
    n_dt = len(pulses[0].dt)
    ID = np.identity(d_per_qubit)

    c_opers, c_oper_identifiers, c_coeffs = [], [], []
    n_opers, n_oper_identifiers, n_coeffs = [], [], []
    for pulse, qubits, id_mapping in zip(multi_qubit_pulses, multi_qubit_idx,
                                         multi_qubit_identifier_mappings):
        pos = [bisect.bisect(qubits, q) for q in all_qubits.difference(qubits)]

        # map the identifiers
        c_oper_identifier, _ = _map_identifiers(*_default_extend_mapping(pulse.c_oper_identifiers,
                                                                         id_mapping, qubits))
        n_oper_identifier, _ = _map_identifiers(*_default_extend_mapping(pulse.n_oper_identifiers,
                                                                         id_mapping, qubits))

        c_oper_identifiers.extend(c_oper_identifier)
        n_oper_identifiers.extend(n_oper_identifier)
        c_opers.extend(util.tensor_insert(pulse.c_opers, *[ID]*len(pos), pos=pos,
                                          arr_dims=[[d_per_qubit]*len(qubits)]*2))
        n_opers.extend(util.tensor_insert(pulse.n_opers, *[ID]*len(pos), pos=pos,
                                          arr_dims=[[d_per_qubit]*len(qubits)]*2))

        c_coeffs.extend(pulse.c_coeffs)
        n_coeffs.extend(pulse.n_coeffs)

    # Single-qubit opers and coeffs
    for pulse, qubit, id_mapping in zip(single_qubit_pulses, single_qubit_idx,
                                        single_qubit_identifier_mappings):
        ID_pre = [np.identity(d_per_qubit**qubit)] if qubit > 0 else []
        ID_post = [np.identity(d_per_qubit**(N - qubit - 1))] if qubit < N - 1 else []

        # map the identifiers
        c_oper_identifier, _ = _map_identifiers(*_default_extend_mapping(pulse.c_oper_identifiers,
                                                                         id_mapping, qubit))
        n_oper_identifier, _ = _map_identifiers(*_default_extend_mapping(pulse.n_oper_identifiers,
                                                                         id_mapping, qubit))

        c_oper_identifiers.extend(c_oper_identifier)
        n_oper_identifiers.extend(n_oper_identifier)
        # extend control and noise operators
        c_opers.extend(util.tensor(*(ID_pre + [pulse.c_opers] + ID_post)))
        n_opers.extend(util.tensor(*(ID_pre + [pulse.n_opers] + ID_post)))
        c_coeffs.extend(pulse.c_coeffs)
        n_coeffs.extend(pulse.n_coeffs)

    # Add optional additional noise Hamiltonian
    if additional_noise_Hamiltonian is not None:
        noise_args = _parse_Hamiltonian(
            additional_noise_Hamiltonian, len(pulses[0].dt), 'H_n'
        )
        add_n_opers, add_n_oper_id, add_n_coeffs = noise_args

        if add_n_opers.shape[1:] != (d, d):
            raise ValueError(f'Expected additional noise operators to have dimensions {(d, d)}, ' +
                             f'not {add_n_opers.shape[1:]}.')
        if len(set(add_n_oper_id)) != len(add_n_oper_id):
            raise ValueError('Found duplicate noise operator identifiers')

        n_opers.extend(add_n_opers)
        n_coeffs.extend(add_n_coeffs)
        n_oper_identifiers.extend(add_n_oper_id)

    pulse_btypes = list(set(pulse.basis.btype for pulse in pulses))
    if not len(pulse_btypes) == 1:
        warn('Not all pulses had the same basis type. Cannot retain cached control matrices.')
        basis = Basis.ggm(d_per_qubit**N)
    else:
        btype = pulse_btypes[0]
        if btype == 'GGM':
            warn('Original pulses had GGM basis which is not separable into ' +
                 'a tensor product. Cannot retain cached control matrices.')
            basis = Basis.ggm(d_per_qubit**N)
        elif btype == 'Pauli':
            basis = Basis.pauli(N)
        else:
            warn('Original pulses had custom basis which I cannot extend.')
            basis = Basis.ggm(d_per_qubit**N)

    # Sort the identifiers
    c_sort_idx = np.argsort(c_oper_identifiers)
    n_sort_idx = np.argsort(n_oper_identifiers)

    newpulse = PulseSequence(
        c_opers=np.asarray(c_opers)[c_sort_idx],
        n_opers=np.asarray(n_opers)[n_sort_idx],
        c_oper_identifiers=np.asarray(c_oper_identifiers)[c_sort_idx],
        n_oper_identifiers=np.asarray(n_oper_identifiers)[n_sort_idx],
        c_coeffs=np.asarray(c_coeffs)[c_sort_idx],
        n_coeffs=np.asarray(n_coeffs)[n_sort_idx],
        dt=pulses[0].dt,
        t=pulses[0].t,
        tau=pulses[0].tau,
        d=d,
        basis=basis
    )

    if newpulse.basis.btype != 'Pauli':
        # Cannot do any extensions
        if cache_diagonalization:
            newpulse.diagonalize()
        if cache_filter_function:
            newpulse.cache_filter_function(omega)

        return newpulse

    if cache_diagonalization:
        eigvals = np.zeros((n_dt, d_per_qubit**N))
        eigvecs, propagators = None, None
        # registers keeps track of the qubits already tensored
        registers = None

        for pulse, qubits in zip(multi_qubit_pulses, multi_qubit_idx):
            # Insert ones into eigvals at these positions
            HD_pos = [bisect.bisect(qubits, q) for q in all_qubits.difference(qubits)]

            eigvals += util.tensor_insert(pulse.eigvals,
                                          *np.ones((len(HD_pos), d_per_qubit)),
                                          pos=HD_pos, rank=1,
                                          arr_dims=[[d_per_qubit]*len(qubits)])

            (eigvecs, propagators), registers = _merge_attrs([eigvecs, propagators],
                                                             [pulse.eigvecs, pulse.propagators],
                                                             d_per_qubit, registers, qubits)

        for pulse, qubit in zip(single_qubit_pulses, single_qubit_idx):
            # For single qubit pulses we can just use normal tensor for eigvals
            ones_pre = [np.ones(d_per_qubit**qubit)] if qubit > 0 else []
            ones_post = [np.ones(d_per_qubit**(N - qubit - 1))] if qubit < N - 1 else []
            eigvals += util.tensor(*(ones_pre + [pulse.eigvals] + ones_post), rank=1)

            (eigvecs, propagators), registers = _insert_attrs([eigvecs, propagators],
                                                              [pulse.eigvecs, pulse.propagators],
                                                              d_per_qubit, registers, qubit)

        # Fill up registers no qubits have been mapped to with identities
        ID_idx = list(all_qubits.difference(active_qubits))
        if ID_idx:
            (eigvecs, propagators), registers = _merge_attrs([eigvecs, propagators],
                                                             [np.eye(d_per_qubit**len(ID_idx))]*2,
                                                             d_per_qubit, registers, ID_idx)

        # Set the new pulses's attributes
        newpulse.eigvals = eigvals
        newpulse.eigvecs = eigvecs
        newpulse.propagators = propagators
        # Set total propagator (easier to just grab after propagators has been
        # calculated than tensor separately)
        newpulse.total_propagator = propagators[-1]
    elif all(pulse.is_cached('total_propagator') for pulse in pulses):
        total_propagator = None
        # registers keeps track of the qubits already tensored
        registers = None

        for pulse, qubits in zip(multi_qubit_pulses, multi_qubit_idx):
            (total_propagator,), registers = _merge_attrs([total_propagator],
                                                          [pulse.total_propagator],
                                                          d_per_qubit, registers, qubits)

        for pulse, qubit in zip(single_qubit_pulses, single_qubit_idx):
            (total_propagator,), registers = _insert_attrs([total_propagator],
                                                           [pulse.total_propagator],
                                                           d_per_qubit, registers, qubit)

        # Fill up registers no qubits have been mapped to with identities
        ID_idx = list(all_qubits.difference(active_qubits))
        if ID_idx:
            (total_propagator,), registers = _merge_attrs([total_propagator],
                                                          [np.eye(d_per_qubit**len(ID_idx))]*2,
                                                          d_per_qubit, registers, ID_idx)

        newpulse.total_propagator = total_propagator

    if cache_filter_function:
        newpulse.omega = omega

        n_nops_new = len(newpulse.n_opers)
        control_matrix = np.zeros((n_nops_new, (d_per_qubit**N)**2, len(omega)), dtype=complex)
        filter_function = np.zeros((n_nops_new, n_nops_new, len(omega)), dtype=complex)
        n_ops_counter = 0
        for ind, pulse in zip(idx, pulses):
            n_nops = len(pulse.n_opers)
            ind = [ind] if isinstance(ind, int) else ind
            # Indices in newpulse.basis of the pulse.basis elements
            basis_idx = equivalent_pauli_basis_elements(ind, N)
            # Indices in newpulse.n_opers of the pulse.n_opers elements
            n_oper_idx = slice(n_ops_counter, n_ops_counter + n_nops)
            n_ops_counter += n_nops

            # Need to scale the control matrix and filter function
            scaling_factor = d_per_qubit**(N - len(ind))

            control_matrix[n_oper_idx, basis_idx] = pulse.get_control_matrix(
                omega, show_progressbar=show_progressbar
            )*np.sqrt(scaling_factor)

            filter_function[n_oper_idx, n_oper_idx] = pulse.get_filter_function(
                omega, show_progressbar=show_progressbar
            )*scaling_factor

        if additional_noise_Hamiltonian is not None:
            newpulse_n_oper_inds = util.get_indices_from_identifiers(
                newpulse, n_oper_identifiers[n_ops_counter:], 'noise'
            )
            control_matrix[n_ops_counter:] = numeric.calculate_control_matrix_from_scratch(
                newpulse.eigvals, newpulse.eigvecs, newpulse.propagators,
                omega, newpulse.basis, newpulse.n_opers[newpulse_n_oper_inds],
                newpulse.n_coeffs[newpulse_n_oper_inds], newpulse.dt,
                newpulse.t, show_progressbar=show_progressbar
            )

            filter_function[n_ops_counter:, n_ops_counter:] = numeric.calculate_filter_function(
                control_matrix[n_ops_counter:]
            )

        newpulse.cache_total_phases(omega)
        newpulse.total_propagator_liouville = liouville_representation(newpulse.total_propagator,
                                                                       newpulse.basis)
        newpulse.cache_control_matrix(omega, control_matrix[n_sort_idx])
        newpulse.cache_filter_function(omega,
                                       filter_function=filter_function[n_sort_idx[:, None],
                                                                       n_sort_idx[None, :]])

    return newpulse<|MERGE_RESOLUTION|>--- conflicted
+++ resolved
@@ -273,18 +273,6 @@
         self._eigvecs = None
         self._propagators = None
         self._total_phases = None
-<<<<<<< HEAD
-        self._total_Q = None
-        self._total_Q_liouville = None
-        self._R = None
-        self._R_pc = None
-        self._F = None
-        self._F_kl = None
-        self._F_pc = None
-        self._F_pc_kl = None
-        self._F_2 = None
-        self._intermediates = None
-=======
         self._total_propagator = None
         self._total_propagator_liouville = None
         self._control_matrix = None
@@ -293,7 +281,8 @@
         self._filter_function_gen = None
         self._filter_function_pc = None
         self._filter_function_pc_gen = None
->>>>>>> 7d6c7ece
+        self._filter_function_2 = None
+        self._intermediates = None
 
     def __str__(self):
         """String method."""
@@ -399,24 +388,6 @@
     def is_cached(self, attr: str) -> bool:
         """Returns True if the attribute is cached"""
         # Define some aliases so that this method can be used by humans
-<<<<<<< HEAD
-        aliases = {'eigenvalues': '_HD',
-                   'eigenvectors': '_HV',
-                   'propagators': '_Q',
-                   'total propagator': '_total_Q',
-                   'total propagator liouville': '_total_Q_liouville',
-                   'frequencies': '_omega',
-                   'total phases': '_total_phases',
-                   'filter function': '_F',
-                   'fidelity filter function': '_F',
-                   'generalized filter function': '_F_kl',
-                   'pulse correlation filter function': '_F_pc',
-                   'fidelity pulse correlation filter function': '_F_pc',
-                   'generalized pulse correlation filter function': '_F_pc_kl',
-                   'second order filter function': '_F_2',
-                   'control matrix': '_R',
-                   'pulse correlation control matrix': '_R_pc'}
-=======
         aliases = {
             'eigenvalues': '_eigvals',
             'eigenvectors': '_eigvecs',
@@ -430,10 +401,10 @@
             'pulse correlation filter function': '_filter_function_pc',
             'fidelity pulse correlation filter function': '_filter_function_pc',
             'generalized pulse correlation filter function': '_filter_function_pc_gen',
+            'second order filter function': '_filter_function_2',
             'control matrix': '_control_matrix',
             'pulse correlation control matrix': '_control_matrix_pc'
         }
->>>>>>> 7d6c7ece
 
         alias = attr.lower().replace('_', ' ')
         if alias in aliases:
@@ -449,19 +420,15 @@
         # Only calculate if not done so before
         if not all(self.is_cached(attr) for attr in ('eigvals', 'eigvecs', 'propagators')):
             # Control Hamiltonian as a (n_dt, d, d) array
-            H = np.einsum('ijk,il->ljk', self.c_opers, self.c_coeffs)
-            self.eigvals, self.eigvecs, self.propagators = numeric.diagonalize(H, self.dt)
+            hamiltonian = np.einsum('ijk,il->ljk', self.c_opers, self.c_coeffs)
+            self.eigvals, self.eigvecs, self.propagators = numeric.diagonalize(hamiltonian,
+                                                                               self.dt)
 
         # Set the total propagator
         self.total_propagator = self.propagators[-1]
 
-<<<<<<< HEAD
-    def get_control_matrix(self, omega: Coefficients,
-                           show_progressbar: bool = False,
+    def get_control_matrix(self, omega: Coefficients, show_progressbar: bool = False,
                            cache_intermediates: bool = False) -> ndarray:
-=======
-    def get_control_matrix(self, omega: Coefficients, show_progressbar: bool = False) -> ndarray:
->>>>>>> 7d6c7ece
         r"""
         Get the control matrix for the frequencies *omega*. If it has
         been cached for the same frequencies, the cached version is
@@ -472,15 +439,11 @@
         omega: array_like, shape (n_omega,)
             The frequencies at which to evaluate the control matrix.
         show_progressbar: bool
-<<<<<<< HEAD
-            Show a progress bar for the calculation of the control matrix.
-        cache_intermediates: bool, optional
-            Keep intermediate terms of the calculation that are also required
-            by other computations.
-=======
             Show a progress bar for the calculation of the control
             matrix.
->>>>>>> 7d6c7ece
+        cache_intermediates: bool, optional
+            Keep intermediate terms of the calculation that are also
+            required by other computations.
 
         Returns
         -------
@@ -503,38 +466,23 @@
         # Make sure the Hamiltonian has been diagonalized
         self.diagonalize()
 
-<<<<<<< HEAD
-        R = numeric.calculate_control_matrix_from_scratch(
-            self.HD, self.HV, self.Q, omega, self.basis, self.n_opers,
-            self.n_coeffs, self.dt, self.t, show_progressbar=show_progressbar,
-            cache_intermediates=cache_intermediates
-        )
-
-        # Cache the result
-        self.cache_control_matrix(omega, R,
-                                  cache_intermediates=cache_intermediates)
-=======
         control_matrix = numeric.calculate_control_matrix_from_scratch(
             self.eigvals, self.eigvecs, self.propagators, omega, self.basis,
             self.n_opers, self.n_coeffs, self.dt, self.t,
-            show_progressbar=show_progressbar
+            show_progressbar=show_progressbar,
+            cache_intermediates=cache_intermediates
+
         )
 
         # Cache the result
-        self.cache_control_matrix(omega, control_matrix)
->>>>>>> 7d6c7ece
+        self.cache_control_matrix(omega, control_matrix, cache_intermediates=cache_intermediates)
 
         return self._control_matrix
 
-<<<<<<< HEAD
     def cache_control_matrix(self, omega: Coefficients,
-                             R: Optional[ndarray] = None,
+                             control_matrix: Optional[ndarray] = None,
                              show_progressbar: bool = False,
                              cache_intermediates: bool = False) -> None:
-=======
-    def cache_control_matrix(self, omega: Coefficients, control_matrix: Optional[ndarray] = None,
-                             show_progressbar: bool = False) -> None:
->>>>>>> 7d6c7ece
         r"""
         Cache the control matrix and the frequencies it was calculated
         for.
@@ -547,26 +495,18 @@
             The control matrix for the frequencies *omega*. If ``None``,
             it is computed.
         show_progressbar: bool
-<<<<<<< HEAD
-            Show a progress bar for the calculation of the control matrix.
-        cache_intermediates: bool, optional
-            Keep intermediate terms of the calculation that are also required
-            by other computations.
-        """
-        if R is None:
-            R = self.get_control_matrix(omega, show_progressbar,
-                                        cache_intermediates)
-
-        if cache_intermediates:
-            R, intermediates = R
-            self._intermediates = intermediates
-=======
             Show a progress bar for the calculation of the control
             matrix.
+        cache_intermediates: bool, optional
+            Keep intermediate terms of the calculation that are also
+            required by other computations.
         """
         if control_matrix is None:
-            control_matrix = self.get_control_matrix(omega, show_progressbar)
->>>>>>> 7d6c7ece
+            control_matrix = self.get_control_matrix(omega, show_progressbar, cache_intermediates)
+
+        if cache_intermediates:
+            control_matrix, intermediates = control_matrix
+            self._intermediates = intermediates
 
         self.omega = omega
         if control_matrix.ndim == 4:
@@ -595,8 +535,7 @@
 
     @util.parse_which_FF_parameter
     def get_filter_function(self, omega: Coefficients, which: str = 'fidelity',
-                            order: int = 1,
-                            show_progressbar: bool = False) -> ndarray:
+                            order: int = 1, show_progressbar: bool = False) -> ndarray:
         r"""Get the first-order filter function.
 
         The filter function is cached so it doesn't need to be
@@ -607,15 +546,11 @@
         omega: array_like, shape (n_omega,)
             The frequencies at which to evaluate the filter function.
         which: str, optional
-<<<<<<< HEAD
-            Which filter function to return. Either 'fidelity' (default) or
-            'generalized' (see :ref:`Notes <notes>`). Only if ``order == 1``.
+            Which filter function to return. Either 'fidelity' (default)
+            or 'generalized' (see :ref:`Notes <notes>`). Only if
+            ``order == 1``.
         order: int, optional
             First or second order filter function.
-=======
-            Which filter function to return. Either 'fidelity' (default)
-            or 'generalized' (see :ref:`Notes <notes>`).
->>>>>>> 7d6c7ece
         show_progressbar: bool, optional
             Show a progress bar for the calculation of the control
             matrix.
@@ -653,69 +588,44 @@
         """
         # Only calculate if not calculated before for the same frequencies
         if np.array_equal(self.omega, omega):
-<<<<<<< HEAD
             if order == 1:
                 if which == 'fidelity':
-                    if self.is_cached('F'):
-                        return self._F
+                    if self.is_cached('filter function'):
+                        return self._filter_function
                 elif which == 'generalized':
-                    if self.is_cached('F_kl'):
-                        return self._F_kl
+                    if self.is_cached('filter_function_gen'):
+                        return self._filter_function_gen
             else:
                 # order == 2
-                if self.is_cached('F_2'):
-                    return self._F_2
-=======
-            if which == 'fidelity':
-                if self.is_cached('filter_function'):
-                    return self._filter_function
-            elif which == 'generalized':
-                if self.is_cached('filter_function_gen'):
-                    return self._filter_function_gen
->>>>>>> 7d6c7ece
+                if self.is_cached('filter_function_2'):
+                    return self._filter_function_2
         else:
             # Getting with different frequencies. Remove all cached attributes
             # that are frequency-dependent
             self.cleanup('frequency dependent')
 
-<<<<<<< HEAD
         if order == 1:
-            R = self.get_control_matrix(omega, show_progressbar)
+            control_matrix = self.get_control_matrix(omega, show_progressbar)
         else:
-            R = None
-
-        self.cache_filter_function(omega, R=R, which=which, order=order,
-                                   show_progressbar=show_progressbar)
+            # order == 2
+            control_matrix = None
+
+        self.cache_filter_function(omega, control_matrix=control_matrix, which=which,
+                                   order=order, show_progressbar=show_progressbar)
 
         if order == 1:
             if which == 'fidelity':
-                return self._F
+                return self._filter_function
             elif which == 'generalized':
-                return self._F_kl
+                return self._filter_function_gen
         else:
-            return self._F_2
-
-    @util.parse_which_FF_parameter
-    def cache_filter_function(self, omega: Coefficients,
-                              R: Optional[ndarray] = None,
-                              F: Optional[ndarray] = None,
-                              which: str = 'fidelity',
-                              order: int = 1,
-=======
-        self.cache_filter_function(omega,
-                                   control_matrix=self.get_control_matrix(omega, show_progressbar),
-                                   which=which)
-
-        if which == 'fidelity':
-            return self._filter_function
-        elif which == 'generalized':
-            return self._filter_function_gen
+            # order == 2
+            return self._filter_function_2
 
     @util.parse_which_FF_parameter
     def cache_filter_function(self, omega: Coefficients, control_matrix: Optional[ndarray] = None,
                               filter_function: Optional[ndarray] = None, which: str = 'fidelity',
->>>>>>> 7d6c7ece
-                              show_progressbar: bool = False) -> None:
+                              order: int = 1, show_progressbar: bool = False) -> None:
         r"""
         Cache the filter function. If control_matrix.ndim == 4, it is
         taken to be the 'pulse correlation control matrix' and summed
@@ -728,24 +638,16 @@
         ----------
         omega: array_like, shape (n_omega,)
             The frequencies for which to cache the filter function.
-<<<<<<< HEAD
-        R: array_like, shape ([n_nops,] n_nops, d**2, n_omega), optional
-            The control matrix for the frequencies *omega*. If ``None``, it is
-            computed and the filter function derived from it.
-        F: array_like, shape (n_nops, n_nops, [d**2, d**2,] n_omega), optional
-            The filter function for the frequencies *omega*. If ``None``, it is
-            computed from R in the case ``order == 1`` and from scratch else.
-=======
         control_matrix: array_like, shape ([n_nops,] n_nops, d**2, n_omega), optional
             The control matrix for the frequencies *omega*. If ``None``,
             it is computed and the filter function derived from it.
         filter_function: array_like, shape (n_nops, n_nops, [d**2, d**2,] n_omega), optional
             The filter function for the frequencies *omega*. If
-            ``None``, it is computed from control_matrix.
->>>>>>> 7d6c7ece
+            ``None``, it is computed from R in the case ``order == 1``
+            and from scratch else.
         which: str, optional
-            Which filter function to cache. Either 'fidelity' (default) or
-            'generalized'.
+            Which filter function to cache. Either 'fidelity' (default)
+            or 'generalized'.
         order: int, optional
             First or second order filter function.
         show_progressbar: bool
@@ -756,71 +658,43 @@
         --------
         PulseSequence.get_filter_function : Getter method
         """
-<<<<<<< HEAD
-        if F is None:
+        if filter_function is None:
             if order == 1:
-                if R is None:
-                    R = self.get_control_matrix(omega, show_progressbar)
-
-                self.cache_control_matrix(omega, R)
-                if R.ndim == 4:
+                if control_matrix is None:
+                    control_matrix = self.get_control_matrix(omega, show_progressbar)
+
+                self.cache_control_matrix(omega, control_matrix)
+                if control_matrix.ndim == 4:
                     # Calculate pulse correlation FF and derive canonical FF
                     # from it
-                    F_pc = numeric.calculate_pulse_correlation_filter_function(
-                        R, which)
+                    F_pc = numeric.calculate_pulse_correlation_filter_function(control_matrix,
+                                                                               which)
 
                     if which == 'fidelity':
-                        self._F_pc = F_pc
+                        self._filter_function_pc = F_pc
                     elif which == 'generalized':
-                        self._F_pc_kl = F_pc
-
-                    F = F_pc.sum(axis=(0, 1))
+                        self._filter_function_pc_gen = F_pc
+
+                    filter_function = F_pc.sum(axis=(0, 1))
                 else:
                     # Regular case
-                    F = numeric.calculate_filter_function(R, which=which)
+                    filter_function = numeric.calculate_filter_function(control_matrix, which)
             else:
                 # order == 2
-                F = numeric.calculate_second_order_filter_function(
-                    self.HD, self.HV, self.Q, omega, self.basis, self.n_opers,
-                    self.n_coeffs, self.dt, memory_parsimonious=False,
-                    show_progressbar=show_progressbar,
-                    intermediates=self._intermediates
+                filter_function = numeric.calculate_second_order_filter_function(
+                    self.eigvals, self.eigvecs, self.propagators, omega, self.basis,
+                    self.n_opers, self.n_coeffs, self.dt, memory_parsimonious=False,
+                    show_progressbar=show_progressbar, intermediates=self._intermediates
                 )
 
         self.omega = omega
         if order == 1:
             if which == 'fidelity':
-                self._F = F
+                self._filter_function = filter_function
             elif which == 'generalized':
-                self._F_kl = F
+                self._filter_function_gen = filter_function
         else:
-            self._F_2 = F
-=======
-        if filter_function is None:
-            if control_matrix is None:
-                control_matrix = self.get_control_matrix(omega, show_progressbar)
-
-            self.cache_control_matrix(omega, control_matrix)
-            if control_matrix.ndim == 4:
-                # Calculate pulse correlation FF and derive canonical FF from it
-                F_pc = numeric.calculate_pulse_correlation_filter_function(control_matrix, which)
-
-                if which == 'fidelity':
-                    self._filter_function_pc = F_pc
-                elif which == 'generalized':
-                    self._filter_function_pc_gen = F_pc
-
-                filter_function = F_pc.sum(axis=(0, 1))
-            else:
-                # Regular case
-                filter_function = numeric.calculate_filter_function(control_matrix, which)
-
-        self.omega = omega
-        if which == 'fidelity':
-            self._filter_function = filter_function
-        elif which == 'generalized':
-            self._filter_function_gen = filter_function
->>>>>>> 7d6c7ece
+            self._filter_function_2 = filter_function
 
     @util.parse_which_FF_parameter
     def get_pulse_correlation_filter_function(self, which: str = 'fidelity') -> ndarray:
@@ -1040,43 +914,19 @@
                 - _total_propagator
                 - _total_propagator_liouville
                 - _total_phases
-<<<<<<< HEAD
-                - _R
-                - _R_pc
-                - _intermediates
-=======
                 - _control_matrix
                 - _control_matrix_pc
->>>>>>> 7d6c7ece
+                - _intermediates
 
             If set to 'all', all of the above as well as the following
             attributes are deleted:
 
                 - omega
-<<<<<<< HEAD
-                - _F
-                - _F_kl
-                - _F_pc
-                - _F_pc_kl
-                - _F_2
-
-            If set to 'frequency dependent' only attributes that are functions
-            of frequency are initalized to ``None``.
-
-            Note that if this ``PulseSequence`` is concatenated with another
-            one, some of the attributes might need to be calculated again,
-            resulting in slower execution of the concatenation.
-        """
-        default_attrs = {'_HD', '_HV', '_Q'}
-        concatenation_attrs = {'_total_Q', '_total_Q_liouville', '_R', '_R_pc',
-                               '_total_phases', '_intermediates'}
-        filter_function_attrs = {'omega', '_F', '_F_kl', '_F_pc', '_F_pc_kl',
-                                 '_F_2'}
-=======
                 - _filter_function
                 - _filter_function_gen
                 - _filter_function_pc
                 - _filter_function_pc_gen
+                - _filter_function_2
 
             If set to 'frequency dependent' only attributes that are
             functions of frequency are initalized to ``None``.
@@ -1087,13 +937,11 @@
             concatenation.
         """
         default_attrs = {'_eigvals', '_eigvecs', '_propagators'}
-        concatenation_attrs = {'_total_propagator', '_total_phases',
-                               '_total_propagator_liouville',
-                               '_control_matrix', '_control_matrix_pc'}
-        filter_function_attrs = {'omega', '_filter_function',
-                                 '_filter_function_gen', '_filter_function_pc',
-                                 '_filter_function_pc_gen'}
->>>>>>> 7d6c7ece
+        concatenation_attrs = {'_total_propagator', '_total_phases', '_total_propagator_liouville',
+                               '_control_matrix', '_control_matrix_pc', '_intermediates'}
+        filter_function_attrs = {'omega', '_filter_function', '_filter_function_gen',
+                                 '_filter_function_pc', '_filter_function_pc_gen',
+                                 '_filter_function_2'}
 
         if method == 'conservative':
             attrs = default_attrs
