# -*- coding: utf-8 -*-
# =============================================================================
#     filter_functions
#     Copyright (C) 2019 Quantum Technology Group, RWTH Aachen University
#
#     This program is free software: you can redistribute it and/or modify
#     it under the terms of the GNU General Public License as published by
#     the Free Software Foundation, either version 3 of the License, or
#     (at your option) any later version.
#
#     This program is distributed in the hope that it will be useful,
#     but WITHOUT ANY WARRANTY; without even the implied warranty of
#     MERCHANTABILITY or FITNESS FOR A PARTICULAR PURPOSE. See the
#     GNU General Public License for more details.
#
#     You should have received a copy of the GNU General Public License
#     along with this program. If not, see <http://www.gnu.org/licenses/>.
#
#     Contact email: tobias.hangleiter@rwth-aachen.de
# =============================================================================
"""
This module defines the functions to calculate everything related to
filter functions.

Functions
---------
:func:`calculate_control_matrix_from_atomic`
    Calculate the control matrix from those of atomic pulse sequences
:func:`calculate_control_matrix_from_scratch`
    Calculate the control matrix from scratch
:func:`calculate_control_matrix_periodic`
    Calculate the control matrix for a periodic Hamiltonian
:func:`calculate_cumulant_function`
    Calculate the cumulant function for a given ``PulseSequence`` object.
:func:`calculate_decay_amplitudes`
    Calculate the decay amplitudes, corresponding to first order terms
    of the Magnus expansion
:func:`calculate_frequency_shifts`
    Calculate the frequency shifts, corresponding to second order terms
    of the Magnus expansion
:func:`calculate_filter_function`
    Calculate the filter function from the control matrix
:func:`calculate_second_order_filter_function`
    Calculate the second order filter function used to compute the
    frequency shifts.
:func:`calculate_pulse_correlation_filter_function`
    Calculate the pulse correlation filter function from the control
    matrix
:func:`diagonalize`
    Diagonalize a Hamiltonian
:func:`error_transfer_matrix`
    Calculate the error transfer matrix of a pulse up to a unitary
    rotation
:func:`infidelity`
    Function to compute the infidelity of a pulse defined by a
    ``PulseSequence`` instance for a given noise spectral density and
    frequencies
"""
from collections import deque
from itertools import accumulate, repeat
from typing import Any, Callable, Dict, Optional, Sequence, Tuple, Union
from warnings import warn

import numpy as np
import opt_einsum as oe
import sparse
from numpy import linalg as nla
from numpy import ndarray
from scipy import integrate
from scipy import linalg as sla

from . import util
from .basis import Basis
from .types import Coefficients, Operator

__all__ = ['calculate_control_matrix_from_atomic', 'calculate_control_matrix_from_scratch',
           'calculate_control_matrix_periodic', 'calculate_cumulant_function',
           'calculate_decay_amplitudes', 'calculate_frequency_shifts', 'calculate_filter_function',
           'calculate_second_order_filter_function', 'calculate_pulse_correlation_filter_function',
           'diagonalize', 'error_transfer_matrix', 'infidelity']


def _propagate_eigenvectors(propagators, eigvecs):
    """Propagate the eigenvectors with the unitary propagators"""
    return propagators.transpose(0, 2, 1).conj() @ eigvecs


def _transform_noise_operators(n_coeffs, n_opers, eigvecs):
    r"""
    Transform noise operators into the eigenspaces spanned by eigvecs.
    I.e., the following transformation is performed:

    .. math::

        B_\alpha\rightarrow s_\alpha^{(g)}V^{(g)}B_\alpha V^{(g)\dagger}

    """
    n_opers_transformed = np.empty((len(n_opers), *eigvecs.shape), dtype=complex)
    for j, (n_coeff, n_oper) in enumerate(zip(n_coeffs, n_opers)):
        n_opers_transformed[j] = n_oper @ eigvecs
        n_opers_transformed[j] = eigvecs.conj().transpose(0, 2, 1) @ n_opers_transformed[j]
        n_opers_transformed[j] *= n_coeff[:, None, None]

    return n_opers_transformed


def _transform_basis(basis, eigvecs_propagated, out=None):
    r"""
    Transform the basis into the eigenspace spanned by V propagated by Q

    I.e., the following transformation is performed:

    .. math::

        C_k\rightarrow Q_{g-1}V^{(g)\dagger}C_k V^{(g)}Q_{g-1}^\dagger.

    """
    out = np.matmul(basis, eigvecs_propagated, out=out)
    out = np.matmul(eigvecs_propagated.conj().T, out, out=out)
    return out


def _first_order_integral(E: ndarray, eigvals: ndarray, dt: float,
                          exp_buf: ndarray, int_buf: ndarray) -> ndarray:
    r"""Calculate the integral appearing in first order Magnus expansion.

    The integral is evaluated as

    .. math::
        I_{mn}^{(g)}(\omega) = \frac
            {e^{i(\omega + \Omega_{mn}^{(g)})\Delta t_g} - 1}
            {i(\omega + \Omega_{mn}^{(g)})}

    """
    dE = np.subtract.outer(eigvals, eigvals)
    # iEdE_nm = 1j*(omega + omega_n - omega_m)
    int_buf.real = 0
    int_buf.imag = np.add.outer(E, dE, out=int_buf.imag)

    # Catch zero-division
    mask = (int_buf.imag != 0)
    exp_buf = util.cexp(int_buf.imag*dt, out=exp_buf, where=mask)
    exp_buf = np.subtract(exp_buf, 1, out=exp_buf, where=mask)
    int_buf = np.divide(exp_buf, int_buf, out=int_buf, where=mask)
    int_buf[~mask] = dt

    return int_buf


<<<<<<< HEAD
def _second_order_integral(E: ndarray, eigvals: ndarray, dt: float,
                           int_buf: ndarray, frc_bufs: Tuple[ndarray, ndarray],
                           dE_bufs: Tuple[ndarray, ndarray, ndarray],
                           exp_buf: ndarray, msk_bufs: Tuple[ndarray, ndarray]
                           ) -> ndarray:
    r"""Calculate the nested integral of second order Magnus expansion.

    The integral is evaluated as

    .. math::
        I_{ijmn}^{(g)}(\omega) = \begin{cases}
            \frac{1}{\omega + \Omega_{mn}^{(g)}}\left(
                \frac{e^{i(\Omega_{ij}^{(g)} - \omega)\Delta t_g} - 1}
                     {\Omega_{ij}^{(g)} - \omega} -
                \frac{e^{i(\Omega_{ij}^{(g)} + \Omega_{mn}^{(g)})\Delta t_g}
                      - 1}{\Omega_{ij}^{(g)} + \Omega_{mn}^{(g)}}
            \right) &\quad\mathrm{if}\quad \omega + \Omega_{mn}^{(g)}\neq 0, \\
            \frac{1}{\Omega_{ij}^{(g)} - \omega}\left(
                \frac{e^{i(\Omega_{ij}^{(g)} - \omega)\Delta t_g} - 1}
                     {\Omega_{ij}^{(g)} - \omega} -
                i\Delta t_ge^{i(\Omega_{ij}^{(g)} - \omega)\Delta t_g}
            \right) &\quad\mathrm{if}\quad\omega + \Omega_{mn}^{(g)} = 0 \wedge
                                      \Omega_{ij}^{(g)} - \omega\neq 0, \\
            \Delta t_g^2/2 &\quad\mathrm{if}\quad
                \omega + \Omega_{mn}^{(g)} = 0 \wedge
                \Omega_{ij}^{(g)} - \omega = 0.
        \end{cases}

    with :math:`\Omega_{mn}^{(g)} = \omega_m^{(g)} - \omega_n^{(g)}`.

    """
    # frc_buf1 has shape (len(E), *dE.shape), frc_buf2 has shape dE.shape*2
    frc_buf1, frc_buf2 = frc_bufs
    dEdE, EdE, dEE = dE_bufs
    mask_nEdE_dEE, mask_nEdE_ndEE = msk_bufs

    dE = np.subtract.outer(eigvals, eigvals)
    dEdE = np.add.outer(dE, dE, out=dEdE)
    EdE = np.add.outer(E, dE, out=EdE)
    dEE = np.subtract.outer(-E, -dE, out=dEE)
    mask_dEdE = np.not_equal(dEdE, 0)
    mask_EdE = np.not_equal(EdE, 0)
    mask_dEE = np.not_equal(dEE, 0)
    mask_nEdE_dEE = np.logical_and(~mask_EdE[:, None, None], mask_dEE[..., None, None],
                                   out=mask_nEdE_dEE)
    mask_nEdE_ndEE = np.logical_and(~mask_EdE[:, None, None], ~mask_dEE[..., None, None],
                                    out=mask_nEdE_ndEE)
    mask_EdE_dEE = np.broadcast_to(mask_EdE[:, None, None], int_buf.shape)

    # First term in the brackets
    exp_buf = util.cexp(dEE*dt, out=exp_buf, where=mask_dEE)
    exp_buf = np.subtract(exp_buf, 1, out=exp_buf, where=mask_dEE)
    frc_buf1 = np.divide(exp_buf, dEE, out=frc_buf1, where=mask_dEE)
    frc_buf1[~mask_dEE] = 1j*dt

    # Second term in the brackets
    frc_buf2 = util.cexp(dEdE*dt, out=frc_buf2, where=mask_dEdE)
    frc_buf2 = np.subtract(frc_buf2, 1, out=frc_buf2, where=mask_dEdE)
    frc_buf2 = np.divide(frc_buf2, dEdE, out=frc_buf2, where=mask_dEdE)
    frc_buf2[~mask_dEdE] = 1j*dt

    # Broadcast to full (len(E), d, d, d, d) result
    int_buf = np.subtract(frc_buf1[..., None, None], frc_buf2[None, ...],
                          out=int_buf, where=mask_EdE_dEE)

    # Prefactor
    int_buf = np.divide(int_buf, EdE[:, None, None], out=int_buf, where=mask_EdE_dEE)

    # Case where omega + Omega_ij = 0, omega - Omega_mn != 0
    exp_buf = np.add(exp_buf, 1, out=exp_buf, where=mask_dEE)
    exp_buf = np.multiply(exp_buf, dt, out=exp_buf, where=mask_dEE)
    frc_buf1.real = np.add(frc_buf1.real, exp_buf.imag, out=frc_buf1.real, where=mask_dEE)
    frc_buf1.imag = np.subtract(frc_buf1.imag, exp_buf.real, out=frc_buf1.imag, where=mask_dEE)
    frc_buf1 = np.divide(frc_buf1, dEE, out=frc_buf1, where=mask_dEE)

    int_buf[mask_nEdE_dEE] = np.broadcast_to(frc_buf1[..., None, None],
                                             int_buf.shape)[mask_nEdE_dEE]

    # Case where omega + Omega_ij = 0, omega - Omega_mn = 0
    int_buf[mask_nEdE_ndEE] = dt**2 / 2

    return int_buf


=======
>>>>>>> db39d5aa
def _get_integrand(
        spectrum: ndarray,
        omega: ndarray,
        idx: ndarray,
        which_pulse: str,
        which_FF: str,
        control_matrix: Optional[Union[ndarray, Sequence[ndarray]]] = None,
        filter_function: Optional[ndarray] = None
        ) -> ndarray:
    """
    Private function to generate the integrand for either
    :func:`infidelity` or :func:`calculate_decay_amplitudes`.

    Parameters
    ----------
    spectrum: array_like, shape ([[n_nops,] n_nops,] n_omega)
        The two-sided noise power spectral density.
    omega: array_like,
        The frequencies at which to calculate the filter functions.
    idx: ndarray
        Noise operator indices to consider.
    which_pulse: str, optional {'total', 'correlations'}
        Use pulse correlations or total filter function.
    which_FF: str, optional {'fidelity', 'generalized'}
        Fidelity or generalized filter functions. Needed to determine
        output shape.
    control_matrix: ndarray, optional
        Control matrix. If given, returns the integrand for
        :func:`calculate_error_vector_correlation_functions`. If given
        as a list or tuple, taken to be the left and right control
        matrices in the integrand (allows for slicing up the integrand).
    filter_function: ndarray, optional
        Filter function. If given, returns the integrand for
        :func:`infidelity`.

    Raises
    ------
    ValueError
        If ``spectrum`` and ``control_matrix`` or ``filter_function``,
        depending on which was given, have incompatible shapes.

    Returns
    -------
    integrand: ndarray, shape (..., n_omega)
        The integrand.

    """
    if control_matrix is not None:
        # ctrl_left is the complex conjugate
        funs = (np.conj, lambda x: x)
        if isinstance(control_matrix, (list, tuple)):
            ctrl_left, ctrl_right = [f(c) for f, c in zip(funs, control_matrix)]
        else:
            ctrl_left, ctrl_right = [f(r) for f, r in zip(funs, [control_matrix]*2)]
    else:
        # filter_function is not None
        if which_FF == 'generalized':
            # Everything simpler if noise operators always on 2nd-to-last axes
            filter_function = np.moveaxis(filter_function, source=[-5, -4], destination=[-3, -2])

    spectrum = np.asarray(spectrum)
    S_err_str = 'spectrum should be of shape {}, not {}.'
    if spectrum.ndim == 1 or spectrum.ndim == 2:
        if spectrum.ndim == 1:
            # Only single spectrum
            shape = (len(omega),)
            if spectrum.shape != shape:
                raise ValueError(S_err_str.format(shape, spectrum.shape))

            spectrum = np.expand_dims(spectrum, 0)
        else:
            # spectrum.ndim == 2, spectrum is diagonal (no correlation between noise sources)
            shape = (len(idx), len(omega))
            if spectrum.shape != shape:
                raise ValueError(S_err_str.format(shape, spectrum.shape))

        # spectrum is real, integrand therefore also
        if filter_function is not None:
            integrand = (filter_function[..., tuple(idx), tuple(idx), :]*spectrum).real
            if which_FF == 'generalized':
                # move axes back to expected position, ie (pulses, noise opers,
                # basis elements, frequencies)
                integrand = np.moveaxis(integrand, source=-2, destination=-4)
        else:
            # R is not None
            if which_pulse == 'correlations':
                if which_FF == 'fidelity':
                    einsum_str = 'gako,ao,hako->ghao'
                else:
                    # which_FF == 'generalized'
                    einsum_str = 'gako,ao,halo->ghaklo'
            else:
                # which_pulse == 'total'
                if which_FF == 'fidelity':
                    einsum_str = 'ako,ao,ako->ao'
                else:
                    # which_FF == 'generalized'
                    einsum_str = 'ako,ao,alo->aklo'

            integrand = np.einsum(einsum_str,
                                  ctrl_left[..., idx, :, :], spectrum,
                                  ctrl_right[..., idx, :, :]).real
    elif spectrum.ndim == 3:
        # General case where spectrum is a matrix with correlation spectra on off-diag
        shape = (len(idx), len(idx), len(omega))
        if spectrum.shape != shape:
            raise ValueError(S_err_str.format(shape, spectrum.shape))

        if filter_function is not None:
            integrand = filter_function[..., idx[:, None], idx, :]*spectrum
            if which_FF == 'generalized':
<<<<<<< HEAD
                integrand = np.moveaxis(integrand, source=[-3, -2], destination=[-5, -4])
=======
                integrand = np.moveaxis(integrand, source=[-3, -2],
                                        destination=[-5, -4])
>>>>>>> db39d5aa
        else:
            # R is not None
            if which_pulse == 'correlations':
                if which_FF == 'fidelity':
                    einsum_str = 'gako,abo,hbko->ghabo'
                else:
                    # which_FF == 'generalized'
                    einsum_str = 'gako,abo,hblo->ghabklo'
            else:
                # which_pulse == 'total'
                if which_FF == 'fidelity':
                    einsum_str = 'ako,abo,bko->abo'
                else:
                    # which_FF == 'generalized'
                    einsum_str = 'ako,abo,blo->abklo'

            integrand = np.einsum(einsum_str,
                                  ctrl_left[..., idx, :, :], spectrum,
                                  ctrl_right[..., idx, :, :])
    else:
        raise ValueError('Expected spectrum to be array_like with < 4 dimensions')

    return integrand


@util.parse_optional_parameters({'which': ('total', 'correlations')})
def calculate_control_matrix_from_atomic(
        phases: ndarray,
        control_matrix_atomic: ndarray,
        propagators_liouville: ndarray,
        show_progressbar: Optional[bool] = None,
        which: str = 'total'
        ) -> ndarray:
    r"""
    Calculate the control matrix from the control matrices of atomic
    segments.

    Parameters
    ----------
    phases: array_like, shape (n_dt, n_omega)
        The phase factors for :math:`l\in\{0, 1, \dots, n-1\}`.
    control_matrix_atomic: array_like, shape (n_dt, n_nops, d**2, n_omega)
        The pulse control matrices for :math:`l\in\{1, 2, \dots, n\}`.
    propagators_liouville: array_like, shape (n_dt, n_nops, d**2, d**2)
        The transfer matrices of the cumulative propagators for
        :math:`l\in\{0, 1, \dots, n-1\}`.
    show_progressbar: bool, optional
        Show a progress bar for the calculation.
    which: str, ('total', 'correlations')
        Compute the total control matrix (the sum of all time steps) or
        the correlation control matrix (first axis holds each pulses'
        contribution)

    Returns
    -------
    control_matrix: ndarray, shape ([n_pls,] n_nops, d**2, n_omega)
        The control matrix :math:`\mathcal{R}(\omega)`.

    Notes
    -----
    The control matrix is calculated by evaluating the sum

    .. math::

        \mathcal{R}(\omega) = \sum_{l=1}^n e^{i\omega t_{l-1}}
            \mathcal{R}^{(l)}(\omega)\mathcal{Q}^{(l-1)}.

    See Also
    --------
    calculate_control_matrix_from_scratch: Control matrix from scratch.
    liouville_representation: Liouville representation for a given basis.
    """
    n = len(control_matrix_atomic)
    # Set up a reusable contraction expression. In some cases it is faster to
    # also contract the time dimension in the same expression instead of
    # looping over it, but we don't distinguish here for readability.
    expr = oe.contract_expression('ijo,jk->iko',
                                  control_matrix_atomic.shape[1:],
                                  propagators_liouville.shape[1:])

    # Allocate memory
    if which == 'total':
        control_matrix = np.zeros(control_matrix_atomic.shape[1:], dtype=complex)
        for g in util.progressbar_range(n, show_progressbar=show_progressbar,
                                        desc='Calculating control matrix'):
            control_matrix += expr(phases[g]*control_matrix_atomic[g], propagators_liouville[g])
    else:
        # which == 'correlations'
        control_matrix = np.zeros(control_matrix_atomic.shape, dtype=complex)
        for g in util.progressbar_range(n, show_progressbar=show_progressbar,
                                        desc='Calculating control matrix'):
            control_matrix[g] = expr(phases[g]*control_matrix_atomic[g], propagators_liouville[g])

    return control_matrix


def calculate_control_matrix_from_scratch(
        eigvals: ndarray,
        eigvecs: ndarray,
        propagators: ndarray,
        omega: Coefficients,
        basis: Basis,
        n_opers: Sequence[Operator],
        n_coeffs: Sequence[Coefficients],
        dt: Coefficients,
        t: Optional[Coefficients] = None,
        show_progressbar: bool = False,
        cache_intermediates: bool = False,
        out: Optional[ndarray] = None
        ) -> Union[ndarray, Tuple[ndarray, ndarray]]:
    r"""
    Calculate the control matrix from scratch, i.e. without knowledge of
    the control matrices of more atomic pulse sequences.

    Parameters
    ----------
    eigvals: array_like, shape (n_dt, d)
        Eigenvalue vectors for each time pulse segment *l* with the
        first axis counting the pulse segment, i.e.
        ``eigvals == array([D_0, D_1, ...])``.
    eigvecs: array_like, shape (n_dt, d, d)
        Eigenvector matrices for each time pulse segment *l* with the
        first axis counting the pulse segment, i.e.
        ``eigvecs == array([V_0, V_1, ...])``.
    propagators: array_like, shape (n_dt+1, d, d)
        The propagators :math:`Q_l = P_l P_{l-1}\cdots P_0` as a (d, d)
        array with *d* the dimension of the Hilbert space.
    omega: array_like, shape (n_omega,)
        Frequencies at which the pulse control matrix is to be
        evaluated.
    basis: Basis, shape (d**2, d, d)
        The basis elements in which the pulse control matrix will be
        expanded.
    n_opers: array_like, shape (n_nops, d, d)
        Noise operators :math:`B_\alpha`.
    n_coeffs: array_like, shape (n_nops, n_dt)
        The sensitivities of the system to the noise operators given by
        *n_opers* at the given time step.
    dt: array_like, shape (n_dt)
        Sequence duration, i.e. for the :math:`l`-th pulse
        :math:`t_l - t_{l-1}`.
    t: array_like, shape (n_dt+1), optional
        The absolute times of the different segments. Can also be
        computed from *dt*.
    show_progressbar: bool, optional
        Show a progress bar for the calculation.
    cache_intermediates: bool, optional
        Keep and return intermediate terms
        :math:`\mathcal{G}^{(g)}(\omega)` of the sum so that
        :math:`\mathcal{R}(\omega)=\sum_g\mathcal{G}^{(g)}(\omega)`.
        Otherwise the sum is performed in-place.
    out: ndarray, optional
        A location into which the result is stored. See
        :func:`numpy.ufunc`.

    Returns
    -------
    control_matrix: ndarray, shape (n_nops, d**2, n_omega)
        The control matrix :math:`\mathcal{R}(\omega)`
    intermediates: tuple of ndarray
        Intermediate results of the calculation, (n_opers_transformed,
        basis_transformed, G). n_opers_transformed are the noise
        operators transformed to eigenspace of the Hamiltonian,
        basis_transformed the basis elements transformed to the
        propagated eigenspace, and G the individual terms of the main
        sum. Only if ``cache_intermediates`` is True.

    Notes
    -----
    The control matrix is calculated according to

    .. math::

        \mathcal{R}_{\alpha k}(\omega) = \sum_{l=1}^n
            e^{i\omega t_{l-1}} s_\alpha^{(l)}\mathrm{tr}\left(
                [\bar{B}_\alpha^{(l)}\circ I(\omega)] \bar{C}_k^{(l)}
            \right)

    where

    .. math::

        I^{(l)}_{nm}(\omega) &= \int_0^{t_l - t_{l-1}}\mathrm{d}t\,
                                e^{i(\omega+\omega_n-\omega_m)t} \\
                             &= \frac{e^{i(\omega+\omega_n-\omega_m)
                                (t_l - t_{l-1})} - 1}
                                {i(\omega+\omega_n-\omega_m)}, \\
        \bar{B}_\alpha^{(l)} &= V^{(l)\dagger} B_\alpha V^{(l)}, \\
        \bar{C}_k^{(l)} &= V^{(l)\dagger} Q_{l-1} C_k Q_{l-1}^\dagger V^{(l)},

    and :math:`V^{(l)}` is the matrix of eigenvectors that diagonalizes
    :math:`\tilde{\mathcal{H}}_n^{(l)}`, :math:`B_\alpha` the
    :math:`\alpha`-th noise operator :math:`s_\alpha^{(l)}` the noise
    sensitivity during interval :math:`l`, and :math:`C_k` the
    :math:`k`-th basis element.

    See Also
    --------
    calculate_control_matrix_from_atomic: Control matrix from concatenation.
    """
    if t is None:
        t = np.concatenate(([0], np.asarray(dt).cumsum()))

    d = eigvecs.shape[-1]
    # We're lazy
    E = omega
    n_coeffs = np.asarray(n_coeffs)

    # Precompute noise opers transformed to eigenbasis of each pulse segment
    # and Q^\dagger @ HV
    eigvecs_propagated = _propagate_eigenvectors(propagators[:-1], eigvecs)
    n_opers_transformed = _transform_noise_operators(n_coeffs, n_opers, eigvecs)

    # Allocate result and buffers for intermediate arrays
<<<<<<< HEAD
    exp_buf, int_buf = np.empty((2, len(E), d, d), dtype=complex)
    if out is None:
        out = np.zeros((len(n_opers), len(basis), len(E)), dtype=complex)

    if cache_intermediates:
        basis_transformed_out = np.empty((len(dt), *basis.shape), dtype=complex)
        G_out = np.empty((len(dt), len(n_opers), len(basis), len(E)), dtype=complex)
    else:
        basis_transformed = np.empty(basis.shape, dtype=complex)
        G = np.empty((len(n_opers), len(basis), len(E)), dtype=complex)

    path = ['einsum_path', (0, 2), (0, 1), (0, 1)]
    for l in util.progressbar_range(len(dt), show_progressbar=show_progressbar,
                                    desc='Calculating control matrix'):

        if cache_intermediates:
            basis_transformed = basis_transformed_out[l]
            G = G_out[l]
=======
    control_matrix = np.zeros((len(n_opers), len(basis), len(E)), dtype=complex)
    exp_buf, int_buf = np.empty((2, len(E), d, d), dtype=complex)
    sum_buf = np.empty((len(n_opers), len(basis), len(E)), dtype=complex)
    basis_transformed = np.empty(basis.shape, dtype=complex)

    # Optimize the contraction path dynamically since it differs for different
    # values of d
    expr = oe.contract_expression('o,jmn,omn,knm->jko',
                                  E.shape, n_opers_transformed[:, 0].shape,
                                  int_buf.shape, basis_transformed.shape,
                                  optimize=True)
    for g in util.progressbar_range(len(dt), show_progressbar=show_progressbar,
                                    desc='Calculating control matrix'):

        basis_transformed = _transform_basis(basis, eigvecs_propagated[g], out=basis_transformed)
        int_buf = _first_order_integral(E, eigvals[g], dt[g], exp_buf, int_buf)
        sum_buf = expr(util.cexp(E*t[g]), n_opers_transformed[:, g], int_buf, basis_transformed,
                       out=sum_buf)

        control_matrix += sum_buf
>>>>>>> db39d5aa

        basis_transformed = _transform_basis(basis, eigvecs_propagated[l], out=basis_transformed)
        int_buf = _first_order_integral(E, eigvals[l], dt[l], exp_buf, int_buf)
        # G points to the memory occupied by G_out[l] if cache_intermediates is
        # True, otherwise to itself.
        G = np.einsum('o,jmn,omn,knm->jko',
                      util.cexp(E*t[l]), n_opers_transformed[:, l], int_buf, basis_transformed,
                      optimize=path, out=G)

        out += G

    if cache_intermediates:
        # intermediates are: noise operators in eigenspace, transformed basis,
        # individual terms of the sum
        return out, (n_opers_transformed, basis_transformed_out, G_out)

    return out


def calculate_control_matrix_periodic(phases: ndarray, control_matrix: ndarray,
                                      total_propagator_liouville: ndarray,
                                      repeats: int) -> ndarray:
    r"""
    Calculate the control matrix of a periodic pulse given the phase
    factors, control matrix and transfer matrix of the total propagator,
    total_propagator_liouville, of the atomic pulse.

    Parameters
    ----------
    phases: ndarray, shape (n_omega,)
        The phase factors :math:`e^{i\omega T}` of the atomic pulse.
    control_matrix: ndarray, shape (n_nops, d**2, n_omega)
        The control matrix :math:`\mathcal{R}^{(1)}(\omega)` of the
        atomic pulse.
    total_propagator_liouville: ndarray, shape (d**2, d**2)
        The transfer matrix :math:`\mathcal{Q}^{(1)}` of the atomic
        pulse.
    repeats: int
        The number of repetitions.

    Returns
    -------
    control_matrix: ndarray, shape (n_nops, d**2, n_omega)
        The control matrix :math:`\mathcal{R}(\omega)` of the repeated
        pulse.

    Notes
    -----
    The control matrix is computed as

    .. math::

        \mathcal{R}(\omega) &= \mathcal{R}^{(1)}(\omega)\sum_{g=0}^{G-1}
                               \left(e^{i\omega T}\right)^g \\
                            &= \mathcal{R}^{(1)}(\omega)\bigl(
                               \mathbb{I} - e^{i\omega T}
                               \mathcal{Q}^{(1)}\bigr)^{-1}\bigl(
                               \mathbb{I} - \bigl(e^{i\omega T}
                               \mathcal{Q}^{(1)}\bigr)^G\bigr).

    with :math:`G` the number of repetitions.
    """
    # Compute the finite geometric series \sum_{g=0}^{G-1} T^g. First check if
    # inv(I - T) is 'good', i.e. if inv(I - T) @ (I - T) == I, since NumPy will
    # compute the inverse in any case. For those frequencies where the inverse
    # is well-behaved, evaluate the sum as a Neumann series and for the rest
    # evaluate it explicitly.
    eye = np.eye(total_propagator_liouville.shape[0])
    T = np.multiply.outer(phases, total_propagator_liouville)

    # Mask the invertible frequencies. The chosen atol is somewhat empiric.
    M = eye - T
    M_inv = nla.inv(M)
    good_inverse = np.isclose(M_inv @ M, eye, atol=1e-10, rtol=0).all((1, 2))

    # Allocate memory
    S = np.empty((*phases.shape, *total_propagator_liouville.shape), dtype=complex)
    # Evaluate the sum for invertible frequencies
    S[good_inverse] = M_inv[good_inverse] @ (eye - nla.matrix_power(T[good_inverse], repeats))

    # Evaluate the sum for non-invertible frequencies
    # HINT: Using numba, this could be a factor of ten or so faster. But since
    # usually very few omega-values have a bad inverse, the compilation
    # overhead is not compensated.
    if (~good_inverse).any():
        S[~good_inverse] = eye + sum(accumulate(repeat(T[~good_inverse], repeats-1), np.matmul))

    # Multiply with control_matrix_at to get the final control matrix
    control_matrix_tot = (control_matrix.transpose(2, 0, 1) @ S).transpose(1, 2, 0)
    return control_matrix_tot


@util.parse_optional_parameters({'which': ('total', 'correlations')})
def calculate_cumulant_function(
        pulse: 'PulseSequence',
        spectrum: Optional[ndarray] = None,
        omega: Optional[Coefficients] = None,
        n_oper_identifiers: Optional[Sequence[str]] = None,
<<<<<<< HEAD
        which: Optional[str] = 'total',
        second_order: bool = False,
        decay_amplitudes: Optional[ndarray] = None,
        frequency_shifts: Optional[ndarray] = None,
        show_progressbar: Optional[bool] = False,
        memory_parsimonious: Optional[bool] = False
=======
        which: str = 'total',
        decay_amplitudes: Optional[ndarray] = None,
        show_progressbar: bool = False,
        memory_parsimonious: bool = False
>>>>>>> db39d5aa
        ) -> ndarray:
    r"""Calculate the cumulant function :math:`K(\tau)`.

    The error transfer matrix is obtained from the cumulant function by
    exponentiation,
    :math:`\langle\tilde{\mathcal{U}}\rangle = \exp K(\tau)`.

    Parameters
    ----------
    pulse: PulseSequence
        The ``PulseSequence`` instance for which to compute the cumulant
        function.
    spectrum: array_like, shape ([[n_nops,] n_nops,] n_omega), optional
        The two-sided noise power spectral density in units of inverse
        frequencies as an array of shape (n_omega,), (n_nops, n_omega),
        or (n_nops, n_nops, n_omega). In the first case, the same
        spectrum is taken for all noise operators, in the second, it is
        assumed that there are no correlations between different noise
        sources and thus there is one spectrum for each noise operator.
        In the third and most general case, there may be a spectrum for
        each pair of noise operators corresponding to the correlations
        between them. n_nops is the number of noise operators considered
        and should be equal to ``len(n_oper_identifiers)``.
    omega: array_like, shape (n_omega,), optional
        The frequencies at which to evaluate the filter functions.
    n_oper_identifiers: array_like, optional
        The identifiers of the noise operators for which to evaluate the
        cumulant function. The default is all.
    which: str, optional
        Which decay amplitudes should be calculated, may be either
        'total' (default) or 'correlations'. See :func:`infidelity` and
        :ref:`Notes <notes>`. Note that the latter is not available for
        the second order terms.
    second_order: bool, optional
        Also take into account the frequency shifts :math:`\Delta` that
        correspond to second order Magnus expansion and constitute
        unitary terms. Default ``False``.
    decay_amplitudes, array_like, shape ([[n_pls, n_pls,] n_nops,] n_nops, d**2, d**2), optional
        A precomputed cumulant function. If given, *spectrum*, *omega*
        are not required.
    frequency_shifts, array_like, shape ([[n_pls, n_pls,] n_nops,] n_nops, d**2, d**2), optional
        A precomputed frequency shift. If given, *spectrum*, *omega*
        are not required for second order terms.
    show_progressbar: bool, optional
        Show a progress bar for the calculation of the control matrix.
    memory_parsimonious: bool, optional
        Trade memory footprint for performance. See
        :func:`~numeric.calculate_decay_amplitudes`. The default is
        ``False``.

    Returns
    -------
    cumulant_function: ndarray, shape ([[n_pls, n_pls,] n_nops,] n_nops, d**2, d**2)
        The cumulant function. The individual noise operator
        contributions chosen by ``n_oper_identifiers`` are on the third
        to last axis / axes, depending on whether the noise is
        cross-correlated or not. If ``which == 'correlations'``, the
        first two axes correspond to the contributions of the pulses in
        the sequence.

    .. _notes:

    Notes
    -----
    The cumulant function is given by

    .. math::

        K_{\alpha\beta,ij}(\tau) = -\frac{1}{2} \sum_{kl}\biggl(
            &\Delta_{\alpha\beta,kl}\left(
                T_{klji} - T_{lkji} - T_{klij} + T_{lkij}
            \right) \\ + &\Gamma_{\alpha\beta,kl}\left(
                T_{klji} - T_{kjli} - T_{kilj} + T_{kijl}
            \right)
        \biggr)

    Here, :math:`T_{ijkl} = \mathrm{tr}(C_i C_j C_k C_l)` is a trivial
    function of the basis elements :math:`C_i`, and
    :math:`\Gamma_{\alpha\beta,kl}` and :math:`\Delta_{\alpha\beta,kl}`
    are the decay amplitudes and frequency shifts which correspond to
    first and second order in the Magnus expansion, respectively. Since
    the latter induce coherent errors, we can approximately neglect them
    if we assume that the pulse has been experimentally calibrated.

    For a single qubit and represented in the Pauli basis, the above
    reduces to

    .. math::

        K_{\alpha\beta,ij}(\tau) = \begin{cases}
            - \sum_{k\neq i}\Gamma_{\alpha\beta,kk}
                &\quad\mathrm{if}\: i = j,   \\
            - \Delta_{\alpha\beta,ij} + \Delta_{\alpha\beta,ji}
            + \Gamma_{\alpha\beta,ij}
                &\quad\mathrm{if}\: i\neq j,
        \end{cases}

    for :math:`i\in\{1,2,3\}` and :math:`K_{0j} = K_{i0} = 0`.

    Lastly, the pulse correlation cumulant function resolves
    correlations in the cumulant function of a sequence of pulses
    :math:`g = 1,\dotsc,G` such that the following holds:

    .. math::

        K_{\alpha\beta,ij}(\tau) = \sum_{g,g'=1}^G
             K_{\alpha\beta,ij}^{(gg')}(\tau).

    See Also
    --------
    calculate_decay_amplitudes: Calculate the :math:`\Gamma_{\alpha\beta,kl}`
    error_transfer_matrix: Calculate the error transfer matrix :math:`\exp K`.
    infidelity: Calculate only infidelity of a pulse.
    pulse_sequence.concatenate: Concatenate ``PulseSequence`` objects.
    calculate_pulse_correlation_filter_function

    """
    N, d = pulse.basis.shape[:2]
    if spectrum is None and omega is None:
        if decay_amplitudes is None or (frequency_shifts is None and second_order):
            raise ValueError('Require either spectrum and frequencies or precomputed ' +
                             'decay amplitudes (frequency shifts)')

    if which == 'correlations' and second_order:
        raise ValueError('Cannot compute correlation cumulant function' +
                         'for second order terms')

    if decay_amplitudes is None:
        decay_amplitudes = calculate_decay_amplitudes(pulse, spectrum, omega, n_oper_identifiers,
                                                      which, show_progressbar, memory_parsimonious)

    if second_order:
        if frequency_shifts is None:
            frequency_shifts = calculate_frequency_shifts(pulse, spectrum, omega,
                                                          n_oper_identifiers, show_progressbar,
                                                          memory_parsimonious)

        if frequency_shifts.shape != decay_amplitudes.shape:
            raise ValueError('Frequency shifts not same shape as decay amplitudes')

    if d == 2 and pulse.basis.btype in ('Pauli', 'GGM'):
        # Single qubit case. Can use simplified expression
        cumulant_function = np.zeros(decay_amplitudes.shape)
        diag_mask = np.eye(N, dtype=bool)

        # Offdiagonal terms
        cumulant_function[..., ~diag_mask] = decay_amplitudes[..., ~diag_mask]

        # Diagonal terms K_ii given by sum over diagonal of Gamma excluding
        # Gamma_ii. Since the Pauli basis is traceless, K_00 is zero, therefore
        # start at K_11.
        diag_ix = deque((True, False, True, True))
        for i in range(1, N):
            cumulant_function[..., i, i] = - decay_amplitudes[..., diag_ix, diag_ix].sum(axis=-1)
            # shift the item not summed over by one
            diag_ix.rotate()

        if second_order:
            cumulant_function -= frequency_shifts
            cumulant_function += frequency_shifts.swapaxes(-1, -2)
    else:
        # Multi qubit case. Use general expression.
        traces = pulse.basis.four_element_traces
        cumulant_function = - (
            oe.contract('...kl,klji->...ij', decay_amplitudes, traces, backend='sparse') -
            oe.contract('...kl,kjli->...ij', decay_amplitudes, traces, backend='sparse') -
            oe.contract('...kl,kilj->...ij', decay_amplitudes, traces, backend='sparse') +
            oe.contract('...kl,kijl->...ij', decay_amplitudes, traces, backend='sparse')
        ) / 2
        if second_order:
            cumulant_function -= (
                oe.contract('...kl,klji->...ij', frequency_shifts, traces, backend='sparse') -
                oe.contract('...kl,lkji->...ij', frequency_shifts, traces, backend='sparse') -
                oe.contract('...kl,klij->...ij', frequency_shifts, traces, backend='sparse') +
                oe.contract('...kl,lkij->...ij', frequency_shifts, traces, backend='sparse')
            ) / 2

    return cumulant_function.real


@util.parse_optional_parameters({'which': ('total', 'correlations')})
def calculate_decay_amplitudes(
        pulse: 'PulseSequence',
        spectrum: ndarray,
        omega: Coefficients,
        n_oper_identifiers: Optional[Sequence[str]] = None,
        which: str = 'total',
        show_progressbar: bool = False,
        memory_parsimonious: bool = False
        ) -> ndarray:
    r"""
    Get the decay amplitudes :math:`\Gamma_{\alpha\beta, kl}` for noise
    sources :math:`\alpha,\beta` and basis elements :math:`k,l`.

    Parameters
    ----------
    pulse: PulseSequence
        The ``PulseSequence`` instance for which to compute the decay
        amplitudes.
    spectrum: array_like, shape ([[n_nops,] n_nops,] n_omega)
        The two-sided noise power spectral density. If 1-d, the same
        spectrum is used for all noise operators. If 2-d, one (self-)
        spectrum for each noise operator is expected. If 3-d, should be
        a matrix of cross-spectra such that
        ``spectrum[i, j] == spectrum[j, i].conj()``.
    omega: array_like,
        The frequencies at which to calculate the filter functions.
    n_oper_identifiers: array_like, optional
        The identifiers of the noise operators for which to calculate
        the decay amplitudes. The default is all.
    which: str, optional
        Which decay amplitudes should be calculated, may be either
        'total' (default) or 'correlations'. See :func:`infidelity` and
        :ref:`Notes <notes>`.
    show_progressbar: bool, optional
        Show a progress bar for the calculation.
    memory_parsimonious: bool, optional
        For large dimensions, the integrand

        .. math::

            \mathcal{R}^\ast_{\alpha k}(\omega)S_{\alpha\beta}(\omega)
            \mathcal{R}_{\beta l}(\omega)

        can consume quite a large amount of memory if set up for all
        :math:`\alpha,\beta,k,l` at once. If ``True``, it is only set up
        and integrated for a single :math:`k` at a time and looped over.
        This is slower but requires much less memory. The default is
        ``False``.

    Raises
    ------
    ValueError
        If spectrum has incompatible shape.

    Returns
    -------
    decay_amplitudes: ndarray, shape ([[n_pls, n_pls,] n_nops,] n_nops, d**2, d**2)
        The decay amplitudes.

    .. _notes:

    Notes
    -----
    The total decay amplitudes are given by

    .. math::

        \Gamma_{\alpha\beta, kl} = \int\frac{\mathrm{d}\omega}{2\pi}
            \mathcal{R}^\ast_{\alpha k}(\omega)
            S_{\alpha\beta}(\omega)\mathcal{R}_{\beta l}(\omega).

    If pulse correlations are taken into account, they are given by

    .. math::

        \Gamma_{\alpha\beta, kl}^{(gg')} = \int
            \frac{\mathrm{d}\omega}{2\pi} S_{\alpha\beta}(\omega)
            F_{\alpha\beta, kl}^{(gg')}(\omega).

    See Also
    --------
    infidelity: Compute the infidelity directly.
    pulse_sequence.concatenate: Concatenate ``PulseSequence`` objects.
    calculate_frequency_shifts: Second order (unitary) terms.
    calculate_pulse_correlation_filter_function
    """
    # TODO: Replace infidelity() by this?
    # Noise operator indices
    idx = util.get_indices_from_identifiers(pulse, n_oper_identifiers, 'noise')
    if which == 'total':
        # Faster to use filter function instead of control matrix
        if pulse.is_cached('filter_function_gen'):
            control_matrix = None
            filter_function = pulse.get_filter_function(omega, which='generalized')
        else:
            control_matrix = pulse.get_control_matrix(omega, show_progressbar)
            filter_function = None
    else:
        # which == 'correlations'
        if pulse.is_cached('omega'):
            if not np.array_equal(pulse.omega, omega):
                raise ValueError('Pulse correlation decay amplitudes requested but omega not ' +
                                 'equal to cached frequencies.')

        if pulse.is_cached('filter_function_pc_gen'):
            control_matrix = None
            filter_function = pulse.get_pulse_correlation_filter_function(which='generalized')
        else:
            control_matrix = pulse.get_pulse_correlation_control_matrix()
            filter_function = None

    if not memory_parsimonious:
        integrand = _get_integrand(spectrum, omega, idx, which, 'generalized',
                                   control_matrix=control_matrix,
                                   filter_function=filter_function)
        decay_amplitudes = integrate.trapz(integrand, omega, axis=-1)/(2*np.pi)
        return decay_amplitudes.real

    # Conserve memory by looping. Let _get_integrand determine the shape
    if control_matrix is not None:
        n_kl = control_matrix.shape[-2]
        integrand = _get_integrand(spectrum, omega, idx, which, 'generalized',
                                   control_matrix=[control_matrix[..., 0:1, :], control_matrix],
                                   filter_function=filter_function)
    else:
        n_kl = filter_function.shape[-2]
        integrand = _get_integrand(spectrum, omega, idx, which, 'generalized',
                                   control_matrix=control_matrix,
                                   filter_function=filter_function[..., 0:1, :, :])

    decay_amplitudes = np.zeros(integrand.shape[:-3] + (n_kl,)*2, dtype=integrand.dtype)
    decay_amplitudes[..., 0:1, :] = integrate.trapz(integrand, omega, axis=-1)/(2*np.pi)

    for k in util.progressbar_range(1, n_kl, show_progressbar=show_progressbar,
                                    desc='Integrating'):
        if control_matrix is not None:
            integrand = _get_integrand(
                spectrum, omega, idx, which, 'generalized',
                control_matrix=[control_matrix[..., k:k+1, :], control_matrix],
                filter_function=filter_function
            )
        else:
            integrand = _get_integrand(spectrum, omega, idx, which, 'generalized',
                                       control_matrix=control_matrix,
                                       filter_function=filter_function[..., k:k+1, :, :])

        decay_amplitudes[..., k:k+1, :] = integrate.trapz(integrand, omega, axis=-1)/(2*np.pi)

    return decay_amplitudes.real


def calculate_frequency_shifts(
        pulse: 'PulseSequence',
        spectrum: ndarray,
        omega: Coefficients,
        n_oper_identifiers: Optional[Sequence[str]] = None,
        show_progressbar: bool = False,
        memory_parsimonious: bool = False
        ) -> ndarray:
    r"""
    Get the frequency shifts :math:`\Delta_{\alpha\beta, kl}` for noise
    sources :math:`\alpha,\beta` and basis elements :math:`k,l`.

    Parameters
    ----------
    pulse: PulseSequence
        The ``PulseSequence`` instance for which to compute the
        frequency shifts.
    spectrum: array_like, shape ([[n_nops,] n_nops,] n_omega)
        The two-sided noise power spectral density. If 1-d, the same
        spectrum is used for all noise operators. If 2-d, one (self-)
        spectrum for each noise operator is expected. If 3-d, should be
        a matrix of cross-spectra such that
        ``spectrum[i, j] == spectrum[j, i].conj()``.
    omega: array_like,
        The frequencies. Note that the frequencies are assumed to be
        symmetric about zero.
    n_oper_identifiers: array_like, optional
        The identifiers of the noise operators for which to calculate
        the frequency shifts. The default is all.
    show_progressbar: bool, optional
        Show a progress bar for the calculation.
    memory_parsimonious: bool, optional
        For large dimensions, the integrand

        .. math::

            F_{\alpha\beta, kl}^{(2)}(\omega)S_{\alpha\beta}(\omega)

        can consume quite a large amount of memory if set up for all
        :math:`\alpha,\beta,k,l` at once. If ``True``, it is only set up
        and integrated for a single :math:`k` at a time and looped over.
        This is slower but requires much less memory. The default is
        ``False``.

    Raises
    ------
    ValueError
        If spectrum has incompatible shape.

    Returns
    -------
    Delta: ndarray, shape ([n_nops,] n_nops, d**2, d**2)
        The frequency shifts.

    .. _notes:

    Notes
    -----
    The total frequency shifts are given by

    .. math::

        \Delta_{\alpha\beta, kl} = \int_{-\infty}^\infty
            \frac{\mathrm{d}{\omega}}{2\pi} S_{\alpha\beta}(\omega)
            \sum_{g=1}^G\left[\mathcal{G}_{\alpha k}^{(g)\ast}(\omega)
                \sum_{g'=1}^{g-1}\mathcal{G}_{\beta l}^{(g')}(\omega) +
                \bar{B}_{\alpha,ij}^{(g)}\bar{C}_{k,ji}^{(g)}
                I_{ijmn}^{(g)}(\omega)\bar{C}_{l,nm}^{(g)}
                \bar{B}_{\beta,mn}^{(g)}
            \right]

    with

    .. math::

        \mathcal{G}^{(g)}(\omega) &=
            e^{i\omega t_{g-1}}\mathcal{R}^{(g)}(\omega)
            \mathcal{Q}^{(g-1)}, \\
        I_{ijmn}^{(g)}(\omega) &=
            \int_{t_{g-1}}^{t_g}\mathrm{d}{t}
            e^{i\Omega_{ij}^{(g)}(t - t_{g-1}) - i\omega t}
            \int_{t_{g-1}}^{t}\mathrm{d}{t'}
            e^{i\Omega_{mn}^{(g)}(t' - t_{g-1}) + i\omega t'}.

    See Also
    --------
    infidelity: Compute the infidelity directly.
    pulse_sequence.concatenate: Concatenate ``PulseSequence`` objects.
    calculate_decay_amplitudes: First order (dissipative) terms.
    calculate_pulse_correlation_filter_function
    """
    # Noise operator indices
    idx = util.get_indices_from_identifiers(pulse, n_oper_identifiers, 'noise')

    if not memory_parsimonious:
        filter_function_2 = pulse.get_filter_function(omega, order=2,
                                                      show_progressbar=show_progressbar)
        integrand = _get_integrand(spectrum, omega, idx, which_pulse='total',
                                   which_FF='generalized', filter_function=filter_function_2)
        frequency_shifts = integrate.trapz(integrand, omega, axis=-1)/(2*np.pi)
        return frequency_shifts.real

    raise NotImplementedError


@util.parse_which_FF_parameter
def calculate_filter_function(control_matrix: ndarray, which: str = 'fidelity') -> ndarray:
    r"""Compute the filter function from the control matrix.

    Parameters
    ----------
    control_matrix: array_like, shape (n_nops, d**2, n_omega)
        The control matrix.
    which : str, optional
        Which filter function to return. Either 'fidelity' (default) or
        'generalized' (see :ref:`Notes <notes>`).

    Returns
    -------
    filter_function: ndarray, shape (n_nops, n_nops, [d**2, d**2,] n_omega)
        The filter functions for each noise operator correlation. The
        diagonal corresponds to the filter functions for uncorrelated
        noise sources.

    .. _notes:

    Notes
    -----
    The generalized filter function is given by

    .. math::

        F_{\alpha\beta,kl}(\omega) = \mathcal{R}_{\alpha k}^\ast(\omega)
                                     \mathcal{R}_{\beta l}(\omega),

    where :math:`\alpha,\beta` are indices counting the noise operators
    :math:`B_\alpha` and :math:`k,l` indices counting the basis elements
    :math:`C_k`.

    The fidelity filter function is obtained by tracing over the basis
    indices:

    .. math::

        F_{\alpha\beta}(\omega) = \sum_{k} F_{\alpha\beta,kk}(\omega).

    See Also
    --------
    calculate_control_matrix_from_scratch: Control matrix from scratch.
    calculate_control_matrix_from_atomic: Control matrix from concatenation.
    calculate_pulse_correlation_filter_function: Pulse correlations.
    """
    if which == 'fidelity':
        subscripts = 'ako,bko->abo'
    else:
        # which == 'generalized'
        subscripts = 'ako,blo->abklo'

    return np.einsum(subscripts, control_matrix.conj(), control_matrix)


def calculate_second_order_filter_function(
        eigvals: ndarray,
        eigvecs: ndarray,
        propagators: ndarray,
        omega: Coefficients,
        basis: Basis,
        n_opers: Sequence[Operator],
        n_coeffs: Sequence[Coefficients],
        dt: Coefficients,
        intermediates: Optional[Sequence[ndarray]] = None,
        memory_parsimonious: Optional[bool] = False,
        show_progressbar: Optional[bool] = False
        ) -> ndarray:
    r"""Calculate the second order filter function for frequency shifts.

    Parameters
    ----------
    eigvals: array_like, shape (n_dt, d)
        Eigenvalue vectors for each time pulse segment *l* with the
        first axis counting the pulse segment, i.e.
        ``eigvals == array([D_0, D_1, ...])``.
    eigvecs: array_like, shape (n_dt, d, d)
        Eigenvector matrices for each time pulse segment *l* with the
        first axis counting the pulse segment, i.e.
        ``eigvecs == array([V_0, V_1, ...])``.
    propagators: array_like, shape (n_dt+1, d, d)
        The propagators :math:`Q_l = P_l P_{l-1}\cdots P_0` as a (d, d)
        array with *d* the dimension of the Hilbert space.
    omega: array_like, shape (n_omega,)
        Frequencies at which the pulse control matrix is to be
        evaluated.
    basis: Basis, shape (d**2, d, d)
        The basis elements in which the pulse control matrix will be
        expanded.
    n_opers: array_like, shape (n_nops, d, d)
        Noise operators :math:`B_\alpha`.
    n_coeffs: array_like, shape (n_nops, n_dt)
        The sensitivities of the system to the noise operators given by
        *n_opers* at the given time step.
    dt: array_like, shape (n_dt)
        Sequence duration, i.e. for the :math:`l`-th pulse
        :math:`t_l - t_{l-1}`.
    intermediates: Tuple[ndarray, ndarray, ndarray], optional
        Intermediate terms of the calculation of the control matrix that
        can be reused here. If None (default), they are computed from
        scratch.
    memory_parsimonious: bool, optional

        .. warning:: Not implemented.

        For large dimensions, the integrand

        .. math::

            F_{\alpha\beta, kl}^{(2)}(\omega)S_{\alpha\beta}(\omega)

        can consume quite a large amount of memory if set up for all
        :math:`\alpha,\beta,k,l` at once. If ``True``, it is only set up
        and integrated for a single :math:`k` at a time and looped over.
        This is slower but requires much less memory. The default is
        ``False``.
    show_progressbar: bool, optional
        Show a progress bar for the calculation.

    Returns
    -------
    second_order_filter_function: ndarray, shape (n_nops, n_nops, d**2, d**2, n_omega)
        The second order filter function.

    .. _notes:

    Notes
    -----
    The second order filter function is given by

    .. math::

        F_{\alpha\beta, kl}^{(2)} = \sum_{g=1}^G\left[
                \mathcal{G}_{\alpha k}^{(g)\ast}(\omega)
                \sum_{g'=1}^{g-1}\mathcal{G}_{\beta l}^{(g')}(\omega) +
                \bar{B}_{\alpha,ij}^{(g)}\bar{C}_{k,ji}^{(g)}
                I_{ijmn}^{(g)}(\omega)\bar{C}_{l,nm}^{(g)}
                \bar{B}_{\beta,mn}^{(g)}
            \right]

    with

    .. math::

        \mathcal{G}^{(g)}(\omega) &=
            e^{i\omega t_{g-1}}\mathcal{R}^{(g)}(\omega)
            \mathcal{Q}^{(g-1)}, \\
        I_{ijmn}^{(g)}(\omega) &=
            \int_{t_{g-1}}^{t_g}\mathrm{d}{t}
            e^{i\Omega_{ij}^{(g)}(t - t_{g-1}) - i\omega t}
            \int_{t_{g-1}}^{t}\mathrm{d}{t'}
            e^{i\Omega_{mn}^{(g)}(t' - t_{g-1}) + i\omega t'}.

    See Also
    --------
    calculate_frequency_shifts: Integrate over filter function times spectrum.
    calculate_decay_amplitudes: First order (dissipative) terms.
    infidelity: Compute the infidelity directly.
    pulse_sequence.concatenate: Concatenate ``PulseSequence`` objects.
    calculate_pulse_correlation_filter_function
    """

    d = eigvals.shape[-1]
    # We're lazy
    E = omega
    n_coeffs = np.asarray(n_coeffs)

    # Allocate result and buffers for intermediate arrays
    dE_bufs = (np.empty((d, d, d, d), dtype=float),
               np.empty((len(E), d, d), dtype=float),
               np.empty((len(E), d, d), dtype=float))
    exp_buf = np.empty((len(E), d, d), dtype=complex)
    frc_bufs = (np.empty((len(E), d, d), dtype=complex),
                np.empty((d, d, d, d), dtype=complex))
    int_buf = np.empty((len(E), d, d, d, d), dtype=complex)
    msk_bufs = np.empty((2, len(E), d, d, d, d), dtype=bool)
    ctrlmat_step_cumulative = np.zeros((len(n_coeffs), len(basis), len(E)), dtype=complex)

    shape = (len(n_coeffs), len(n_coeffs), len(basis), len(basis), len(E))
    step_buf = np.empty(shape, dtype=complex)
    result = np.zeros(shape, dtype=complex)

    # intermediate results from calculation of control matrix
    if intermediates is None:
        # Require absolut times for calculation of control matrix at step g
        t = np.concatenate(([0], np.asarray(dt).cumsum()))
        # Cheap to precompute as these don't use a lot of memory
        eigvecs_propagated = _propagate_eigenvectors(propagators[:-1], eigvecs)
        n_opers_transformed = _transform_noise_operators(n_coeffs, n_opers, eigvecs)
        # These are populated anew during every iteration, so there is no need
        # to keep every time step
        basis_transformed = np.empty(basis.shape, dtype=complex)
        ctrlmat_step = np.zeros((len(n_coeffs), len(basis), len(E)), dtype=complex)
    else:
        n_opers_transformed, basis_transformed_cache, ctrlmat_step_cache = intermediates

    for g in util.progressbar_range(len(dt), show_progressbar=show_progressbar,
                                    desc='Calculating second order FF'):
        if intermediates is None:
            basis_transformed = _transform_basis(basis, eigvecs_propagated[g],
                                                 out=basis_transformed)
            # Need to compute G^(g) since no cache given. First initialize
            # buffer to zero. There is a probably lots of overhead computing
            # this individually for every time step.
            ctrlmat_step[:] = 0
            ctrlmat_step = calculate_control_matrix_from_scratch(
                eigvals[g:g+1], eigvecs[g:g+1], propagators[g:g+2], omega,
                basis, n_opers, n_coeffs[:, g:g+1], dt[g:g+1], t=t[g:g+1],
                show_progressbar=False, cache_intermediates=False,
                out=ctrlmat_step
            )
        else:
            # grab both from cache
            basis_transformed = basis_transformed_cache[g]
            ctrlmat_step = ctrlmat_step_cache[g]

        int_buf = _second_order_integral(omega, eigvals[g], dt[g], int_buf,
                                         frc_bufs, dE_bufs, exp_buf, msk_bufs)
        n_opers_basis = np.einsum('akl,ilk->aikl', n_opers_transformed[:, g], basis_transformed)
        # We use step_buf as a buffer for the last interval (with nested time
        # dependence) and afterwards the intervals up to the last (where the
        # time dependence separates and we can use previous result for the
        # control matrix). opt_einsum seems to be faster than numpy here.
        step_buf = oe.contract('oijmn,akij,blmn->abklo', int_buf, n_opers_basis, n_opers_basis,
                               optimize=[(0, 1), (0, 1)], out=step_buf)

        result += step_buf  # last interval
        if g > 0:
            step_buf = np.einsum('ako,blo->abklo', ctrlmat_step.conj(), ctrlmat_step_cumulative,
                                 out=step_buf)

            result += step_buf  # all intervals up to last

        if g < len(dt) - 1:
            # Add G^(g-1) to cumulative sum for 1 < g < G, for g=0 it's
            # zero, for G it's not required as the loop terminates
            ctrlmat_step_cumulative += ctrlmat_step

    return result


@util.parse_which_FF_parameter
def calculate_pulse_correlation_filter_function(control_matrix: ndarray,
                                                which: str = 'fidelity') -> ndarray:
    r"""Compute pulse correlation filter function from control matrix.

    Parameters
    ----------
    control_matrix: array_like, shape (n_pulses, n_nops, d**2, n_omega)
        The control matrix.
    which : str, optional
        Which filter function to return. Either 'fidelity' (default) or
        'generalized' (see :ref:`Notes <notes>`).

    Returns
    -------
    filter_function_pc: ndarray, shape (n_pls, n_pls, n_nops, n_nops, [d**2, d**2,] n_omega)
        The pulse correlation filter functions for each pulse and noise
        operator correlations. The first two axes hold the pulse
        correlations, the second two the noise correlations.
    which : str, optional
        Which filter function to return. Either 'fidelity' (default) or
        'generalized' (see :ref:`Notes <notes>`).

    .. _notes:

    Notes
    -----
    The generalized pulse correlation filter function is given by

    .. math::

        F_{\alpha\beta,kl}^{(gg')}(\omega) = \bigl[
            \mathcal{Q}^{(g'-1)\dagger}\mathcal{R}^{(g')\dagger}(\omega)
        \bigr]_{k\alpha} \bigl[
            \mathcal{R}^{(g)}(\omega)\mathcal{Q}^{(g-1)}
        \bigr]_{\beta l} e^{i\omega(t_{g-1} - t_{g'-1})},

    with :math:`\mathcal{R}^{(g)}` the control matrix of the
    :math:`g`-th pulse. The fidelity pulse correlation function is
    obtained by tracing out the basis indices,

    .. math::

        F_{\alpha\beta}^{(gg')}(\omega) =
          \sum_{k} F_{\alpha\beta,kk}^{(gg')}(\omega)

    See Also
    --------
    calculate_control_matrix_from_scratch: Control matrix from scratch.
    calculate_control_matrix_from_atomic: Control matrix from concatenation.
    calculate_filter_function: Regular filter function.
    """
    if control_matrix.ndim != 4:
        raise ValueError('Expected control_matrix.ndim == 4.')

    if which == 'fidelity':
        subscripts = 'gako,hbko->ghabo'
    else:
        # which == 'generalized'
        subscripts = 'gako,hblo->ghabklo'

    return np.einsum(subscripts, control_matrix.conj(), control_matrix)


def diagonalize(hamiltonian: ndarray, dt: Coefficients) -> Tuple[ndarray]:
    r"""Diagonalize a Hamiltonian.

    Diagonalize the Hamiltonian which is piecewise constant during the
    times given by *dt* and return eigenvalues, eigenvectors, and the
    cumulative propagators :math:`Q_l`. Note that we calculate in units
    where :math:`\hbar\equiv 1` so that

    .. math::

        U(t, t_0) = \mathcal{T}\exp\left(
                        -i\int_{t_0}^t\mathrm{d}t'\mathcal{H}(t')
                    \right).

    Parameters
    ----------
    hamiltonian: array_like, shape (n_dt, d, d)
        Hamiltonian of shape (n_dt, d, d) with d the dimensionality of
        the system
    dt: array_like
        The time differences

    Returns
    -------
    eigvals: ndarray
        Array of eigenvalues of shape (n_dt, d)
    eigvecs: ndarray
        Array of eigenvectors of shape (n_dt, d, d)
    propagators: ndarray
        Array of cumulative propagators of shape (n_dt+1, d, d)
    """
    d = hamiltonian.shape[-1]
    # Calculate Eigenvalues and -vectors
    eigvals, eigvecs = nla.eigh(hamiltonian)
    # Propagator P = V exp(-j D dt) V^\dag. Middle term is of shape
    # (d, n_dt) due to transpose, so switch around indices in einsum
    # instead of transposing again. Same goes for the last term. This saves
    # a bit of time. The following is faster for larger dimensions but not for
    # many time steps:
    # P = np.empty((500, 4, 4), dtype=complex)
    # for l, (V, D) in enumerate(zip(eigvecs, np.exp(-1j*dt*eigvals.T).T)):
    #     P[l] = (V * D) @ V.conj().T
    piecewise = np.einsum('lij,jl,lkj->lik',
                          eigvecs, util.cexp(-np.asarray(dt)*eigvals.T), eigvecs.conj())
    # The cumulative propagator Q with the identity operator as first
    # element (Q_0 = P_0 = I), i.e.
    # Q = [Q_0, Q_1, ..., Q_n] = [P_0, P_1 @ P_0, ..., P_n @ ... @ P_0]
    cumulative = np.empty((len(dt)+1, d, d), dtype=complex)
    cumulative[0] = np.identity(d)
    for i in range(len(dt)):
        cumulative[i+1] = piecewise[i] @ cumulative[i]

    return eigvals, eigvecs, cumulative


def error_transfer_matrix(
        pulse: Optional['PulseSequence'] = None,
        spectrum: Optional[ndarray] = None,
        omega: Optional[Coefficients] = None,
        n_oper_identifiers: Optional[Sequence[str]] = None,
        second_order: bool = False,
        cumulant_function: Optional[ndarray] = None,
        show_progressbar: bool = False,
        memory_parsimonious: bool = False
        ) -> ndarray:
    r"""Compute the error transfer matrix up to unitary rotations.

    Parameters
    ----------
    pulse: PulseSequence
        The ``PulseSequence`` instance for which to compute the error
        transfer matrix.
    spectrum: array_like, shape ([[n_nops,] n_nops,] n_omega)
        The two-sided noise power spectral density in units of inverse
        frequencies as an array of shape (n_omega,), (n_nops, n_omega),
        or (n_nops, n_nops, n_omega). In the first case, the same
        spectrum is taken for all noise operators, in the second, it is
        assumed that there are no correlations between different noise
        sources and thus there is one spectrum for each noise operator.
        In the third and most general case, there may be a spectrum for
        each pair of noise operators corresponding to the correlations
        between them. n_nops is the number of noise operators considered
        and should be equal to ``len(n_oper_identifiers)``.
    omega: array_like, shape (n_omega,)
        The frequencies at which to calculate the filter functions.
    n_oper_identifiers: array_like, optional
        The identifiers of the noise operators for which to evaluate the
        error transfer matrix. The default is all. Note that, since in
        general contributions from different noise operators won't
        commute, not selecting all noise operators results in neglecting
        terms of order :math:`\xi^4`.
    second_order: bool, optional
        Also take into account the frequency shifts :math:`\Delta` that
        correspond to second order Magnus expansion and constitute
        unitary terms. Default ``False``.
    cumulant_function: ndarray, shape ([[n_pls, n_pls,] n_nops,] n_nops, d**2, d**2)
        A precomputed cumulant function. If given, *pulse*, *spectrum*,
        *omega* are not required.
    show_progressbar: bool, optional
        Show a progress bar for the calculation of the control matrix.
    memory_parsimonious: bool, optional
        Trade memory footprint for performance. See
        :func:`~numeric.calculate_decay_amplitudes`. The default is
        ``False``.

    Returns
    -------
    error_transfer_matrix: ndarray, shape (d**2, d**2)
        The error transfer matrix. The individual noise operator
        contributions are summed up before exponentiating as they might
        not commute.

    Notes
    -----
    The error transfer matrix is given by

    .. math::

        \tilde{\mathcal{U}} = \exp K(\tau)

    with :math:`K(\tau)` the cumulant function (see
    :func:`calculate_cumulant_function`). For Gaussian noise this
    expression is exact when taking into account the decay amplitudes
    :math:`\Gamma` and frequency shifts :math:`\Delta`. As the latter
    effects coherent errors it can be neglected if we assume that the
    experimenter has calibrated their pulse.

    For non-Gaussian noise the expression above is perturbative and
    includes noise up to order :math:`\xi^2` and hence
    :math:`\tilde{\mathcal{U}} = \mathbb{1} + K(\tau) + \mathcal{O}(\xi^2)`
    (although it is evaluated as a matrix exponential in any case).

    Given the above expression of the error transfer matrix, the
    entanglement fidelity is given by


    .. math::

        \mathcal{F}_\mathrm{e} =
            \frac{1}{d^2}\mathrm{tr}\,\tilde{\mathcal{U}}.

    See Also
    --------
    calculate_cumulant_function: Calculate the cumulant function :math:`K`
    calculate_decay_amplitudes: Calculate the :math:`\Gamma_{\alpha\beta,kl}`
    infidelity: Calculate only infidelity of a pulse.
    """
    if cumulant_function is None:
        if pulse is None or spectrum is None or omega is None:
            raise ValueError('Require either precomputed cumulant function ' +
                             'or pulse, spectrum, and omega as arguments.')

        cumulant_function = calculate_cumulant_function(pulse, spectrum, omega,
                                                        n_oper_identifiers, 'total', second_order,
                                                        show_progressbar=show_progressbar,
                                                        memory_parsimonious=memory_parsimonious)

    try:
        # agnostic of the specific shape of cumulant_function, just sum over everything except for
        # the basis elements that sit on the last two axes
        error_transfer_matrix = sla.expm(
            cumulant_function.sum(axis=tuple(range(cumulant_function.ndim - 2)))
        )
    except AttributeError as aerr:
        raise TypeError(f'cumulant_function invalid type: {type(cumulant_function)}') from aerr
    except ValueError as verr:
        raise ValueError(f'cumulant_function invalid shape: {cumulant_function.shape}') from verr

    return error_transfer_matrix


@util.parse_optional_parameters({'which': ('total', 'correlations')})
def infidelity(pulse: 'PulseSequence', spectrum: Union[Coefficients, Callable],
               omega: Union[Coefficients, Dict[str, Union[int, str]]],
               n_oper_identifiers: Optional[Sequence[str]] = None,
               which: str = 'total', return_smallness: bool = False,
               test_convergence: bool = False) -> Union[ndarray, Any]:
    r"""Calculate the leading order entanglement infidelity.

    This function calculates the infidelity approximately from the
    leading peturbation (see :ref:`Notes <notes>`). To compute it
    exactly for Gaussian noise and vanishing coherent errors (second
    order Magnus terms), use :func:`error_transfer_matrix` to obtain it
    from the full process matrix.

    Parameters
    ----------
    pulse: PulseSequence
        The ``PulseSequence`` instance for which to calculate the
        infidelity for.
    spectrum: array_like, shape ([[n_nops,] n_nops,] omega) or callable
        The two-sided noise power spectral density in units of inverse
        frequencies as an array of shape (n_omega,), (n_nops, n_omega),
        or (n_nops, n_nops, n_omega). In the first case, the same
        spectrum is taken for all noise operators, in the second, it is
        assumed that there are no correlations between different noise
        sources and thus there is one spectrum for each noise operator.
        In the third and most general case, there may be a spectrum for
        each pair of noise operators corresponding to the correlations
        between them. n_nops is the number of noise operators considered
        and should be equal to ``len(n_oper_identifiers)``.

        If *test_convergence* is ``True``, a function handle to
        compute the power spectral density from a sequence of
        frequencies is expected.
    omega: array_like or dict
        The frequencies at which the integration is to be carried out.
        If *test_convergence* is ``True``, a dict with possible keys
        ('omega_IR', 'omega_UV', 'spacing', 'n_min', 'n_max',
        'n_points'), where all entries are integers except for
        ``spacing`` which should be a string, either 'linear' or 'log'.
        'n_points' controls how many steps are taken.
    n_oper_identifiers: array_like, optional
        The identifiers of the noise operators for which to calculate
        the infidelity  contribution. If given, the infidelities for
        each noise operator will be returned. Otherwise, all noise
        operators will be taken into account.
    which: str, optional
        Which infidelities should be calculated, may be either 'total'
        (default) or 'correlations'. In the former case, one value is
        returned for each noise operator, corresponding to the total
        infidelity of the pulse (or pulse sequence). In the latter, an
        array of infidelities is returned where element (i,j)
        corresponds to the infidelity contribution of the correlations
        between pulses i and j (see :ref:`Notes <notes>`). Note that
        this option is only available if the pulse correlation filter
        functions have been computed during concatenation (see
        :func:`calculate_pulse_correlation_filter_function` and
        :func:`~filter_functions.pulse_sequence.concatenate`).
    return_smallness: bool, optional
        Return the smallness parameter :math:`\xi` for the given
        spectrum.
    test_convergence: bool, optional
        Test the convergence of the integral with respect to the number
        of frequency samples. Returns the number of frequency samples
        and the corresponding fidelities. See *spectrum* and *omega* for
        more information.

    Returns
    -------
    infid: ndarray, shape ([[n_pls, n_pls,], n_nops,] n_nops)
        Array with the infidelity contributions for each spectrum
        *spectrum* on the last axis or axes, depending on the shape of
        *spectrum* and *which*. If ``which`` is ``correlations``, the
        first two axes are the individual pulse contributions. If
        *spectrum* is 2-d (3-d), the last axis (two axes) are the
        individual spectral contributions. Only if *test_convergence* is
        ``False``.
    n_samples: array_like
        Array with number of frequency samples used for convergence
        test. Only if *test_convergence* is ``True``.
    convergence_infids: array_like
        Array with infidelities calculated in convergence test.
        Only if *test_convergence* is ``True``.

    .. _notes:

    Notes
    -----
    The infidelity is given by

    .. math::

        \mathcal{I}_{\alpha\beta}
            &= 1 - \frac{1}{d^2}\mathrm{tr}\:\tilde{\mathcal{U}} \\
            &= \frac{1}{d}\int_{-\infty}^{\infty}
                \frac{\mathrm{d}\omega}{2\pi}S_{\alpha\beta}(\omega)
                F_{\alpha\beta}(\omega) + \mathcal{O}\big(\xi^4\big) \\
            &= \sum_{g,g'=1}^G \mathcal{I}_{\alpha\beta}^{(gg')}

    with :math:`S_{\alpha\beta}(\omega)` the two-sided noise spectral
    density and :math:`F_{\alpha\beta}(\omega)` the first-order filter
    function for noise sources :math:`\alpha,\beta`. The noise spectrum
    may include correlated noise sources, that is, its entry at
    :math:`(\alpha,\beta)` corresponds to the correlations between
    sources :math:`\alpha` and :math:`\beta`.
    :math:`\mathcal{I}_{\alpha\beta}^{(gg')}` are the correlation
    infidelities that can be computed by setting
    ``which='correlations'``.


    To convert to the average gate infidelity, use the
    following relation given by Horodecki et al. [Hor99]_ and
    Nielsen [Nie02]_:

    .. math::

        \mathcal{I}_\mathrm{avg} = \frac{d}{d+1}\mathcal{I}.

    The smallness parameter is given by

    .. math::

        \xi^2 = \sum_\alpha\left[
                    \lvert\lvert B_\alpha\rvert\rvert^2
                    \int_{-\infty}^\infty\frac{\mathrm{d}\omega}{2\pi}
                    S_\alpha(\omega)\left(\sum_ls_\alpha^{(l)}\Delta t_l
                    \right)^2
                \right].

    Note that in practice, the integral is only evaluated on the
    interval :math:`\omega\in[\omega_\mathrm{min},\omega_\mathrm{max}]`.

    See Also
    --------
    calculate_decay_amplitudes
    pulse_sequence.concatenate: Concatenate ``PulseSequence`` objects.
    calculate_pulse_correlation_filter_function

    References
    ----------

    .. [Hor99]
        Horodecki, M., Horodecki, P., & Horodecki, R. (1999). General
        teleportation channel, singlet fraction, and quasidistillation.
        Physical Review A - Atomic, Molecular, and Optical Physics,
        60(3), 1888–1898. https://doi.org/10.1103/PhysRevA.60.1888

    .. [Nie02]
        Nielsen, M. A. (2002). A simple formula for the average gate
        fidelity of a quantum dynamical operation. Physics Letters,
        Section A: General, Atomic and Solid State Physics, 303(4),
        249–252. https://doi.org/10.1016/S0375-9601(02)01272-0

    See Also
    --------
    error_transfer_matrix: Calculate the full process matrix.
    plotting.plot_infidelity_convergence: Convenience function to plot results.
    """
    # Noise operator indices
    idx = util.get_indices_from_identifiers(pulse, n_oper_identifiers, 'noise')

    if test_convergence:
        if not callable(spectrum):
            raise TypeError('Spectrum should be callable when test_convergence == True.')

        # Parse argument dict
        try:
            omega_IR = omega.get('omega_IR', 2*np.pi/pulse.tau*1e-2)
        except AttributeError:
            raise TypeError('omega should be dictionary with parameters ' +
                            'when test_convergence == True.')

        omega_UV = omega.get('omega_UV', 2*np.pi/pulse.tau*1e+2)
        spacing = omega.get('spacing', 'linear')
        n_min = omega.get('n_min', 100)
        n_max = omega.get('n_max', 500)
        n_points = omega.get('n_points', 10)

        # Alias numpy's linspace or logspace method depending on the spacing
        # omega has
        if spacing == 'linear':
            xspace = np.linspace
        elif spacing == 'log':
            xspace = np.geomspace
        else:
            raise ValueError("spacing should be either 'linear' or 'log'.")

        delta_n = (n_max - n_min)//n_points
        n_samples = np.arange(n_min, n_max + delta_n, delta_n)

        convergence_infids = np.empty((len(n_samples), len(idx)))
        for i, n in enumerate(n_samples):
            freqs = xspace(omega_IR, omega_UV, n//2)
            convergence_infids[i] = infidelity(pulse, spectrum(freqs), freqs,
                                               n_oper_identifiers=n_oper_identifiers,
                                               which='total', return_smallness=False,
                                               test_convergence=False)

        return n_samples, convergence_infids

    if which == 'total':
        if not pulse.basis.istraceless:
            # Fidelity not simply sum of diagonal of decay amplitudes Gamma_kk
            # but trace tensor plays a role, cf eq. (39). For traceless bases,
            # the trace tensor term reduces to delta_ij.
            traces = pulse.basis.four_element_traces
            traces_diag = (sparse.diagonal(traces, axis1=2, axis2=3).sum(-1) -
                           sparse.diagonal(traces, axis1=1, axis2=3).sum(-1)).todense()

            control_matrix = pulse.get_control_matrix(omega)
            filter_function = np.einsum('ako,blo,kl->abo',
                                        control_matrix.conj(), control_matrix, traces_diag)/pulse.d
        else:
            filter_function = pulse.get_filter_function(omega)
    else:
        # which == 'correlations'
        if not pulse.basis.istraceless:
            warn('Calculating pulse correlation fidelities with non-' +
                 'traceless basis. The results will be off.')

        if pulse.is_cached('omega'):
            if not np.array_equal(pulse.omega, omega):
                raise ValueError('Pulse correlation infidelities requested ' +
                                 'but omega not equal to cached frequencies.')

        filter_function = pulse.get_pulse_correlation_filter_function()

    spectrum = np.asarray(spectrum)
    slices = [slice(None)]*filter_function.ndim
    if spectrum.ndim == 3:
        slices[-3] = idx[:, None]
        slices[-2] = idx[None, :]
    else:
        slices[-3] = idx
        slices[-2] = idx

    integrand = _get_integrand(spectrum, omega, idx, which, 'fidelity',
                               filter_function=filter_function)
    infid = integrate.trapz(integrand, omega).real/(2*np.pi*pulse.d)

    if return_smallness:
        if spectrum.ndim > 2:
            raise NotImplementedError('Smallness parameter only implemented ' +
                                      'for uncorrelated noise sources')

        T1 = integrate.trapz(spectrum, omega)/(2*np.pi)
        T2 = (pulse.dt*pulse.n_coeffs[idx]).sum(axis=-1)**2
        T3 = util.abs2(pulse.n_opers[idx]).sum(axis=(1, 2))
        xi = np.sqrt((T1*T2*T3).sum())

        return infid, xi

    return infid<|MERGE_RESOLUTION|>--- conflicted
+++ resolved
@@ -147,7 +147,6 @@
     return int_buf
 
 
-<<<<<<< HEAD
 def _second_order_integral(E: ndarray, eigvals: ndarray, dt: float,
                            int_buf: ndarray, frc_bufs: Tuple[ndarray, ndarray],
                            dE_bufs: Tuple[ndarray, ndarray, ndarray],
@@ -232,8 +231,6 @@
     return int_buf
 
 
-=======
->>>>>>> db39d5aa
 def _get_integrand(
         spectrum: ndarray,
         omega: ndarray,
@@ -345,12 +342,7 @@
         if filter_function is not None:
             integrand = filter_function[..., idx[:, None], idx, :]*spectrum
             if which_FF == 'generalized':
-<<<<<<< HEAD
                 integrand = np.moveaxis(integrand, source=[-3, -2], destination=[-5, -4])
-=======
-                integrand = np.moveaxis(integrand, source=[-3, -2],
-                                        destination=[-5, -4])
->>>>>>> db39d5aa
         else:
             # R is not None
             if which_pulse == 'correlations':
@@ -550,6 +542,7 @@
     See Also
     --------
     calculate_control_matrix_from_atomic: Control matrix from concatenation.
+    calculate_control_matrix_periodic: Control matrix for periodic system.
     """
     if t is None:
         t = np.concatenate(([0], np.asarray(dt).cumsum()))
@@ -560,67 +553,46 @@
     n_coeffs = np.asarray(n_coeffs)
 
     # Precompute noise opers transformed to eigenbasis of each pulse segment
-    # and Q^\dagger @ HV
+    # and Q^\dagger @ V
     eigvecs_propagated = _propagate_eigenvectors(propagators[:-1], eigvecs)
     n_opers_transformed = _transform_noise_operators(n_coeffs, n_opers, eigvecs)
 
-    # Allocate result and buffers for intermediate arrays
-<<<<<<< HEAD
+    # Allocate result and buffers for intermediate arrays and caches
     exp_buf, int_buf = np.empty((2, len(E), d, d), dtype=complex)
     if out is None:
         out = np.zeros((len(n_opers), len(basis), len(E)), dtype=complex)
 
     if cache_intermediates:
-        basis_transformed_out = np.empty((len(dt), *basis.shape), dtype=complex)
-        G_out = np.empty((len(dt), len(n_opers), len(basis), len(E)), dtype=complex)
+        basis_transformed_cache = np.empty((len(dt), *basis.shape), dtype=complex)
+        sum_cache = np.empty((len(dt), len(n_opers), len(basis), len(E)), dtype=complex)
     else:
         basis_transformed = np.empty(basis.shape, dtype=complex)
-        G = np.empty((len(n_opers), len(basis), len(E)), dtype=complex)
-
-    path = ['einsum_path', (0, 2), (0, 1), (0, 1)]
-    for l in util.progressbar_range(len(dt), show_progressbar=show_progressbar,
-                                    desc='Calculating control matrix'):
-
-        if cache_intermediates:
-            basis_transformed = basis_transformed_out[l]
-            G = G_out[l]
-=======
-    control_matrix = np.zeros((len(n_opers), len(basis), len(E)), dtype=complex)
-    exp_buf, int_buf = np.empty((2, len(E), d, d), dtype=complex)
-    sum_buf = np.empty((len(n_opers), len(basis), len(E)), dtype=complex)
-    basis_transformed = np.empty(basis.shape, dtype=complex)
+        sum_buf = np.empty((len(n_opers), len(basis), len(E)), dtype=complex)
 
     # Optimize the contraction path dynamically since it differs for different
     # values of d
     expr = oe.contract_expression('o,jmn,omn,knm->jko',
                                   E.shape, n_opers_transformed[:, 0].shape,
-                                  int_buf.shape, basis_transformed.shape,
+                                  int_buf.shape, basis.shape,
                                   optimize=True)
     for g in util.progressbar_range(len(dt), show_progressbar=show_progressbar,
                                     desc='Calculating control matrix'):
 
+        if cache_intermediates:
+            basis_transformed = basis_transformed_cache[g]
+            sum_buf = sum_cache[g]
+
         basis_transformed = _transform_basis(basis, eigvecs_propagated[g], out=basis_transformed)
         int_buf = _first_order_integral(E, eigvals[g], dt[g], exp_buf, int_buf)
+        # sum_buf points to the memory occupied by sum_cache[l] if
+        # cache_intermediates is True.
         sum_buf = expr(util.cexp(E*t[g]), n_opers_transformed[:, g], int_buf, basis_transformed,
                        out=sum_buf)
 
-        control_matrix += sum_buf
->>>>>>> db39d5aa
-
-        basis_transformed = _transform_basis(basis, eigvecs_propagated[l], out=basis_transformed)
-        int_buf = _first_order_integral(E, eigvals[l], dt[l], exp_buf, int_buf)
-        # G points to the memory occupied by G_out[l] if cache_intermediates is
-        # True, otherwise to itself.
-        G = np.einsum('o,jmn,omn,knm->jko',
-                      util.cexp(E*t[l]), n_opers_transformed[:, l], int_buf, basis_transformed,
-                      optimize=path, out=G)
-
-        out += G
+        out += sum_buf
 
     if cache_intermediates:
-        # intermediates are: noise operators in eigenspace, transformed basis,
-        # individual terms of the sum
-        return out, (n_opers_transformed, basis_transformed_out, G_out)
+        return out, (n_opers_transformed, basis_transformed_cache, sum_cache)
 
     return out
 
@@ -704,19 +676,12 @@
         spectrum: Optional[ndarray] = None,
         omega: Optional[Coefficients] = None,
         n_oper_identifiers: Optional[Sequence[str]] = None,
-<<<<<<< HEAD
-        which: Optional[str] = 'total',
+        which: str = 'total',
         second_order: bool = False,
         decay_amplitudes: Optional[ndarray] = None,
         frequency_shifts: Optional[ndarray] = None,
-        show_progressbar: Optional[bool] = False,
-        memory_parsimonious: Optional[bool] = False
-=======
-        which: str = 'total',
-        decay_amplitudes: Optional[ndarray] = None,
         show_progressbar: bool = False,
         memory_parsimonious: bool = False
->>>>>>> db39d5aa
         ) -> ndarray:
     r"""Calculate the cumulant function :math:`K(\tau)`.
 
@@ -1220,8 +1185,8 @@
         n_coeffs: Sequence[Coefficients],
         dt: Coefficients,
         intermediates: Optional[Sequence[ndarray]] = None,
-        memory_parsimonious: Optional[bool] = False,
-        show_progressbar: Optional[bool] = False
+        memory_parsimonious: bool = False,
+        show_progressbar: bool = False
         ) -> ndarray:
     r"""Calculate the second order filter function for frequency shifts.
 
