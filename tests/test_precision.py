--- conflicted
+++ resolved
@@ -269,9 +269,6 @@
             self.assertLessEqual(np.abs(1 - (infid_P.sum()/MC)), 0.10)
             self.assertLessEqual(infid.sum(), xi**2/4)
 
-<<<<<<< HEAD
-    def test_get_integrand(self):
-=======
     def test_calculation_with_unitaries(self):
         for d, G in zip(rng.randint(2, 9, (11,)), rng.randint(2, 11, (11,))):
             pulses = [testutil.rand_pulse_sequence(d, rng.randint(1, 11), 2, 4)
@@ -316,7 +313,6 @@
                                         atol=1e-14)
 
     def test_integration(self):
->>>>>>> bc3b6a36
         """Test the private function used to set up the integrand."""
         pulses = [testutil.rand_pulse_sequence(3, 1, 2, 3),
                   testutil.rand_pulse_sequence(3, 1, 2, 3)]
