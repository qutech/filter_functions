--- conflicted
+++ resolved
@@ -670,11 +670,7 @@
         omega: Optional[Coefficients] = None,
         cumulant_function: Optional[ndarray] = None,
         n_oper_identifiers: Optional[Sequence[int]] = None,
-<<<<<<< HEAD
         second_order: bool = False,
-        basis_labels: Optional[Sequence[str]] = None,
-=======
->>>>>>> 698e723a
         colorscale: str = 'linear',
         linthresh: Optional[float] = None,
         basis_labels: Optional[Sequence[str]] = None,
@@ -717,16 +713,10 @@
         The identifiers of the noise operators for which the cumulant
         function should be plotted. All identifiers can be accessed via
         ``pulse.n_oper_identifiers``. Defaults to all.
-<<<<<<< HEAD
     second_order: bool, optional
         Also take into account the frequency shifts :math:`\Delta` that
         correspond to second order Magnus expansion and constitute unitary
         terms. Default ``False``.
-    basis_labels: array_like (str), optional
-        Labels for the elements of the cumulant function (the basis
-        elements).
-=======
->>>>>>> 698e723a
     colorscale: str, optional
         The scale of the color code ('linear' or 'log' (default))
     linthresh: float, optional
