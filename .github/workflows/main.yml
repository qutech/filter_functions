name: Main

on:
  push:
  pull_request:

jobs:
  test:
    name: Run tests
    runs-on: ubuntu-latest
    strategy:
      matrix:
<<<<<<< HEAD
        python_version: ['3.6', '3.7', '3.8', '3.9', '3.10']
=======
        python_version: [3.7, 3.8, 3.9]
>>>>>>> 3df1c6c4
        install_extras: ['tests', 'plotting,fancy_progressbar,tests', 'plotting,bloch_sphere_visualization,fancy_progressbar,doc,tests']

    steps:
    - uses: actions/checkout@v2

    - name: Set up Python ${{ matrix.python_version }}
      uses: actions/setup-python@v2
      with:
        python-version: ${{ matrix.python_version }}

    - name: Install
      run: |
        python -m pip install --upgrade pip
        pip install .[${{ matrix.install_extras }}]

    - name: Test with pytest
      run: |
        pytest

    - name: Upload coverage to Codecov
      uses: codecov/codecov-action@v1
      with:
        file: ./coverage.xml
        name: ${{ matrix.python }} - ${{ matrix.install_extras }}
        env_vars: OS,PYTHON
        fail_ci_if_error: true

  release:
    name: Publish to PyPi
    runs-on: ubuntu-latest
    needs: test
    if: github.event_name == 'push' && contains(github.ref, 'refs/tags/')

    steps:
    - uses: actions/checkout@v2

    - uses: actions/setup-python@v2
      with:
        python-version: 3.9

    - name: Install dependencies
      run: |
        python -m pip install --upgrade pip
        pip install setuptools wheel twine

    - name: Build package
      run: |
        python setup.py sdist bdist_wheel

    - name: Publish package
      env:
        TWINE_USERNAME: __token__
        TWINE_PASSWORD: ${{ secrets.PYPI_API_TOKEN }}
      run: |
        twine upload dist/*<|MERGE_RESOLUTION|>--- conflicted
+++ resolved
@@ -10,11 +10,7 @@
     runs-on: ubuntu-latest
     strategy:
       matrix:
-<<<<<<< HEAD
-        python_version: ['3.6', '3.7', '3.8', '3.9', '3.10']
-=======
-        python_version: [3.7, 3.8, 3.9]
->>>>>>> 3df1c6c4
+        python_version: ['3.7', '3.8', '3.9', '3.10']
         install_extras: ['tests', 'plotting,fancy_progressbar,tests', 'plotting,bloch_sphere_visualization,fancy_progressbar,doc,tests']
 
     steps:
