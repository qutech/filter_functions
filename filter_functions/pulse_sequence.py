--- conflicted
+++ resolved
@@ -283,12 +283,8 @@
         self._filter_function_gen = None
         self._filter_function_pc = None
         self._filter_function_pc_gen = None
-<<<<<<< HEAD
         self._filter_function_2 = None
-        self._intermediates = None
-=======
         self._intermediates = dict()
->>>>>>> bc3b6a36
 
     def __str__(self):
         """String method."""
@@ -473,24 +469,14 @@
         self.diagonalize()
 
         control_matrix = numeric.calculate_control_matrix_from_scratch(
-<<<<<<< HEAD
-            self.eigvals, self.eigvecs, self.propagators, omega, self.basis,
-            self.n_opers, self.n_coeffs, self.dt, self.t,
-            show_progressbar=show_progressbar,
-=======
             self.eigvals, self.eigvecs, self.propagators, omega, self.basis, self.n_opers,
             self.n_coeffs, self.dt, self.t, show_progressbar=show_progressbar,
->>>>>>> bc3b6a36
             cache_intermediates=cache_intermediates
         )
 
         if cache_intermediates:
             control_matrix, intermediates = control_matrix
-<<<<<<< HEAD
-            self._intermediates = intermediates
-=======
             self._intermediates.update(**intermediates)
->>>>>>> bc3b6a36
 
         self.cache_control_matrix(omega, control_matrix)
 
@@ -548,14 +534,14 @@
         )
 
     @util.parse_optional_parameters({'which': ('fidelity', 'generalized'), 'order': (1, 2)})
-    def get_filter_function(self, omega: Coefficients, which: str = 'fidelity',
-<<<<<<< HEAD
-                            order: int = 1, show_progressbar: bool = False,
-=======
-                            show_progressbar: bool = False,
->>>>>>> bc3b6a36
-                            cache_intermediates: bool = False) -> ndarray:
-        r"""Get the first-order filter function.
+    def get_filter_function(
+            self, omega: Coefficients,
+            which: str = 'fidelity',
+            order: int = 1,
+            show_progressbar: bool = False,
+            cache_intermediates: bool = False
+    ) -> ndarray:
+        r"""Get the first or second order filter function.
 
         The filter function is cached so it doesn't need to be
         calculated twice for the same frequencies.
@@ -627,16 +613,11 @@
             # that are frequency-dependent
             self.cleanup('frequency dependent')
 
-<<<<<<< HEAD
         if order == 1:
             control_matrix = self.get_control_matrix(omega, show_progressbar, cache_intermediates)
         else:
             # order == 2
             control_matrix = None
-=======
-        control_matrix = self.get_control_matrix(omega, show_progressbar, cache_intermediates)
-        self.cache_filter_function(omega, control_matrix=control_matrix, which=which)
->>>>>>> bc3b6a36
 
         self.cache_filter_function(omega, control_matrix=control_matrix, which=which,
                                    order=order, show_progressbar=show_progressbar,
@@ -652,23 +633,16 @@
             # order == 2
             return self._filter_function_2
 
-<<<<<<< HEAD
     @util.parse_optional_parameters({'which': ('fidelity', 'generalized'), 'order': (1, 2)})
-    def cache_filter_function(self, omega: Coefficients, control_matrix: Optional[ndarray] = None,
-                              filter_function: Optional[ndarray] = None, which: str = 'fidelity',
-                              order: int = 1, show_progressbar: bool = False,
-                              cache_intermediates: bool = False) -> None:
-=======
-    @util.parse_which_FF_parameter
     def cache_filter_function(
             self, omega: Coefficients,
             control_matrix: Optional[ndarray] = None,
             filter_function: Optional[ndarray] = None,
             which: str = 'fidelity',
+            order: int = 1,
             show_progressbar: bool = False,
             cache_intermediates: bool = False
     ) -> None:
->>>>>>> bc3b6a36
         r"""
         Cache the filter function. If control_matrix.ndim == 4, it is
         taken to be the 'pulse correlation control matrix' and summed
@@ -705,7 +679,6 @@
         PulseSequence.get_filter_function : Getter method
         """
         if filter_function is None:
-<<<<<<< HEAD
             if order == 1:
                 if control_matrix is None:
                     control_matrix = self.get_control_matrix(omega, show_progressbar,
@@ -725,18 +698,6 @@
                         self._filter_function_pc_gen = F_pc
 
                     filter_function = F_pc.sum(axis=(0, 1))
-=======
-            if control_matrix is None:
-                control_matrix = self.get_control_matrix(omega, show_progressbar, cache_intermediates)
-
-            self.cache_control_matrix(omega, control_matrix)
-            if control_matrix.ndim == 4:
-                # Calculate pulse correlation FF and derive canonical FF from it
-                F_pc = numeric.calculate_pulse_correlation_filter_function(control_matrix, which)
-
-                if which == 'fidelity':
-                    self._filter_function_pc = F_pc
->>>>>>> bc3b6a36
                 else:
                     # Regular case
                     filter_function = numeric.calculate_filter_function(control_matrix, which)
@@ -756,6 +717,7 @@
                 # which == 'generalized'
                 self._filter_function_gen = filter_function
         else:
+            # order == 2
             self._filter_function_2 = filter_function
 
     @util.parse_which_FF_parameter
@@ -1030,7 +992,6 @@
                 - _total_phases
                 - _control_matrix
                 - _control_matrix_pc
-                - _intermediates
 
             If set to 'all', all of the above as well as the following
             attributes are deleted:
@@ -1040,11 +1001,8 @@
                 - _filter_function_gen
                 - _filter_function_pc
                 - _filter_function_pc_gen
-<<<<<<< HEAD
                 - _filter_function_2
-=======
                 - _intermediates['control_matrix_step']
->>>>>>> bc3b6a36
 
             If set to 'frequency dependent' only attributes that are
             functions of frequency are initalized to ``None``.
@@ -1057,21 +1015,15 @@
         default_attrs = {'_eigvals', '_eigvecs', '_propagators'}
         concatenation_attrs = {'_total_propagator', '_total_phases', '_total_propagator_liouville',
                                '_control_matrix', '_control_matrix_pc', '_intermediates'}
-        filter_function_attrs = {'omega', '_filter_function', '_filter_function_gen',
-<<<<<<< HEAD
-                                 '_filter_function_pc', '_filter_function_pc_gen',
-                                 '_filter_function_2'}
-=======
-                                 '_filter_function_pc', '_filter_function_pc_gen'}
->>>>>>> bc3b6a36
+        filter_function_attrs = {'_filter_function', '_filter_function_2', '_filter_function_gen',
+                                 '_filter_function_pc', '_filter_function_pc_gen', 'omega'}
 
         if method == 'conservative':
             attrs = default_attrs
         elif method == 'greedy':
             attrs = default_attrs.union(concatenation_attrs)
         elif method == 'frequency dependent':
-            attrs = filter_function_attrs.union({'_control_matrix',
-                                                 '_control_matrix_pc',
+            attrs = filter_function_attrs.union({'_control_matrix', '_control_matrix_pc',
                                                  '_total_phases'})
             # Remove frequency dependent control_matrix_step from intermediates
             self._intermediates.pop('control_matrix_step', None)
