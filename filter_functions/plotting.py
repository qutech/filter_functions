--- conflicted
+++ resolved
@@ -55,14 +55,9 @@
 from .types import (Axes, Coefficients, Colormap, Figure, FigureAxes,
                     FigureAxesLegend, FigureGrid, Grid, Operator, State)
 
-<<<<<<< HEAD
-__all__ = ['plot_bloch_vector_evolution', 'plot_cumulant_function',
-           'plot_filter_function', 'plot_infidelity_convergence',
-=======
-__all__ = ['plot_error_transfer_matrix', 'plot_filter_function',
-           'plot_infidelity_convergence',
->>>>>>> 8a1e2548
-           'plot_pulse_correlation_filter_function', 'plot_pulse_train']
+__all__ = ['plot_cumulant_function', 'plot_infidelity_convergence',
+           'plot_filter_function', 'plot_pulse_correlation_filter_function', 
+           'plot_pulse_train']
 
 try:
     import qutip as qt
@@ -111,7 +106,7 @@
     return b
 
 
-@util.parse_optional_parameter('prop', ['total', 'piecewise'])
+@util.parse_optional_parameters({'prop': ['total', 'piecewise']})
 def get_states_from_prop(U: Sequence[Operator],
                          psi0: Optional[State] = None,
                          prop: str = 'total') -> ndarray:
@@ -626,12 +621,8 @@
     return fig, ax
 
 
-<<<<<<< HEAD
+@util.parse_optional_parameters({'colorscale': ['linear', 'log']})
 def plot_cumulant_function(
-=======
-@util.parse_optional_parameter('colorscale', ['linear', 'log'])
-def plot_error_transfer_matrix(
->>>>>>> 8a1e2548
         pulse: Optional['PulseSequence'] = None,
         S: Optional[ndarray] = None,
         omega: Optional[Coefficients] = None,
@@ -748,12 +739,7 @@
             basis_labels = [''.join(tup) for tup in
                             product(['I', 'X', 'Y', 'Z'], repeat=n_qubits)]
         else:
-<<<<<<< HEAD
-            basis_labels = ['$C_{{{}}}$'.format(i)
-                            for i in range(K.shape[-1])]
-=======
-            basis_labels = [f'$C_{{{i}}}$' for i in range(U.shape[-1])]
->>>>>>> 8a1e2548
+            basis_labels = [f'$C_{{{i}}}$' for i in range(K.shape[-1])]
     else:
         if len(basis_labels) != K.shape[-1]:
             raise ValueError('Invalid number of basis_labels given')
@@ -793,18 +779,11 @@
     Kmax = np.abs(K).max()
     Kmin = -Kmax
     if colorscale == 'log':
-<<<<<<< HEAD
         linthresh = np.abs(K).mean()/10 if linthresh is None else linthresh
         norm = colors.SymLogNorm(linthresh=linthresh, vmin=Kmin, vmax=Kmax)
-    elif colorscale == 'linear':
+    else:
+        # colorscale == 'linear'
         norm = colors.Normalize(vmin=Kmin, vmax=Kmax)
-=======
-        linthresh = np.abs(U).mean()/10 if linthresh is None else linthresh
-        norm = colors.SymLogNorm(linthresh=linthresh, vmin=Umin, vmax=Umax)
-    else:
-        # colorscale == 'linear'
-        norm = colors.Normalize(vmin=Umin, vmax=Umax)
->>>>>>> 8a1e2548
 
     imshow_kw = {} if imshow_kw is None else imshow_kw
     imshow_kw.setdefault('origin', 'upper')
