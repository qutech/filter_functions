# -*- coding: utf-8 -*-
# =============================================================================
#     filter_functions
#     Copyright (C) 2019 Quantum Technology Group, RWTH Aachen University
#
#     This program is free software: you can redistribute it and/or modify
#     it under the terms of the GNU General Public License as published by
#     the Free Software Foundation, either version 3 of the License, or
#     (at your option) any later version.
#
#     This program is distributed in the hope that it will be useful,
#     but WITHOUT ANY WARRANTY; without even the implied warranty of
#     MERCHANTABILITY or FITNESS FOR A PARTICULAR PURPOSE. See the
#     GNU General Public License for more details.
#
#     You should have received a copy of the GNU General Public License
#     along with this program. If not, see <http://www.gnu.org/licenses/>.
#
#     Contact email: tobias.hangleiter@rwth-aachen.de
# =============================================================================

"""This module defines the PulseSequence class, the package's central object.

Classes
-------
:class:`PulseSequence`
    The pulse sequence defined by a Hamiltonian

Functions
---------
:func:`concatenate`
    Function to concatenate different ``PulseSequence`` instances and
    efficiently compute their joint filter function
:func:`concatenate_periodic`
    Function to more efficiently concatenate many versions of the same
    ``PulseSequence`` instances and compute their joint filter function
:func:`extend`
    Function to map several ``PulseSequence`` instances to different
    qubits, efficiently scaling up cached attributes.
"""

import bisect
from copy import copy
from itertools import accumulate, compress, zip_longest
from typing import Any, Dict, Iterable, List, Mapping, Optional, Sequence, Tuple, Union
from warnings import warn

import numpy as np
from numpy import linalg as nla
from numpy import ndarray

from . import numeric, util
from .basis import Basis, equivalent_pauli_basis_elements, remap_pauli_basis_elements
from .superoperator import liouville_representation
from .types import Coefficients, Hamiltonian, Operator, PulseMapping

__all__ = ['PulseSequence', 'concatenate', 'concatenate_periodic', 'extend', 'remap']


class PulseSequence:
    r"""
    A class for pulse sequences and their filter functions.

    The Hamiltonian is separated into a control and a noise part with

    .. math::

        \mathcal{H}_c &= \sum_i a_i(t) A_i \\
        \mathcal{H}_n &= \sum_j s_j(t) b_j(t) B_j

    where :math:`A_i` and :math:`B_j` are hermitian operators and
    :math:`b_j(t)` are classically fluctuating noise variables captured
    in a power spectral density and not needed at instantiation of a
    ``PulseSequence``.

    Parameters
    ----------
    H_c: list of lists
        A nested list of *n_cops* nested lists as taken by QuTiP
        functions (see for example :func:`qutip.propagator.propagator`)
        describing the control part of the Hamiltonian. The *i*-th entry
        of the list should be a list consisting of the *i*-th operator
        :math:`A_i` making up the control Hamiltonian and a list or
        array :math:`a_i(t)` describing the magnitude of that operator
        during the time intervals *dt*. Optionally, the list may also
        include operator identifiers. That is, *H_c* should look
        something like this::

            H = [[c_oper1, c_coeff1, c_oper_identifier1],
                 [c_oper2, c_coeff2, c_oper_identifier2], ...]

        The operators may be given either as NumPy arrays or QuTiP Qobjs
        and each coefficient array should have the same number of
        elements as *dt*, and should be given in units of :math:`\hbar`.
        If not every sublist (read: operator) was given a identifier,
        they are automatically filled up with 'A_i' where i is the
        position of the operator.

    H_n: list of lists
        A nested list of *n_nops* nested lists as taken by QuTiP
        functions (see for example :func:`qutip.propagator.propagator`)
        describing the noise part of the Hamiltonian. The *j*-th entry
        of the list should be a list consisting of the *j*-th operator
        :math:`B_j` making up the noise Hamiltonian and a list or array
        describing the sensitivity :math:`s_j(t)` of the system to the
        noise operator during the time intervals *dt*. Optionally, the
        list may also include operator identifiers. That is, *H_n*
        should look something like this::

            H = [[n_oper1, n_coeff1, n_oper_identifier1],
                 [n_oper2, n_coeff2, n_oper_identifier2], ...]

        The operators may be given either as NumPy arrays or QuTiP Qobjs
        and each coefficient array should have the same number of
        elements as *dt*, and should be given in units of :math:`\hbar`.
        If not every sublist (read: operator) was given a identifier,
        they are automatically filled up with 'B_i' where i is the
        position of the operator.
    dt: array_like, shape (n_dt,)
        The segment durations of the Hamiltonian (i.e. durations of
        constant control). Internally, the control operation is taken to
        start at :math:`t_0\equiv 0`, i.e. the edges of the constant
        control segments are at times ``t = [0, *np.cumsum(dt)]``.
    basis: Basis, shape (d**2, d, d), optional
        The operator basis in which to calculate. If a Generalized
        Gell-Mann basis (see :meth:`~basis.Basis.ggm`) is chosen, some
        calculations will be faster for large dimensions due to a
        simpler basis expansion. However, when extending the pulse
        sequence to larger qubit registers, cached filter functions
        cannot be retained since the GGM basis does not factor into
        tensor products. In this case a Pauli basis is preferable.

    Examples
    --------
    A rotation by :math:`\pi` around the axis between x and y preceeded
    and followed by a period of free evolution with the system subject
    to dephasing noise.

    >>> import qutip as qt; import numpy as np
    >>> H_c = [[qt.sigmax(), [0, np.pi, 0]],
               [qt.sigmay(), [0, np.pi, 0]]]
    >>> # Equivalent pulse:
    >>> # H_c = [[qt.sigmax() + qt.sigmay(), [0, np.pi, 0]]]
    >>> # The noise sensitivity is constant
    >>> H_n = [[qt.sigmaz()/np.sqrt(2), [1, 1, 1], 'Z']]
    >>> dt = [1, 1, 1]
    >>> # Free evolution between t=0 and t=1, rotation between t=1 and t=2,
    >>> # and free evolution again from t=2 to t=3.
    >>> pulse = PulseSequence(H_c, H_n, dt)
    >>> pulse.c_oper_identifiers
    ['A_0', 'A_1']
    >>> pulse.n_oper_identifiers
    ['Z']
    >>> omega = np.logspace(-1, 2, 500)
    >>> F = pulse.get_filter_function(omega)    # shape (1, 500)
    >>> # Plot the resulting filter function:
    >>> from filter_functions import plotting
    >>> fig, ax, leg = plotting.plot_filter_function(pulse)

    Attributes
    ----------
    c_opers: ndarray, shape (n_cops, d, d)
        Control operators
    n_opers: ndarray, shape (n_nops, d, d)
        Noise operators
    c_oper_identifers: sequence of str
        Identifiers for the control operators of the system
    n_oper_identifers: sequence of str
        Identifiers for the noise operators of the system
    c_coeffs: ndarray, shape (n_cops, n_dt)
        Control parameters in units of :math:`\hbar`
    n_coeffs: ndarray, shape (n_nops, n_dt)
        Noise sensitivities in units of :math:`\hbar`
    dt: ndarray, shape (n_dt,)
        Time steps
    t: ndarray, shape (n_dt + 1,)
        Absolute times taken to start at :math:`t_0\equiv 0`
    tau: float
        Total duration. Equal to t[-1].
    d: int
        Dimension of the Hamiltonian
    basis: Basis, shape (d**2, d, d)
        The operator basis used for calculation
    nbytes: int
        An estimate of the memory consumed by the PulseSequence instance
        and its attributes

    If the Hamiltonian was diagonalized, the eigenvalues and -vectors as
    well as the cumulative propagators are cached:

    eigvals: ndarray, shape (n_dt, d)
        Eigenvalues :math:`D^{(g)}`
    eigvecs: ndarray, shape (n_dt, d, d)
        Eigenvectors :math:`V^{(g)}`
    propagators: ndarray, shape (n_dt+1, d, d)
        Cumulative propagators :math:`Q_g`
    total_propagator: ndarray, shape (d, d)
        The total propagator :math:`Q` of the pulse alone. That is,
        :math:`|\psi(\tau)\rangle = propagators|\psi(0)\rangle`.
    total_propagator_liouville: array_like, shape (d**2, d**2)
        The transfer matrix for the total propagator of the pulse. Given
        by
        ``liouville_representation(pulse.total_propagator, pulse.basis)``.

    Furthermore, when the filter function is calculated, the frequencies
    are cached as well as other relevant quantities.

    Methods
    -------
    cleanup(method='conservative')
        Delete cached attributes
    is_cached(attr)
        Checks if a given attribute of the ``PulseSequence`` is cached
    diagonalize()
        Diagonalize the Hamiltonian of the pulse sequence, computing
        eigenvalues and -vectors as well as cumulative propagators
    get_control_matrix(omega, show_progressbar=False)
        Calculate the control matrix for frequencies omega
    get_filter_function(omega, which='fidelity', show_progressbar=False)
        Calculate the filter function for frequencies omega
    get_pulse_correlation_filter_function(which='fidelity')
        Get the pulse correlation filter function (only possible if
        computed during concatenation)
    propagator_at_arb_t(t)
        Calculate the propagator at arbitrary times

    Notes
    -----
    Due to the heavy use of NumPy's :func:`~numpy.einsum` function,
    results have a floating point error of ~1e-13.
    """

    def __init__(self, *args, **kwargs) -> None:
        """Initialize a PulseSequence instance."""
        # Initialize attributes set by _parse_args to None to satisfy static
        # code checker
        self.c_opers = None
        self.n_opers = None
        self.c_oper_identifiers = None
        self.n_oper_identifiers = None
        self.c_coeffs = None
        self.n_coeffs = None
        self.dt = None
        self.t = None
        self.tau = None
        self.d = None
        self.basis = None

        # Parse the input arguments and set attributes
        attributes = ('c_opers', 'c_oper_identifiers', 'c_coeffs', 'n_opers',
                      'n_oper_identifiers', 'n_coeffs', 'dt', 't', 'tau', 'd',
                      'basis')
        if not args:
            # Bypass args parsing and directly set necessary attributes
            values = (kwargs[attr] for attr in attributes)
        else:
            if len(args) == 4:
                # basis given as arg, not kwarg
                kwargs['basis'] = args[-1]
            elif len(args) < 3:
                posargs = ['H_c', 'H_n', 'dt']
                raise TypeError(f'Missing {3 - len(args)} required positional argument(s): ' +
                                f'{posargs[len(args):]}')

            values = _parse_args(*args[:3], **kwargs)

        for attr, value in zip(attributes, values):
            setattr(self, attr, value)

        # Initialize attributes that can be set by bound methods to None
        self._omega = None
        self._eigvals = None
        self._eigvecs = None
        self._propagators = None
        self._total_phases = None
        self._total_propagator = None
        self._total_propagator_liouville = None
        self._control_matrix = None
        self._control_matrix_pc = None
        self._filter_function = None
        self._filter_function_gen = None
        self._filter_function_pc = None
        self._filter_function_pc_gen = None
        self._filter_function_2 = None
        self._intermediates = None

    def __str__(self):
        """String method."""
        return f'{repr(self)} with total duration {self.tau}'

    def __eq__(self, other: object) -> bool:
        """
        Equality operator. Returns True if the following attributes of
        the operands are equivalent:

            - dt
            - c_opers
            - n_opers
            - c_oper_identifiers
            - n_oper_identifiers
            - c_coeffs
            - n_coeffs
            - basis

        """
        if not isinstance(other, self.__class__):
            return NotImplemented

        A = self
        B = other
        atol = np.finfo(complex).eps*A.basis.shape[0]
        rtol = 1e-10

        # Two consecutive segments might be equal for all H_opers. In that case
        # they should evaluate equal whether they are written as two or one.
        # Thus, join equal segments to compare.
        c_coeffs_A, n_coeffs_A, dt_A = _join_equal_segments(A)
        c_coeffs_B, n_coeffs_B, dt_B = _join_equal_segments(B)

        if len(dt_A) != len(dt_B):
            # Sequences not the same length
            return False

        if not np.allclose(dt_A, dt_B, rtol, atol):
            return False

        # We require a certain reproducible order for the opers and coeffs so
        # that also after concatenation of different pulses they will be in a
        # deterministic order for comparison. Sort the hashes of the operators'
        # bytes array
        c_idx_A = np.argsort(A.c_oper_identifiers)
        c_idx_B = np.argsort(B.c_oper_identifiers)
        n_idx_A = np.argsort(A.n_oper_identifiers)
        n_idx_B = np.argsort(B.n_oper_identifiers)

        # opers
        if not all(np.array_equal(AH, BH) for AH, BH in
                   zip(A.c_opers[c_idx_A], B.c_opers[c_idx_B])):
            return False

        if not all(np.array_equal(AH, BH) for AH, BH in
                   zip(A.n_opers[n_idx_A], B.n_opers[n_idx_B])):
            return False

        # oper identifiers
        if not all(np.array_equal(AH, BH) for AH, BH in
                   zip(A.c_oper_identifiers[c_idx_A],
                       B.c_oper_identifiers[c_idx_B])):
            return False

        if not all(np.array_equal(AH, BH) for AH, BH in
                   zip(A.n_oper_identifiers[n_idx_A],
                       B.n_oper_identifiers[n_idx_B])):
            return False

        # coefficients
        if not all(np.array_equal(AH, BH) for AH, BH in
                   zip(c_coeffs_A[c_idx_A], c_coeffs_B[c_idx_B])):
            return False

        if not all(np.array_equal(AH, BH) for AH, BH in
                   zip(n_coeffs_A[n_idx_A], n_coeffs_B[n_idx_B])):
            return False

        if not A.basis == B.basis:
            return False

        return True

    def __copy__(self) -> 'PulseSequence':
        """Return shallow copy of self"""
        cls = self.__class__
        copy = cls.__new__(cls)
        copy.__dict__.update(self.__dict__)
        return copy

    def __matmul__(self, other: 'PulseSequence') -> 'PulseSequence':
        """Concatenation of PulseSequences."""
        # Make sure other is a PulseSequence instance (awkward check for type)
        if not hasattr(other, 'c_opers'):
            raise TypeError(f'Incompatible type for concatenation: {type(other)}')

        return concatenate((self, other))

    def __imatmul__(self, other: 'PulseSequence') -> 'PulseSequence':
        raise NotImplementedError

    def is_cached(self, attr: str) -> bool:
        """Returns True if the attribute is cached"""
        # Define some aliases so that this method can be used by humans
        aliases = {
            'eigenvalues': '_eigvals',
            'eigenvectors': '_eigvecs',
            'total propagator': '_total_propagator',
            'total propagator liouville': '_total_propagator_liouville',
            'frequencies': '_omega',
            'total phases': '_total_phases',
            'filter function': '_filter_function',
            'fidelity filter function': '_filter_function',
            'generalized filter function': '_filter_function_gen',
            'pulse correlation filter function': '_filter_function_pc',
            'fidelity pulse correlation filter function': '_filter_function_pc',
            'generalized pulse correlation filter function': '_filter_function_pc_gen',
            'second order filter function': '_filter_function_2',
            'control matrix': '_control_matrix',
            'pulse correlation control matrix': '_control_matrix_pc'
        }

        alias = attr.lower().replace('_', ' ')
        if alias in aliases:
            attr = aliases[alias]
        else:
            if not attr.startswith('_'):
                attr = '_' + attr

        return getattr(self, attr) is not None

    def diagonalize(self) -> None:
        r"""Diagonalize the Hamiltonian defining the pulse sequence."""
        # Only calculate if not done so before
        if not all(self.is_cached(attr) for attr in ('eigvals', 'eigvecs', 'propagators')):
            # Control Hamiltonian as a (n_dt, d, d) array
            hamiltonian = np.einsum('ijk,il->ljk', self.c_opers, self.c_coeffs)
            self.eigvals, self.eigvecs, self.propagators = numeric.diagonalize(hamiltonian,
                                                                               self.dt)

        # Set the total propagator
        self.total_propagator = self.propagators[-1]

    def get_control_matrix(self, omega: Coefficients, show_progressbar: bool = False,
                           cache_intermediates: bool = False) -> ndarray:
        r"""
        Get the control matrix for the frequencies *omega*. If it has
        been cached for the same frequencies, the cached version is
        returned, otherwise it is calculated from scratch.

        Parameters
        ----------
        omega: array_like, shape (n_omega,)
            The frequencies at which to evaluate the control matrix.
        show_progressbar: bool
            Show a progress bar for the calculation of the control
            matrix.
        cache_intermediates: bool, optional
            Keep intermediate terms of the calculation that are also
            required by other computations.

        Returns
        -------
        control_matrix: ndarray, shape (n_nops, d**2, n_omega)
            The control matrix for the noise operators.
        """
        # Only calculate if not calculated before for the same frequencies
        if np.array_equal(self.omega, omega):
            if self.is_cached('control_matrix'):
                return self._control_matrix
            else:
                if self.is_cached('control_matrix_pc'):
                    self._control_matrix = self._control_matrix_pc.sum(axis=0)
                    return self._control_matrix
        else:
            # Getting with different frequencies. Remove all cached attributes
            # that are frequency-dependent
            self.cleanup('frequency dependent')

        # Make sure the Hamiltonian has been diagonalized
        self.diagonalize()

        control_matrix = numeric.calculate_control_matrix_from_scratch(
            self.eigvals, self.eigvecs, self.propagators, omega, self.basis,
            self.n_opers, self.n_coeffs, self.dt, self.t,
            show_progressbar=show_progressbar,
            cache_intermediates=cache_intermediates
        )

        if cache_intermediates:
            control_matrix, intermediates = control_matrix
            self._intermediates = intermediates

        self.cache_control_matrix(omega, control_matrix)

        return self._control_matrix

    def cache_control_matrix(self, omega: Coefficients,
                             control_matrix: Optional[ndarray] = None,
                             show_progressbar: bool = False,
                             cache_intermediates: bool = False) -> None:
        r"""
        Cache the control matrix and the frequencies it was calculated
        for.

        Parameters
        ----------
        omega: array_like, shape (n_omega,)
            The frequencies for which to cache the filter function.
        control_matrix: array_like, shape ([n_nops,] n_nops, d**2, n_omega), optional
            The control matrix for the frequencies *omega*. If ``None``,
            it is computed.
        show_progressbar: bool
            Show a progress bar for the calculation of the control
            matrix.
        cache_intermediates: bool, optional
            Keep intermediate terms of the calculation that are also
            required by other computations. Only applies if
            control_matrix is not supplied.
        """
        if control_matrix is None:
            control_matrix = self.get_control_matrix(omega, show_progressbar, cache_intermediates)

        self.omega = omega
        if control_matrix.ndim == 4:
            # Pulse correlation control matrix
            self._control_matrix_pc = control_matrix
        else:
            self._control_matrix = control_matrix

        # Cache total phase and total transfer matrices as well
        self.cache_total_phases(omega)
        if not self.is_cached('total_propagator_liouville'):
            self.total_propagator_liouville = liouville_representation(self.total_propagator,
                                                                       self.basis)

    def get_pulse_correlation_control_matrix(self) -> ndarray:
        """Get the pulse correlation control matrix if it was cached."""
        if self.is_cached('control_matrix_pc'):
            return self._control_matrix_pc

        raise util.CalculationError(
            "Could not get the pulse correlation control matrix since it " +
            "was not computed during concatenation. Please run the " +
            "concatenation again with 'calc_pulse_correlation_FF' set to " +
            "True."
        )

    @util.parse_optional_parameters({'which': ('fidelity', 'generalized'), 'order': (1, 2)})
    def get_filter_function(self, omega: Coefficients, which: str = 'fidelity',
                            order: int = 1, show_progressbar: bool = False,
                            cache_intermediates: bool = False) -> ndarray:
        r"""Get the first-order filter function.

        The filter function is cached so it doesn't need to be
        calculated twice for the same frequencies.

        Parameters
        ----------
        omega: array_like, shape (n_omega,)
            The frequencies at which to evaluate the filter function.
        which: str, optional
            Which filter function to return. Either 'fidelity' (default)
            or 'generalized' (see :ref:`Notes <notes>`). Only if
            ``order == 1``.
        order: int, optional
            First or second order filter function.
        show_progressbar: bool, optional
            Show a progress bar for the calculation of the control
            matrix.
        cache_intermediates: bool, optional
            Keep intermediate terms of the calculation that are also
            required by other computations.

        Returns
        -------
        filter_function: ndarray, shape (n_nops, n_nops, [d**2, d**2,] n_omega)
            The filter function for each combination of noise operators
            as a function of omega.

        .. _notes

        Notes
        -----
        The first-order generalized filter function is given by

        .. math::

            F_{\alpha\beta,kl}(\omega) =
                \mathcal{R}_{\alpha k}^\ast(\omega)
                \mathcal{R}_{\beta l}(\omega),

        where :math:`\alpha,\beta` are indices counting the noise
        operators :math:`B_\alpha` and :math:`k,l` indices counting the
        basis elements :math:`C_k`.

        The fidelity filter function is obtained by tracing over the
        basis indices:

        .. math::

            F_{\alpha\beta}(\omega) =
                \sum_{k} F_{\alpha\beta,kk}(\omega).

        """
        # Only calculate if not calculated before for the same frequencies
        if np.array_equal(self.omega, omega):
            if order == 1:
                if which == 'fidelity':
                    if self.is_cached('filter function'):
                        return self._filter_function
                else:
                    # which == 'generalized'
                    if self.is_cached('filter_function_gen'):
                        return self._filter_function_gen
            else:
                # order == 2
                if self.is_cached('filter_function_2'):
                    return self._filter_function_2
        else:
            # Getting with different frequencies. Remove all cached attributes
            # that are frequency-dependent
            self.cleanup('frequency dependent')

        if order == 1:
            control_matrix = self.get_control_matrix(omega, show_progressbar, cache_intermediates)
        else:
            # order == 2
            control_matrix = None

        self.cache_filter_function(omega, control_matrix=control_matrix, which=which,
                                   order=order, show_progressbar=show_progressbar,
                                   cache_intermediates=cache_intermediates)

        if order == 1:
            if which == 'fidelity':
                return self._filter_function
            else:
                # which == 'generalized'
                return self._filter_function_gen
        else:
            # order == 2
            return self._filter_function_2

    @util.parse_optional_parameters({'which': ('fidelity', 'generalized'), 'order': (1, 2)})
    def cache_filter_function(self, omega: Coefficients, control_matrix: Optional[ndarray] = None,
                              filter_function: Optional[ndarray] = None, which: str = 'fidelity',
                              order: int = 1, show_progressbar: bool = False,
                              cache_intermediates: bool = False) -> None:
        r"""
        Cache the filter function. If control_matrix.ndim == 4, it is
        taken to be the 'pulse correlation control matrix' and summed
        along the first axis. In that case, also the pulse correlation
        filter function is calculated and cached. Total phase factors
        and transfer matrices of the the cumulative propagator are also
        cached so they can be reused during concatenation.

        Parameters
        ----------
        omega: array_like, shape (n_omega,)
            The frequencies for which to cache the filter function.
        control_matrix: array_like, shape ([n_nops,] n_nops, d**2, n_omega), optional
            The control matrix for the frequencies *omega*. If ``None``,
            it is computed and the filter function derived from it.
        filter_function: array_like, shape (n_nops, n_nops, [d**2, d**2,] n_omega), optional
            The filter function for the frequencies *omega*. If
            ``None``, it is computed from R in the case ``order == 1``
            and from scratch else.
        which: str, optional
            Which filter function to cache. Either 'fidelity' (default)
            or 'generalized'.
<<<<<<< HEAD
        order: int, optional
            First or second order filter function.
        show_progressbar: bool, optional
=======
        show_progressbar: bool
>>>>>>> d766c155
            Show a progress bar for the calculation of the control
            matrix.
        cache_intermediates: bool, optional
            Keep intermediate terms of the calculation that are also
            required by other computations.

        See Also
        --------
        PulseSequence.get_filter_function : Getter method
        """
        if filter_function is None:
            if order == 1:
                if control_matrix is None:
                    control_matrix = self.get_control_matrix(omega, show_progressbar,
                                                             cache_intermediates)

                self.cache_control_matrix(omega, control_matrix)
                if control_matrix.ndim == 4:
                    # Calculate pulse correlation FF and derive canonical FF
                    # from it
                    F_pc = numeric.calculate_pulse_correlation_filter_function(control_matrix,
                                                                               which)

                    if which == 'fidelity':
                        self._filter_function_pc = F_pc
                    else:
                        # which == 'generalized'
                        self._filter_function_pc_gen = F_pc

                    filter_function = F_pc.sum(axis=(0, 1))
                else:
                    # Regular case
                    filter_function = numeric.calculate_filter_function(control_matrix, which)
            else:
                # order == 2
                filter_function = numeric.calculate_second_order_filter_function(
                    self.eigvals, self.eigvecs, self.propagators, omega, self.basis,
                    self.n_opers, self.n_coeffs, self.dt, memory_parsimonious=False,
                    show_progressbar=show_progressbar, intermediates=self._intermediates
                )

        self.omega = omega
        if order == 1:
            if which == 'fidelity':
                self._filter_function = filter_function
            else:
                # which == 'generalized'
                self._filter_function_gen = filter_function
        else:
            self._filter_function_2 = filter_function

    @util.parse_which_FF_parameter
    def get_pulse_correlation_filter_function(self, which: str = 'fidelity') -> ndarray:
        r"""
        Get the pulse correlation filter function given by

        .. math::

            F_{\alpha\beta}^{(gg')}(\omega) =
                e^{i\omega(t_{g-1} - t_{g'-1})}
                \mathcal{R}^{(g)}(\omega)\mathcal{Q}^{(g-1)}
                \mathcal{Q}^{(g'-1)\dagger}
                \mathcal{R}^{(g')\dagger}(\omega),

        where :math:`g,g'` index the pulse in the sequence and
        :math:`\alpha,\beta` index the noise operators, if it was
        computed during concatenation. Since the calculation requires
        the individual pulse's control matrices and phase factors, which
        are not retained after concatenation, the pulse correlation
        filter function cannot be computed afterwards.

        Note that the frequencies for which the filter function was
        calculated are not stored.

        Returns
        -------
        filter_function_pc: ndarray, shape (n_pls, n_pls, n_nops, n_nops, n_omega)
            The pulse correlation filter function for each noise
            operator as a function of omega. The first two axes
            correspond to the pulses in the sequence, i.e. if the
            concatenated pulse sequence is :math:`C\circ B\circ A`, the
            first two axes are arranged like

            .. math::

                F_{\alpha\beta}^{(gg')} &= \begin{pmatrix}
                    F_{\alpha\beta}^{(AA)} & F_{\alpha\beta}^{(AB)} &
                        F_{\alpha\beta}^{(AC)} \\
                    F_{\alpha\beta}^{(BA)} & F_{\alpha\beta}^{(BB)} &
                        F_{\alpha\beta}^{(BC)} \\
                    F_{\alpha\beta}^{(CA)} & F_{\alpha\beta}^{(CB)} &
                        F_{\alpha\beta}^{(CC)}
                \end{pmatrix}

            for :math:`g,g'\in\{A, B, C\}`.
        """
        if which == 'fidelity':
            if self.is_cached('filter_function_pc'):
                return self._filter_function_pc
        else:
            # which == 'generalized'
            if self.is_cached('filter_function_pc_gen'):
                return self._filter_function_pc_gen

        if self.is_cached('control_matrix_pc'):
            F_pc = numeric.calculate_pulse_correlation_filter_function(self._control_matrix_pc,
                                                                       which=which)

            if which == 'fidelity':
                self._filter_function_pc = F_pc
            else:
                # which == 'generalized'
                self._filter_function_pc_gen = F_pc

            return F_pc

        raise util.CalculationError(
            "Could not get the pulse correlation filter function since it " +
            "was not computed during concatenation. Please run the " +
            "concatenation again with 'calc_pulse_correlation_FF' set to True."
        )

    def get_total_phases(self, omega: Coefficients) -> ndarray:
        """Get the (cached) total phase factors for this pulse and omega."""
        # Only calculate if not calculated before for the same frequencies
        if np.array_equal(self.omega, omega):
            if self.is_cached('total_phases'):
                return self._total_phases
        else:
            # Getting with different frequencies. Remove all cached attributes
            # that are frequency-dependent
            self.cleanup('frequency dependent')

        self.cache_total_phases(omega)
        return self._total_phases

    def cache_total_phases(self, omega: Coefficients,
                           total_phases: Optional[ndarray] = None) -> None:
        """
        Cache the total phase factors for this pulse and omega.

        Parameters
        ----------
        omega: array_like, shape (n_omega,)
            The frequencies for which to cache the phase factors.
        total_phases: array_like, shape (n_omega,), optional
            The total phase factors for the frequencies *omega*. If
            ``None``, they are computed.
        """
        if total_phases is None:
            total_phases = util.cexp(np.asarray(omega)*self.tau)

        self.omega = omega
        self._total_phases = total_phases

    @property
    def eigvals(self) -> ndarray:
        """Get the eigenvalues of the pulse's Hamiltonian."""
        if not self.is_cached('eigvals'):
            self.diagonalize()

        return self._eigvals

    @eigvals.setter
    def eigvals(self, value) -> None:
        """Set the eigenvalues of the pulse's Hamiltonian."""
        self._eigvals = value

    @property
    def eigvecs(self) -> ndarray:
        """Get the eigenvectors of the pulse's Hamiltonian."""
        if not self.is_cached('eigvecs'):
            self.diagonalize()

        return self._eigvecs

    @eigvecs.setter
    def eigvecs(self, value) -> None:
        """Set the eigenvalues of the pulse's Hamiltonian."""
        self._eigvecs = value

    @property
    def propagators(self) -> ndarray:
        """Get the eigenvectors of the pulse's Hamiltonian."""
        if not self.is_cached('propagators'):
            self.diagonalize()

        return self._propagators

    @propagators.setter
    def propagators(self, value) -> None:
        """Set the eigenvalues of the pulse's Hamiltonian."""
        self._propagators = value

    @property
    def total_propagator(self) -> ndarray:
        """Get total propagator of the pulse."""
        if not self.is_cached('total_propagator'):
            self.diagonalize()

        return self._total_propagator

    @total_propagator.setter
    def total_propagator(self, value: ndarray) -> None:
        """Set total propagator of the pulse."""
        self._total_propagator = value

    @property
    def total_propagator_liouville(self) -> ndarray:
        """Get the transfer matrix for the total propagator of the pulse."""
        if not self.is_cached('total_propagator_liouville'):
            self._total_propagator_liouville = liouville_representation(self.total_propagator,
                                                                        self.basis)

        return self._total_propagator_liouville

    @total_propagator_liouville.setter
    def total_propagator_liouville(self, value: ndarray) -> None:
        """Set the transfer matrix of the total cumulative propagator."""
        self._total_propagator_liouville = value

    @property
    def omega(self) -> ndarray:
        """Cached frequencies"""
        return self._omega

    @omega.setter
    def omega(self, value: Coefficients) -> None:
        """Cache frequencies"""
        self._omega = np.asarray(value) if value is not None else value

    @property
    def nbytes(self) -> int:
        """
        Return an estimate of the amount of memory consumed by this
        object (or, more precisely, the array attributes of this
        object).
        """
        _nbytes = []
        for val in self.__dict__.values():
            try:
                _nbytes.append(val.nbytes)
            except AttributeError:
                pass

        return sum(_nbytes)

    @util.parse_optional_parameters({'method': ('conservative', 'greedy',
                                                'frequency dependent', 'all')})
    def cleanup(self, method: str = 'conservative') -> None:
        """
        Delete cached byproducts of the calculation of the filter
        function that are not necessarily needed anymore in order to
        free up memory.

        Parameters
        ----------
        method: optional
            If set to 'conservative' (the default), only the following
            attributes are deleted:

                - _eigvals
                - _eigvecs
                - _propagators

            If set to 'greedy', all of the above as well as the
            following attributes are deleted:

                - _total_propagator
                - _total_propagator_liouville
                - _total_phases
                - _control_matrix
                - _control_matrix_pc
                - _intermediates

            If set to 'all', all of the above as well as the following
            attributes are deleted:

                - omega
                - _filter_function
                - _filter_function_gen
                - _filter_function_pc
                - _filter_function_pc_gen
                - _filter_function_2

            If set to 'frequency dependent' only attributes that are
            functions of frequency are initalized to ``None``.

            Note that if this ``PulseSequence`` is concatenated with
            another one, some of the attributes might need to be
            calculated again, resulting in slower execution of the
            concatenation.
        """
        default_attrs = {'_eigvals', '_eigvecs', '_propagators'}
        concatenation_attrs = {'_total_propagator', '_total_phases', '_total_propagator_liouville',
                               '_control_matrix', '_control_matrix_pc', '_intermediates'}
        filter_function_attrs = {'omega', '_filter_function', '_filter_function_gen',
                                 '_filter_function_pc', '_filter_function_pc_gen',
                                 '_filter_function_2'}

        if method == 'conservative':
            attrs = default_attrs
        elif method == 'greedy':
            attrs = default_attrs.union(concatenation_attrs)
        elif method == 'frequency dependent':
            attrs = filter_function_attrs.union({'_control_matrix',
                                                 '_control_matrix_pc',
                                                 '_total_phases'})
        else:
            attrs = filter_function_attrs.union(default_attrs, concatenation_attrs)

        for attr in attrs:
            setattr(self, attr, None)

    def propagator_at_arb_t(self, t: Coefficients) -> ndarray:
        """
        Calculate the cumulative propagator Q(t) at times *t* by
        making use of the fact that we assume piecewise-constant
        control.
        """
        # Index of the popagator Q(t_{l-1}) that evolves the state up to
        # the l-1-st step. Since control is piecewise constant, all we have to
        # do to get the state at an arbitrary time t_{l-1} <= t < t_l is
        # propagate with a time-delta t - t_{l-1} and H_{l}
        self.diagonalize()
        idx = np.searchsorted(self.t, t) - 1
        # Manually set possible negative idx's to zero (happens for t = 0)
        idx[idx < 0] = 0
        Q_prev = self.propagators[idx]
        U_curr = np.einsum('lij,jl,lkj->lik',
                           self.eigvecs[idx],
                           util.cexp((self.t[idx] - t)*self.eigvals[idx].T),
                           self.eigvecs[idx].conj())

        return U_curr @ Q_prev


def _join_equal_segments(pulse: PulseSequence) -> Sequence[Coefficients]:
    """Join potentially equal consecutive segments of *pulse*'s Hamiltonian."""
    equal_ind = (np.diff(pulse.c_coeffs) == 0).all(axis=0).nonzero()[0]

    if equal_ind.size > 0:
        c_coeffs = np.delete(pulse.c_coeffs, equal_ind, axis=1)
        n_coeffs = np.delete(pulse.n_coeffs, equal_ind, axis=1)
        dt = np.delete(pulse.dt, equal_ind)
        for old, new in zip(equal_ind, equal_ind - np.arange(len(equal_ind))):
            dt[new] += pulse.dt[old]
    else:
        c_coeffs = pulse.c_coeffs
        n_coeffs = pulse.n_coeffs
        dt = pulse.dt

    return c_coeffs, n_coeffs, dt


def _parse_args(H_c: Hamiltonian, H_n: Hamiltonian, dt: Coefficients, **kwargs) -> Any:
    """
    Function to parse the arguments given at instantiation of the
    PulseSequence object.
    """

    if not hasattr(dt, '__len__'):
        raise TypeError(f'Expected a sequence of time steps, not {type(dt)}')

    dt = np.asarray(dt)
    # Check the time argument for data type and monotonicity (should be increasing)
    if not np.isreal(dt).all():
        raise ValueError('Times dt are not (all) real!')
    if (dt < 0).any():
        raise ValueError('Time steps are not (all) positive!')

    control_args = _parse_Hamiltonian(H_c, len(dt), 'H_c')
    noise_args = _parse_Hamiltonian(H_n, len(dt), 'H_n')

    if control_args[0].shape[-2:] != noise_args[0].shape[-2:]:
        # Check operator shapes
        raise ValueError('Control and noise Hamiltonian not same dimension!')

    t = np.concatenate(([0], dt.cumsum()))
    tau = t[-1]
    # Dimension of the system
    d = control_args[0].shape[-1]

    basis = kwargs.pop('basis', None)
    if basis is None:
        # Use generalized Gell-Mann basis by default since we have a nice
        # expression for a basis expansion
        basis = Basis.ggm(d)
    else:
        if not hasattr(basis, 'btype'):
            raise ValueError("Expected basis to be an instance of the " +
                             f"'filter_functions.basis.Basis' class, not {type(basis)}!")
        if basis.shape[1:] != (d, d):
            # Make sure the basis has the correct dimension (we allow an
            # incomplete set)
            raise ValueError("Expected basis elements to be of shape " +
                             f"({d}, {d}), not {basis.shape[1:]}!")

    return (*control_args, *noise_args, dt, t, tau, d, basis)


def _parse_Hamiltonian(H: Hamiltonian, n_dt: int, H_str: str) -> Tuple[Sequence[Operator],
                                                                       Sequence[str],
                                                                       Sequence[Coefficients]]:
    """Helper function to parse the Hamiltonian in QuTiP format."""
    # Check correct types of the various levels of nestedness
    if not isinstance(H, (list, tuple)):
        raise TypeError(f'Expected {H_str} to be a list of lists, not of type {type(H)}!')

    if not all(isinstance(item, (list, tuple)) for item in H):
        raise TypeError(f'Expected {H_str} to be a list of lists but found at least one item ' +
                        'of H not of type list or tuple!')

    # Unzip the nested lists into operators and coefficient arrays. Since
    # identifiers are optional, we need to perform a check if they were given.
    opers, *args = zip_longest(*H, fillvalue=None)
    if len(args) == 1:
        coeffs = args[0]
        identifiers = None
    else:
        coeffs = args[0]
        identifiers = list(args[1])

    # Parse opers and convert to squeezed ndarray if possible
    parsed_opers = []
    for oper in opers:
        if isinstance(oper, ndarray):
            parsed_opers.append(oper.squeeze())
        elif hasattr(oper, 'full'):
            # qutip.Qobj
            parsed_opers.append(oper.full())
        elif hasattr(oper, 'todense'):
            # sparse object
            parsed_opers.append(oper.todense())
        else:
            raise TypeError(f'Expected operators in {H_str} to be NumPy arrays or QuTiP Qobjs!')

    # Check correct dimensions for the operators
    if set(oper.ndim for oper in parsed_opers) != {2}:
        raise ValueError(f'Expected all operators in {H_str} to be two-dimensional!')

    if len(set(*set(oper.shape for oper in parsed_opers))) != 1:
        raise ValueError(f'Expected operators in {H_str} to be square!')

    parsed_opers = np.asarray(parsed_opers)

    if not all(hasattr(coeff, '__len__') for coeff in coeffs):
        raise TypeError(f'Expected coefficients in {H_str} to be a sequence')

    # parse the identifiers
    if identifiers is None:
        if H_str == 'H_c':
            identifiers = np.fromiter((f'A_{i}' for i in range(len(opers))), dtype='<U4')
        else:
            # H_str == 'H_n'
            identifiers = np.fromiter((f'B_{i}' for i in range(len(opers))), dtype='<U4')
    else:
        for i, identifier in enumerate(identifiers):
            if identifier is None:
                if H_str == 'H_c':
                    identifiers[i] = f'A_{i}'
                else:
                    # H_str == 'H_n'
                    identifiers[i] = f'B_{i}'
        if len(set(identifiers)) != len(identifiers):
            raise ValueError(f'{H_str} identifiers should be unique')

        identifiers = np.asarray(identifiers)

    # Check coeffs are all the same length as dt
    if not all(len(coeff) == n_dt for coeff in coeffs):
        raise ValueError(f'Expected all coefficients in {H_str} to be of len(dt) = {n_dt}!')

    coeffs = np.asarray(coeffs)
    idx = np.argsort(identifiers)
    return parsed_opers[idx], identifiers[idx], coeffs[idx]


def _concatenate_Hamiltonian(
        opers: Sequence[Sequence[Operator]],
        identifiers: Sequence[Sequence[str]],
        coeffs: Sequence[Sequence[Coefficients]],
        kind: str
        ) -> Tuple[Sequence[Operator],
                   Sequence[str],
                   Sequence[Coefficients],
                   Dict[int, Dict[str, str]]]:
    """
    Concatenate Hamiltonians.

    Returns lists of opers, identifiers, and coeffs so that
    ``list(zip(opers, coeffs, identifiers))`` is in the format required
    by ``PulseSequence``.

    If two operators have the same identifier but are actually
    different, the clash is removed by adding the position of the pulse
    in the sequence as a subscript to each identifier.

    Parameters
    ----------
    opers: array_like
        The operators, should be of structure::

        ((A_oper_1, A_oper_2, ...), (B_oper_1, ...), (...), ...)

        for Hamiltonians *A*, *B*, ...
    identifiers: array_like
        The identifiers, should be of same structure as opers.
    coeffs: array_like
        The coefficients, should be of same structure as opers.
    kind: str
        The type of Hamiltonian, either 'control' or 'noise'.

    Returns
    -------
    concat_opers: ndarray, shape (n_opers, d, d)
        The operators of the concatenated Hamiltonian.
    concat_identifiers: ndarray, shape (n_opers,)
        The identifiers of the concatenated Hamiltonian.
    concat_coeffs: ndarray, shape (n_opers, n_dt)
        The coefficients of the concatenated Hamiltonian.
    pulse_identifier_mapping: Dict[int, Dict[str, str]]
        Dictionary that maps the operator identifiers of the original
        pulses to those of the new pulse.
    """
    # Number of time steps in each pulse
    n_dt = [0] + [coeff.shape[1] for coeff in coeffs]
    # Number of operators in each subset of opers, i.e. number of operators for
    # each pulse being concatenated
    n_ops = [len(op) for op in opers]
    # Indices where operators of another pulse follow in flatten list of opers.
    # I.e, for opers = ((O1, O2), (O3, O4, O5)), pulse_idx == (2, 5).
    pulse_idx = list(accumulate(n_ops))
    # Indices similar to pulse_idx, except for the coefficients. I.e., for
    # coeffs = (([1,2,3], [1,2,3]), ([1,2,3,4,5])), seg_idx == (3,8) so that
    # we know where in the new coefficient array to place coeffs belonging to
    # a pulse
    seg_idx = list(accumulate(n_dt))

    # Check if we have any clashes between operators and identifiers and
    # if so, handle them
    all_opers = np.concatenate(opers, axis=0)
    all_identifiers = np.concatenate(identifiers)
    hashed_identifiers = [hash(i) for i in all_identifiers]
    hashed_opers = util.hash_array_along_axis(all_opers, axis=0)
    concat_hashed_opers, concat_idx, inverse_idx = np.unique(hashed_opers,
                                                             return_index=True,
                                                             return_inverse=True)
    # Convert to list so we can use .index()
    concat_hashed_opers = concat_hashed_opers.tolist()
    # Convert to list so we can modify the string
    concat_identifiers = all_identifiers[concat_idx].tolist()

    # Hash tables in both directions
    oper_to_identifier_mapping = {}
    identifier_to_oper_mapping = {}
    for oper, identifier in zip(hashed_opers, hashed_identifiers):
        op_to_id = oper_to_identifier_mapping.setdefault(oper, set())
        op_to_id.add(identifier)
        id_to_op = identifier_to_oper_mapping.setdefault(identifier, set())
        id_to_op.add(oper)

    if any(len(value) > 1 for value in oper_to_identifier_mapping.values()):
        # Clash: two different identifiers are assigned to the same operator
        raise ValueError('Trying to concatenate pulses with equal operators with different ' +
                         'identifiers. Please choose unique identifiers!')

    # A dict that maps the identifiers of each Hamiltonian to the identifiers
    # in the new Hamiltonian
    pulse_identifier_mapping = {p: {identifier: identifier for identifier in identifiers[p]}
                                for p in range(len(pulse_idx))}
    for identifier, oper in identifier_to_oper_mapping.items():
        identifier_str = all_identifiers[hashed_identifiers.index(identifier)]
        if len(oper) > 1:
            # Clash: two different operators are assigned to the same
            # identifier. Add pulse position suffix to identifiers to make them
            # unique
            pulse_pos = [bisect.bisect(pulse_idx, hashed_opers.index(op)) for op in oper]
            identifier_pos = [concat_hashed_opers.index(op) for op in oper]
            for i, p in zip(identifier_pos, pulse_pos):
                concat_identifiers[i] = concat_identifiers[i] + f'_{p}'
                pulse_identifier_mapping[p].update({identifier_str: concat_identifiers[i]})

    # Sort everything by the identifiers
    sort_idx = np.argsort(concat_identifiers)
    concat_opers = all_opers[concat_idx[sort_idx]]
    concat_identifiers = np.array([concat_identifiers[i] for i in sort_idx])

    # Concatenate the coefficients. Place them in the right time segments of
    # the concatenated Hamiltonian.
    concat_coeffs = np.zeros((len(concat_identifiers), sum(n_dt)), dtype=float)
    flat_coeffs = [co for coeff in coeffs for co in coeff]
    for i in range(len(concat_identifiers)):
        # Get the indices in opers (and coeffs) for the i-th unique operator
        indices = (inverse_idx == i).nonzero()[0]
        for ind in indices:
            # For each equal operator, place the corresponding coefficients at
            # the right place in the new coefficient array. This way they are
            # already sorted by identifiers
            seg = bisect.bisect(pulse_idx, ind)
            concat_coeffs[i, seg_idx[seg]:seg_idx[seg+1]] = flat_coeffs[ind]

    if kind == 'noise':
        # Noise Hamiltonian. If not all operators are present on all pulses,
        # we will try to infer the noise sensitivities (== coefficients) from
        # the remaining segments as usually the sensitivity is constant. If we
        # cannot do this, we have to raise an exception since we cannot know
        # the sensitivities at other moments in time if they are non-trivial.
        for i, c_coeffs in enumerate(concat_coeffs):
            zero_mask = (c_coeffs == 0)
            if zero_mask.any() and not zero_mask.all():
                nonzero_coeffs = c_coeffs[~zero_mask]
                constant = (nonzero_coeffs == nonzero_coeffs[0]).all()
                if constant:
                    # Fill with constant value
                    concat_coeffs[i, zero_mask] = nonzero_coeffs[0]
                else:
                    raise ValueError('Not all pulses have the same noise operators and ' +
                                     'non-trivial noise sensitivities so I cannot infer them.')

    return concat_opers, concat_identifiers, concat_coeffs[sort_idx], pulse_identifier_mapping


def _merge_attrs(old_attrs: List[ndarray], new_attrs: List[ndarray], d_per_qubit: int,
                 registers: List[int], qubits: List[int]) -> Tuple[ndarray, List[int]]:
    """
    For each array in new_attrs, merge into the tensor product array
    defined on the qubit registers in old_attrs at qubits.
    """

    if registers is None:
        return new_attrs, qubits.copy()

    # Get the correct position where the array should be inserted
    pos = [bisect.bisect(registers, q) for q in qubits]
    attrs = []
    for old_attr, new_attr in zip(old_attrs, new_attrs):
        attrs.append(util.tensor_merge(old_attr, new_attr, pos=pos,
                                       arr_dims=[[d_per_qubit]*len(registers)]*2,
                                       ins_dims=[[d_per_qubit]*len(pos)]*2))

    # Update the registers
    for q in qubits:
        bisect.insort(registers, q)

    return attrs, registers


def _insert_attrs(old_attrs: List[ndarray], new_attrs: List[ndarray], d_per_qubit: int,
                  registers: List[int], qubit: int) -> Tuple[ndarray, List[int]]:
    """
    For each array in new_attrs, insert into the tensor product array
    defined on the qubit registers in old_attrs at qubit.
    """

    if registers is None:
        return new_attrs, [qubit]

    # Get the correct position where the array should be inserted
    pos = bisect.bisect(registers, qubit)
    attrs = []
    for old_attr, new_attr in zip(old_attrs, new_attrs):
        attrs.append(util.tensor_insert(old_attr, new_attr, pos=pos,
                                        arr_dims=[[d_per_qubit]*len(registers)]*2))
    # Update the registers
    bisect.insort(registers, qubit)

    return attrs, registers


def _map_identifiers(identifiers: Sequence[str],
                     mapping: Union[None, Mapping[str, str]]) -> Tuple[ndarray, ndarray]:
    """
    Return identifiers remapped according to mapping. If mapping is
    None, the identifiers are mapped to themselves.

    Parameters
    ----------
    identifiers: sequence of str
        The identifiers to remap.
    mapping: dict_like
        The mapping according to which to remap.

    Returns
    -------
    identifiers: ndarray
        The identifiers.
    sort_idx: ndarray
        The indices which sort the identifiers.
    """
    # Remap identifiers
    if mapping is None:
        remapped_identifiers = identifiers
        sort_idx = np.arange(len(identifiers))
    else:
        remapped_identifiers = np.array([mapping[identifier] for identifier in identifiers])
        sort_idx = np.argsort(remapped_identifiers)

    return remapped_identifiers, sort_idx


def _default_extend_mapping(
        identifiers: Sequence[str],
        mapping: Union[None, Mapping[str, str]],
        qubits: Union[Sequence[int], int]
        ) -> Tuple[Sequence[str], Dict[str, str]]:
    """
    Get a default identifier mapping for a pulse that was extended to
    *qubits* if *mapping* is None, else return mapping.

    Parameters
    ----------
    identifiers: Sequence[str]
        The identifiers to remap.
    qubits: Union[Sequence[int], int]
        The qubits the pulse was mapped to.

    Returns
    -------
    identifiers: ndarray
        The identifiers.
    mapping: ndarray
        The default mapping.

    """
    if mapping is not None:
        return identifiers, mapping

    try:
        mapping = {l: l + '_' + ('{}'*len(qubits)).format(*qubits) for l in identifiers}
    except TypeError:
        mapping = {l: l + '_{}'.format(qubits) for l in identifiers}

    return identifiers, mapping


def concatenate_without_filter_function(pulses: Iterable[PulseSequence],
                                        return_identifier_mappings: bool = False) -> Any:
    """
    Concatenate PulseSequences, disregarding the filter function.

    Parameters
    ----------
    pulses: iterable of PulseSequences
        The PulseSequence instances to be concatenated.
    return_identifier_mappings: bool, optional
        Return dictionaries which map the identifiers of control and
        noise operators of the input pulses to those of the new pulse.
        This mapping is only non-trivial if any of the pulses have two
        different operators assigned to the same identifier.

    Returns
    -------
    newpulse: PulseSequence
        The concatenated PulseSequence
    c_oper_identifier_mapping: Dict[int: Dict[str, str]]
        A dictionary that maps the control operator identifiers of the
        original pulses to those of the new pulse.
    n_oper_identifier_mapping: Dict[int: Dict[str, str]]
        A dictionary that maps the noise operator identifiers of the
        original pulses to those of the new pulse.

    See Also
    --------
    concatenate: Concatenate PulseSequences including filter functions.
    concatenate_periodic: Concatenate PulseSequences periodically.
    """
    pulses = tuple(pulses)
    try:
        # Do awkward checking for type
        if not all(hasattr(pls, 'c_opers') for pls in pulses):
            raise TypeError('Can only concatenate PulseSequences!')
    except TypeError:
        raise TypeError(f'Expected pulses to be iterable, not {type(pulses)}')

    # Check if the Hamiltonians' shapes are compatible, ie the set of all
    # shapes has length 1
    if len(set(pulse.c_opers.shape[1:] for pulse in pulses)) != 1:
        raise ValueError('Trying to concatenate two PulseSequence ' +
                         'instances with incompatible Hamiltonian shapes')

    # Check if the bases are the same by hashing them and creating a set
    if not util.all_array_equal((pulse.basis for pulse in pulses)):
        raise ValueError('Trying to concatenate two PulseSequence instances with different bases!')

    basis = pulses[0].basis
    control_keys = ('c_opers', 'c_oper_identifiers', 'c_coeffs')
    noise_keys = ('n_opers', 'n_oper_identifiers', 'n_coeffs')

    # Compose new control Hamiltonian
    control_values = _concatenate_Hamiltonian(
        *list(zip(*[tuple(getattr(pulse, key) for key in control_keys) for pulse in pulses])),
        kind='control'
    )
    # Compose new control Hamiltonian
    noise_values = _concatenate_Hamiltonian(
        *list(zip(*[tuple(getattr(pulse, key) for key in noise_keys) for pulse in pulses])),
        kind='noise'
    )

    dt = np.concatenate(tuple(pulse.dt for pulse in pulses))
    t = np.concatenate(([0], dt.cumsum()))
    tau = t[-1]

    attributes = {'dt': dt, 't': t, 'tau': tau, 'd': pulses[0].d, 'basis': basis}
    attributes.update(**{key: value for key, value in zip(control_keys, control_values)})
    attributes.update(**{key: value for key, value in zip(noise_keys, noise_values)})

    newpulse = PulseSequence(**attributes)
    if return_identifier_mappings:
        return newpulse, control_values[-1], noise_values[-1]

    return newpulse


@util.parse_which_FF_parameter
def concatenate(
        pulses: Iterable[PulseSequence],
        calc_pulse_correlation_FF: bool = False,
        calc_filter_function: Optional[bool] = None,
        which: str = 'fidelity',
        omega: Optional[Coefficients] = None,
        show_progressbar: bool = False
        ) -> PulseSequence:
    r"""
    Concatenate an arbitrary number of pulses. Note that pulses are
    concatenated left-to-right, that is,

    .. math::

        \mathtt{concatenate((A, B))} \equiv B \circ A

    so that :math:`A` is executed before :math:`B` when applying the
    concatenated pulse.

    Parameters
    ----------
    pulses: sequence of PulseSequences
        The PulseSequence instances to be concatenated. If any of the
        instances have a cached filter function, the filter function for
        the composite pulse will also be calculated in order to make use
        of the speedup gained from concatenating the filter functions.
        If *omega* is given, calculation of the composite filter
        function is forced.
    calc_pulse_correlation_FF: bool, optional
        Switch to control whether the pulse correlation filter function
        (see :meth:`PulseSequence.get_pulse_correlation_filter_function`)
        is calculated. If *omega* is not given, the cached frequencies
        of all *pulses* need to be equal.
    calc_filter_function: bool, optional
        Switch to force the calculation of the filter function to be
        carried out or not. Overrides the automatic behavior of
        calculating it if at least one pulse has a cached control
        matrix. If ``True`` and no pulse has a cached control matrix, a
        list of frequencies must be supplied as *omega*.
    which: str, optional
        Which filter function to compute. Either 'fidelity' (default) or
        'generalized' (see :meth:`PulseSequence.get_filter_function` and
        :meth:`PulseSequence.get_pulse_correlation_filter_function`).
    omega: array_like, optional
        Frequencies at which to evaluate the (pulse correlation) filter
        functions. If ``None``, an attempt is made to use cached
        frequencies.
    show_progressbar: bool
        Show a progress bar for the calculation of the control matrix.

    Returns
    -------
    pulse: PulseSequence
        The concatenated pulse.

    """
    pulses = tuple(pulses)
    if len(pulses) == 1:
        return copy(pulses[0])

    newpulse, _, n_oper_mapping = concatenate_without_filter_function(
        pulses, return_identifier_mappings=True
    )

    if all(pls.is_cached('total_propagator') for pls in pulses):
        newpulse.total_propagator = util.mdot([pls.total_propagator for pls in pulses][::-1])

    if calc_filter_function is False and not calc_pulse_correlation_FF:
        return newpulse

    # If the pulses have different noise operators, we cannot reuse cached
    # filter functions. Since some noise operator identifiers might have been
    # remapped, we use the mapping dictionary returned by
    # concatenate_without_filter_function
    pulse_identifiers = []
    for _, mapping in sorted(n_oper_mapping.items()):
        pulse_identifiers.append([i for i in sorted(mapping.values())])

    unique_identifiers = sorted(set(h for i in pulse_identifiers for h in i))
    # matrix with pulses in rows and all noise operator identifier hashes in
    # columns. True if the noise operator is present in the pulse, False if
    # not. This will give us a boolean mask for indexing the pulses attributes
    # when retriving the filter functions.
    n_opers_present = np.zeros((len(pulses), len(unique_identifiers)), dtype=bool)
    for i, pulse_identifier in enumerate(pulse_identifiers):
        for j, identifier in enumerate(unique_identifiers):
            if identifier in pulse_identifier:
                n_opers_present[i, j] = True

    # If at least two pulses have the same noise operators, we gain an
    # advantage when concatenating the filter functions over calculating them
    # from scratch at a later point
    equal_n_opers = (n_opers_present.sum(axis=0) > 1).any()
    if omega is None:
        cached_ctrl_mat = [pls.is_cached('control_matrix') for pls in pulses]
        if any(cached_ctrl_mat):
            equal_omega = util.all_array_equal((pls.omega
                                                for pls in compress(pulses, cached_ctrl_mat)))
        else:
            cached_omega = [pls.is_cached('omega') for pls in pulses]
            equal_omega = util.all_array_equal((pls.omega
                                                for pls in compress(pulses, cached_omega)))

        if not equal_omega:
            if calc_filter_function:
                raise ValueError("Calculation of filter function forced  but not all pulses " +
                                 "have the same frequencies cached and none were supplied!")
            if calc_pulse_correlation_FF:
                raise ValueError("Cannot compute the pulse correlation filter functions; do not " +
                                 "have the frequencies at which to evaluate.")

            return newpulse

        if calc_filter_function is None:
            # compute filter function only if at least one pulse has a control
            # matrix cached
            if not equal_n_opers or not any(cached_ctrl_mat):
                return newpulse

        # Can reuse cached filter functions or calculation explicitly asked
        # for; run calculation. Get the index of the first pulse with cached FF
        # to steal some attributes from.
        if any(cached_ctrl_mat):
            ind = np.nonzero(cached_ctrl_mat)[0][0]
        else:
            ind = np.nonzero(cached_omega)[0][0]

        omega = pulses[ind].omega

    if not equal_n_opers:
        # Cannot reuse atomic filter functions
        newpulse.cache_filter_function(omega, which=which)
        return newpulse

    # Get the phase factors at the correct times (the individual gate
    # durations) which are just the total phase factors of the pulses cumprod'd
    phases = np.array(
        [np.ones_like(omega)] +
        [pls.get_total_phases(omega) for pls in pulses[:-1]]
    ).cumprod(axis=0)

    # Get the transfer matrices for the individual gates
    N = len(newpulse.basis)
    L = np.empty((len(pulses), N, N))
    L[0] = np.identity(N)
    for i in range(1, len(pulses)):
        L[i] = pulses[i-1].total_propagator_liouville @ L[i-1]

    # Get the control matrices for each pulse (agnostic of if it was cached or
    # not). Those are the 'new' pulse control matrices. Sort them along the
    # axis belonging to the noise operators
    control_matrix_atomic = np.empty((len(pulses), len(newpulse.n_opers), N, len(omega)),
                                     dtype=complex)
    n_dt_segs = [len(pulse.dt) for pulse in pulses]
    seg_idx = [0] + list(accumulate(n_dt_segs))
    for i, (pulse, idx) in enumerate(zip(pulses, n_opers_present)):
        control_matrix_atomic[i, idx] = pulse.get_control_matrix(omega, show_progressbar)
        if not idx.all():
            # calculate the control matrix for the noise operators that are
            # not present in pulse
            control_matrix_atomic[i, ~idx] = numeric.calculate_control_matrix_from_scratch(
                pulse.eigvals, pulse.eigvecs, pulse.propagators, omega,
                pulse.basis, newpulse.n_opers[~idx],
                newpulse.n_coeffs[~idx, seg_idx[i]:seg_idx[i+1]],
                pulse.dt, pulse.t, show_progressbar
            )

    # Set the total propagator for possible future concatenations (if not done
    # so above)
    if not newpulse.is_cached('total_propagator'):
        newpulse.total_propagator = util.mdot([pls.total_propagator for pls in pulses][::-1])

    newpulse.cache_total_phases(omega)
    newpulse.total_propagator_liouville = liouville_representation(newpulse.total_propagator,
                                                                   newpulse.basis)
    control_matrix = numeric.calculate_control_matrix_from_atomic(
        phases, control_matrix_atomic, L, show_progressbar,
        'correlations' if calc_pulse_correlation_FF else 'total'
    )

    # Set the attribute and calculate filter function (if the pulse correlation
    # FF has been calculated, this is a little overhead but negligible)
    newpulse.cache_filter_function(omega, control_matrix, which=which)

    return newpulse


def concatenate_periodic(pulse: PulseSequence, repeats: int) -> PulseSequence:
    r"""
    Concatenate a pulse sequence *pulse* whose Hamiltonian is periodic
    *repeats* times. Although performing the same task, this function is
    much faster for concatenating many identical pulses with filter
    functions than :func:`concatenate`.

    Note that for large dimensions, the calculation of the control
    matrix using this function might be very memory intensive.

    Parameters
    ----------
    pulse: PulseSequence
        The ``PulseSequence`` instance to be repeated. If it has a
        cached filter function, the filter function for the new pulse
        will also be computed.
    repeats: int
        The number of repetitions

    Returns
    -------
    newpulse: PulseSequence
        The concatenated ``PulseSequence``

    Notes
    -----
    The total control matrix is given by

    .. math::

        \mathcal{R}(\omega) &= \mathcal{R}^{(1)}(\omega)\sum_{g=0}^{G-1}
                               \left(e^{i\omega T}\right)^g \\
                            &= \mathcal{R}^{(1)}(\omega)\bigl(
                               \mathbb{I} - e^{i\omega T}
                               \mathcal{Q}^{(1)}\bigr)^{-1}\bigl(
                               \mathbb{I} - \bigl(e^{i\omega T}
                               \mathcal{Q}^{(1)}\bigr)^G\bigr).

    with :math:`T` the period of the control Hamiltonian and :math:`G`
    the number of periods. The last equality is valid only if
    :math:`\mathbb{I} - e^{i\omega T}\mathcal{Q}^{(1)}` is invertible.

    See also
    --------
    concatenate: Concatenate arbitrary PulseSequences.
    """

    try:
        # Do awkward checking for type
        if not hasattr(pulse, 'c_opers'):
            raise TypeError('Can only concatenate PulseSequences!')
    except TypeError:
        raise TypeError(f'Expected pulses to be iterable, not {type(pulse)}')

    cached_ctrl_mat = pulse.is_cached('control_matrix')

    # Initialize a new PulseSequence instance with the Hamiltonians sequenced
    # (this is much easier than in the general case, thus do it on the fly)
    dt = np.tile(pulse.dt, repeats)
    t = np.concatenate(([0], dt.cumsum()))
    tau = t[-1]
    newpulse = PulseSequence(
        c_opers=pulse.c_opers,
        n_opers=pulse.n_opers,
        c_oper_identifiers=pulse.c_oper_identifiers,
        n_oper_identifiers=pulse.n_oper_identifiers,
        c_coeffs=np.tile(pulse.c_coeffs, (1, repeats)),
        n_coeffs=np.tile(pulse.n_coeffs, (1, repeats)),
        dt=dt,
        t=t,
        tau=tau,
        d=pulse.d,
        basis=pulse.basis
    )

    if not cached_ctrl_mat:
        # No cached filter functions to reuse and pulse correlation FFs not
        # requested. If they were, continue even if there are no cached FF
        # they cannot be computed anymore afterwards.
        return newpulse

    phases_at = pulse.get_total_phases(pulse.omega)
    control_matrix_at = pulse.get_control_matrix(pulse.omega)
    L_at = pulse.total_propagator_liouville

    newpulse.total_propagator = nla.matrix_power(pulse.total_propagator, repeats)
    newpulse.cache_total_phases(pulse.omega)
    # Might be cheaper for small repeats to use matrix_power, but this function
    # is aimed at a large number so we calculate it explicitly
    newpulse.total_propagator_liouville = newpulse.total_propagator_liouville

    control_matrix_tot = numeric.calculate_control_matrix_periodic(phases_at, control_matrix_at,
                                                                   L_at, repeats)

    newpulse.cache_filter_function(pulse.omega, control_matrix_tot)

    return newpulse


def remap(pulse: PulseSequence, order: Sequence[int], d_per_qubit: int = 2,
          oper_identifier_mapping: Mapping[str, str] = None) -> PulseSequence:
    """
    Remap a PulseSequence by changing the order of qubits in the
    register. Cached attributes are automatically attempted to be
    retained.

    .. caution::

        This function simply permutes the order of the tensor product
        elements of control and noise operators. Thus, the resultant
        pulse will have its filter functions defined for different noise
        operators than the original one.

    Parameters
    ----------
    pulse: PulseSequence
        The pulse whose qubit order should be permuted.
    order: sequence of ints
        A list of permutation indices. E.g., if *pulse* is defined for
        two qubits, ``order == [1, 0]`` will reverse the order of
        qubits.
    d_per_qubit: int (default: 2)
        The size of the Hilbert space a single qubit inhabitates.
    oper_identifier_mapping: dict_like
        A mapping that maps operator identifiers from the old pulse to
        the remapped pulse. The default is the identity mapping.

    Returns
    -------
    remapped_pulse: PulseSequence
        A new ``PulseSequence`` instance with the order of the qubits
        permuted according to *order*.

    Examples
    --------
    >>> X, Y = util.paulis[1:3]
    >>> XY, YX = util.tensor(X, Y), util.tensor(Y, X)
    >>> pulse = PulseSequence([[XY, [np.pi/2], 'XY']], [[YX, [1], 'YX']], [1],
    ...                       Basis.pauli(2))
    >>> mapping = {'XY': 'YX', 'YX': 'XY'}
    >>> remapped_pulse = remap(pulse, (1, 0), oper_identifier_mapping=mapping)
    >>> target_pulse = PulseSequence([[YX, [np.pi/2], 'YX']],
    ...                              [[XY, [1], 'XY']], [1], Basis.pauli(2))
    >>> remapped_pulse == target_pulse
    True

    Caching of attributes is automatically handled
    >>> remapped_pulse.is_cached('filter_function')
    False
    >>> pulse.cache_filter_function(util.get_sample_frequencies(pulse))
    >>> remapped_pulse = remap(pulse, (1, 0))
    >>> remapped_pulse.is_cached('filter_function')
    True

    See Also
    --------
    extend: Map PulseSequences to composite Hilbert spaces.
    util.tensor_transpose: Transpose the order of a tensor product.
    """
    # Number of qubits
    N = int(np.log(pulse.d)/np.log(d_per_qubit))

    # Transpose control and noise operators
    c_opers = util.tensor_transpose(pulse.c_opers, order, [[d_per_qubit]*N]*2)
    n_opers = util.tensor_transpose(pulse.n_opers, order, [[d_per_qubit]*N]*2)

    # Remap identifiers
    c_oper_identifiers, c_sort_idx = _map_identifiers(pulse.c_oper_identifiers,
                                                      oper_identifier_mapping)
    n_oper_identifiers, n_sort_idx = _map_identifiers(pulse.n_oper_identifiers,
                                                      oper_identifier_mapping)

    remapped_pulse = PulseSequence(
        c_opers=c_opers[c_sort_idx],
        n_opers=n_opers[n_sort_idx],
        c_oper_identifiers=c_oper_identifiers[c_sort_idx],
        n_oper_identifiers=n_oper_identifiers[n_sort_idx],
        c_coeffs=pulse.c_coeffs[c_sort_idx],
        n_coeffs=pulse.n_coeffs[n_sort_idx],
        dt=pulse.dt,
        t=pulse.t,
        tau=pulse.tau,
        d=pulse.d,
        basis=pulse.basis
    )

    if pulse.is_cached('eigvals'):
        remapped_pulse.eigvals = util.tensor_transpose(pulse.eigvals, order,
                                                       [[d_per_qubit]*N],
                                                       rank=1)

    for attr in ('eigvecs', 'propagators', 'total_propagator'):
        if pulse.is_cached(attr):
            setattr(remapped_pulse, attr, util.tensor_transpose(getattr(pulse, attr),
                                                                order, [[d_per_qubit]*N]*2))

    if not pulse.is_cached('omega'):
        # If no frequencies are cached, stop here
        return remapped_pulse

    omega = pulse.omega

    if pulse.is_cached('total_phases'):
        remapped_pulse.cache_total_phases(omega, pulse.get_total_phases(omega))

    if pulse.is_cached('filter_function'):
        remapped_filter_function = pulse.get_filter_function(omega)[n_sort_idx[:, None],
                                                                    n_sort_idx[None, :]]
        remapped_pulse.cache_filter_function(omega, filter_function=remapped_filter_function)

    if pulse.is_cached('total_propagator_liouville') or pulse.is_cached('control_matrix'):
        if pulse.basis.btype != 'Pauli':
            warn('pulse does not have a separable basis which is needed to ' +
                 'retain cached control matrices.')

            return remapped_pulse

        perm = remap_pauli_basis_elements(order, N)[None, :]
        if pulse.is_cached('total_propagator_liouville'):
            remapped_pulse.total_propagator_liouville = np.empty_like(
                pulse.total_propagator_liouville
            )
            remapped_pulse.total_propagator_liouville[perm.T, perm] = \
                pulse.total_propagator_liouville

        if pulse.is_cached('control_matrix'):
            pulse_control_matrix = pulse.get_control_matrix(omega)
            remapped_control_matrix = np.empty_like(pulse_control_matrix)
            remapped_control_matrix[n_sort_idx.argsort()[:, None], perm] = pulse_control_matrix
            remapped_pulse.cache_control_matrix(omega, remapped_control_matrix)

    return remapped_pulse


def extend(
        pulse_to_qubit_mapping: PulseMapping,
        N: Optional[int] = None,
        d_per_qubit: int = 2,
        additional_noise_Hamiltonian: Optional[Hamiltonian] = None,
        cache_diagonalization: Optional[bool] = None,
        cache_filter_function: Optional[bool] = None,
        omega: Optional[Coefficients] = None,
        show_progressbar: bool = False
        ) -> PulseSequence:
    r"""
    Map one or more pulse sequences to different qubits.

    Parameters
    ----------
    pulse_to_qubit_mapping: sequence of mapping tuples
        A sequence of tuples with the first entry a ``PulseSequence``
        instance and the second an ``int`` or tuple of ``int``\s
        indicating the qubits that the ``PulseSequence`` should be
        mapped to. A mapping of operator identifiers may optionally be
        given as a third element of each tuple. By default, the index of
        the qubit the operator is mapped to is appended to its
        identifier.

        Pulse sequences defined for multiple qubits may also be extended
        to non-neighboring qubits. Note that for multi-qubit pulses the
        order of the qubits is respected, i.e. mapping a pulse to (1, 0)
        is different from mapping it to (0, 1).
    N: int
        The total number of qubits the new ``PulseSequence`` should be
        defined for. By default, this is inferred from
        ``pulse_to_qubit_mapping``.
    d_per_qubit: int
        The size of the Hilbert space a single qubit requires.
    additional_noise_Hamiltonian: list of lists
        Additional noise operators and corresponding sensitivities for
        the new pulse sequence.
    cache_diagonalization: bool
        Force diagonalizing the new pulse sequence. By default,
        diagonalization is cached if all pulses in
        ``pulse_to_qubit_mapping`` have been diagonalized since it is
        much cheaper to get the relevant quantities as tensor products
        from the mapped pulses instead of diagonalizing the new pulse.
    cache_filter_function: bool
        Force computing the filter functions for the new pulse sequence.
        Noise operators of individual pulses will be extended to the new
        Hilbert space. By default, this is done if all pulses in
        ``pulse_to_qubit_mapping`` have their filter functions cached.

        Note that extending the filter functions is only possible if
        they the mapped pulses are using a separable basis like the
        Pauli basis.
    omega: array_like
        Frequencies for which to compute the filter functions if
        ``cache_filter_function == True``. Defaults to ``None``, in
        which case the cached frequencies of the individual pulses need
        to be the same.
    show_progressbar: bool
        Show a progress bar for the calculation of the control matrix.

    Returns
    -------
    newpulse: PulseSequence
        The new pulse sequence on the larger qubit register. The noise
        operators (and possibly filter functions) are stored in the
        following order: first those of the multi-qubit pulses in the
        order they appeared in ``pulse_to_qubit_mapping``, then those of
        the single-qubit pulses, and lastly any additional ones that may
        be given by ``additional_noise_Hamiltonian``.

    Examples
    --------
    >>> import filter_functions as ff
    >>> I, X, Y, Z = ff.util.paulis
    >>> X_pulse = ff.PulseSequence([[X, [np.pi/2], 'X']],
    ...                            [[X, [1], 'X'], [Z, [1], 'Z']],
    ...                            [1], basis=ff.Basis.pauli(1))
    >>> XX_pulse = ff.extend([(X_pulse, 0), (X_pulse, 1)])
    >>> XX_pulse.d
    4
    >>> XIX_pulse_1 = ff.extend([(X_pulse, 0), (X_pulse, 2)])
    >>> XIX_pulse_1.d
    8
    >>> XXI_pulse = ff.extend([(X_pulse, 0), (X_pulse, 1)], N=3)
    >>> XXI_pulse.d
    8

    Filter functions are automatically cached if they are for mapped
    pulses:

    >>> omega = ff.util.get_sample_frequencies(X_pulse)
    >>> X_pulse.cache_filter_function(omega)
    >>> XX_pulse = ff.extend([(X_pulse, 0), (X_pulse, 1)])
    >>> XX_pulse.is_cached('filter_function')
    True

    This behavior can also be overriden manually:

    >>> XX_pulse = ff.extend([(X_pulse, 0), (X_pulse, 1)],
    ...                      cache_filter_function=False)
    >>> XX_pulse.is_cached('filter_function')
    False

    Mapping pulses to non-neighboring qubits is also possible:

    >>> Y_pulse = ff.PulseSequence([[Y, [np.pi/2], 'Y']],
    ...                            [[Y, [1], 'Y'], [Z, [1], 'Z']],
    ...                            [1], basis=ff.Basis.pauli(1))
    >>> XXY_pulse = ff.extend([(XX_pulse, (0, 1)), (Y_pulse, 2)])
    >>> XYX_pulse = ff.extend([(XX_pulse, (0, 2)), (Y_pulse, 1)])

    Additionally, pulses can have the order of the qubits they are
    defined for permuted (see :func:`remap`):

    >>> Z_pulse = ff.PulseSequence([[Z, [np.pi/2], 'Z']], [[Z, [1], 'Z']],
    ...                            [1], basis=ff.Basis.pauli(1))
    >>> XY_pulse = ff.extend([(X_pulse, 0), (Y_pulse, 1)])
    >>> YZX_pulse = ff.extend([(XY_pulse, (2, 0)), (Z_pulse, 1)])

    Control and noise operator identifiers can be mapped according to a
    specified mapping:

    >>> YX_pulse = ff.extend([(X_pulse, 1, {'X': 'IX', 'Z': 'IZ'}),
    ...                       (Y_pulse, 0, {'Y': 'YI', 'Z': 'ZI'})])
    >>> YX_pulse.c_oper_identifiers
    array(['IX', 'YI'], dtype='<U2')
    >>> YX_pulse.n_oper_identifiers
    array(['IX', 'IZ', 'YI', 'ZI'], dtype='<U2')

    We can also add an additional noise Hamiltonian:

    >>> H_n = [[ff.util.tensor(Z, Z, Z), [1], 'ZZZ']]
    >>> XYX_pulse = ff.extend([(XX_pulse, (0, 2)), (Y_pulse, 1)],
    ...                       additional_noise_Hamiltonian=H_n)
    >>> 'ZZZ' in XYX_pulse.n_oper_identifiers
    True

    See Also
    --------
    remap: Map PulseSequence to a different qubit.
    concatenate: Concatenate PulseSequences (in time).
    concatenate_periodic: Periodically concatenate a PulseSequence.
    """
    # Parse pulse_to_qubit_mapping
    active_qubits_list = []
    single_qubit_pulses = []
    multi_qubit_pulses = []
    single_qubit_identifier_mappings = []
    multi_qubit_identifier_mappings = []
    single_qubit_idx = []
    multi_qubit_idx = []

    # Unpack and pack again
    pulses, *args = zip_longest(*pulse_to_qubit_mapping, fillvalue=None)
    if len(args) == 1:
        qubits = args[0]
        identifier_mappings = [None]*len(qubits)
    elif len(args) == 2:
        qubits = args[0]
        identifier_mappings = list(args[1])
    else:
        qubits = args[0]
        identifier_mappings = list(args[1])

    for pulse, qubit, id_mapping in zip(pulses, qubits, identifier_mappings):
        try:
            active_qubits_list.extend(qubit)
            if len(qubit) == 1:
                single_qubit_idx.extend(qubit)
                single_qubit_pulses.append(pulse)
                single_qubit_identifier_mappings.append(id_mapping)
            else:
                # sort the qubit tuple and get the sorting indices
                sorted_qubit, order = zip(*sorted(zip(qubit, range(len(qubit)))))
                if qubit == sorted_qubit:
                    # No need to remap
                    sorted_pulse = pulse
                else:
                    # remap the pulse in the given order
                    try:
                        sorted_pulse = remap(pulse, order, d_per_qubit)
                    except ValueError as err:
                        raise ValueError(f'Could not remap {repr(pulse)} mapped ' +
                                         f'to qubits {qubit}. Do the dimensions match?') from err

                multi_qubit_idx.append(list(sorted_qubit))
                multi_qubit_pulses.append(sorted_pulse)
                multi_qubit_identifier_mappings.append(id_mapping)
        except TypeError:
            # qubit is not iterable, ie single qubit
            active_qubits_list.append(int(qubit))
            single_qubit_idx.append(int(qubit))
            single_qubit_pulses.append(pulse)
            single_qubit_identifier_mappings.append(id_mapping)

    if not all(pulse.d == d_per_qubit for pulse in single_qubit_pulses):
        raise ValueError('Not all single-qubit pulses have dimension ' +
                         f'd_per_qubit = {d_per_qubit}.')

    if not all(pulse.d == d_per_qubit**len(qubits)
               for pulse, qubits in zip(multi_qubit_pulses, multi_qubit_idx)):
        raise ValueError('Not all multi-qubit pulses have correct dimension!')

    # Get lists of pulses in deterministic order
    pulses = multi_qubit_pulses + single_qubit_pulses
    idx = multi_qubit_idx + single_qubit_idx

    if not util.all_array_equal((pulse.dt for pulse in pulses)):
        raise ValueError('All pulses should be defined on the same time steps')

    active_qubits = set(active_qubits_list)
    if len(active_qubits) != len(active_qubits_list):
        raise ValueError('Qubit clash: multiple pulses mapped to same qubit!')

    last_qubit = max(active_qubits)
    if N is None:
        N = last_qubit + 1
    else:
        if last_qubit + 1 > N:
            raise ValueError('Number of qubits N smaller than highest qubit ' +
                             f'index + 1 = {last_qubit + 1}')

    if len(pulse_to_qubit_mapping) == 1:
        # return input pulse if not mapped to another qubit
        if multi_qubit_idx:
            if N == len(multi_qubit_idx[0]):
                warn('Single multi-qubit pulse given and mapped to its ' +
                     'original qubits. Returning the same.')
                return multi_qubit_pulses[0]
        if single_qubit_idx:
            if N == 1:
                warn('Single single-qubit pulse given and mapped to its ' +
                     'original qubit. Returning the same.')
                return single_qubit_pulses[0]

    if cache_filter_function is not False:
        # Cache filter function of extended pulse if cached before for the same
        # frequencies
        is_cached = all(pulse.is_cached('control_matrix') for pulse in pulses)

        try:
            equal_omega = util.all_array_equal((pulse.omega for pulse in pulses))
        except AttributeError:
            equal_omega = False

        if cache_filter_function is None:
            # automatically decide whether to cache filter function
            cache_filter_function = is_cached and equal_omega
            if cache_filter_function:
                omega = pulses[0].omega
        else:
            # cache_filter_function == True
            if omega is None:
                if not equal_omega:
                    raise ValueError('Filter function should be cached but omega was not ' +
                                     'provided and could not be inferred.')

                omega = pulses[0].omega

    if cache_diagonalization is None:
        if cache_filter_function and additional_noise_Hamiltonian is not None:
            # Need the diagonalization
            cache_diagonalization = True
        else:
            # Extend propagators, eigenvalue and -vector arrays if calculated
            attrs = ('eigvals', 'eigvecs', 'propagators')
            cache_diagonalization = all(pulse.is_cached(attr)
                                        for attr in attrs
                                        for pulse in pulses)
    elif (cache_diagonalization is False and
          additional_noise_Hamiltonian is not None):
        raise ValueError('Additional noise Hamiltonian given and ' +
                         'cache_diagonalization set to False but required.')

    # Multi-qubit opers and coeffs
    all_qubits = {q for q in range(N)}
    d = d_per_qubit**N
    n_dt = len(pulses[0].dt)
    ID = np.identity(d_per_qubit)

    c_opers, c_oper_identifiers, c_coeffs = [], [], []
    n_opers, n_oper_identifiers, n_coeffs = [], [], []
    for pulse, qubits, id_mapping in zip(multi_qubit_pulses, multi_qubit_idx,
                                         multi_qubit_identifier_mappings):
        pos = [bisect.bisect(qubits, q) for q in all_qubits.difference(qubits)]

        # map the identifiers
        c_oper_identifier, _ = _map_identifiers(*_default_extend_mapping(pulse.c_oper_identifiers,
                                                                         id_mapping, qubits))
        n_oper_identifier, _ = _map_identifiers(*_default_extend_mapping(pulse.n_oper_identifiers,
                                                                         id_mapping, qubits))

        c_oper_identifiers.extend(c_oper_identifier)
        n_oper_identifiers.extend(n_oper_identifier)
        c_opers.extend(util.tensor_insert(pulse.c_opers, *[ID]*len(pos), pos=pos,
                                          arr_dims=[[d_per_qubit]*len(qubits)]*2))
        n_opers.extend(util.tensor_insert(pulse.n_opers, *[ID]*len(pos), pos=pos,
                                          arr_dims=[[d_per_qubit]*len(qubits)]*2))

        c_coeffs.extend(pulse.c_coeffs)
        n_coeffs.extend(pulse.n_coeffs)

    # Single-qubit opers and coeffs
    for pulse, qubit, id_mapping in zip(single_qubit_pulses, single_qubit_idx,
                                        single_qubit_identifier_mappings):
        ID_pre = [np.identity(d_per_qubit**qubit)] if qubit > 0 else []
        ID_post = [np.identity(d_per_qubit**(N - qubit - 1))] if qubit < N - 1 else []

        # map the identifiers
        c_oper_identifier, _ = _map_identifiers(*_default_extend_mapping(pulse.c_oper_identifiers,
                                                                         id_mapping, qubit))
        n_oper_identifier, _ = _map_identifiers(*_default_extend_mapping(pulse.n_oper_identifiers,
                                                                         id_mapping, qubit))

        c_oper_identifiers.extend(c_oper_identifier)
        n_oper_identifiers.extend(n_oper_identifier)
        # extend control and noise operators
        c_opers.extend(util.tensor(*(ID_pre + [pulse.c_opers] + ID_post)))
        n_opers.extend(util.tensor(*(ID_pre + [pulse.n_opers] + ID_post)))
        c_coeffs.extend(pulse.c_coeffs)
        n_coeffs.extend(pulse.n_coeffs)

    # Add optional additional noise Hamiltonian
    if additional_noise_Hamiltonian is not None:
        noise_args = _parse_Hamiltonian(
            additional_noise_Hamiltonian, len(pulses[0].dt), 'H_n'
        )
        add_n_opers, add_n_oper_id, add_n_coeffs = noise_args

        if add_n_opers.shape[1:] != (d, d):
            raise ValueError(f'Expected additional noise operators to have dimensions {(d, d)}, ' +
                             f'not {add_n_opers.shape[1:]}.')
        if len(set(add_n_oper_id)) != len(add_n_oper_id):
            raise ValueError('Found duplicate noise operator identifiers')

        n_opers.extend(add_n_opers)
        n_coeffs.extend(add_n_coeffs)
        n_oper_identifiers.extend(add_n_oper_id)

    pulse_btypes = list(set(pulse.basis.btype for pulse in pulses))
    if not len(pulse_btypes) == 1:
        warn('Not all pulses had the same basis type. Cannot retain cached control matrices.')
        basis = Basis.ggm(d_per_qubit**N)
    else:
        btype = pulse_btypes[0]
        if btype == 'GGM':
            warn('Original pulses had GGM basis which is not separable into ' +
                 'a tensor product. Cannot retain cached control matrices.')
            basis = Basis.ggm(d_per_qubit**N)
        elif btype == 'Pauli':
            basis = Basis.pauli(N)
        else:
            warn('Original pulses had custom basis which I cannot extend.')
            basis = Basis.ggm(d_per_qubit**N)

    # Sort the identifiers
    c_sort_idx = np.argsort(c_oper_identifiers)
    n_sort_idx = np.argsort(n_oper_identifiers)

    newpulse = PulseSequence(
        c_opers=np.asarray(c_opers)[c_sort_idx],
        n_opers=np.asarray(n_opers)[n_sort_idx],
        c_oper_identifiers=np.asarray(c_oper_identifiers)[c_sort_idx],
        n_oper_identifiers=np.asarray(n_oper_identifiers)[n_sort_idx],
        c_coeffs=np.asarray(c_coeffs)[c_sort_idx],
        n_coeffs=np.asarray(n_coeffs)[n_sort_idx],
        dt=pulses[0].dt,
        t=pulses[0].t,
        tau=pulses[0].tau,
        d=d,
        basis=basis
    )

    if newpulse.basis.btype != 'Pauli':
        # Cannot do any extensions
        if cache_diagonalization:
            newpulse.diagonalize()
        if cache_filter_function:
            newpulse.cache_filter_function(omega)

        return newpulse

    if cache_diagonalization:
        eigvals = np.zeros((n_dt, d_per_qubit**N))
        eigvecs, propagators = None, None
        # registers keeps track of the qubits already tensored
        registers = None

        for pulse, qubits in zip(multi_qubit_pulses, multi_qubit_idx):
            # Insert ones into eigvals at these positions
            HD_pos = [bisect.bisect(qubits, q) for q in all_qubits.difference(qubits)]

            eigvals += util.tensor_insert(pulse.eigvals,
                                          *np.ones((len(HD_pos), d_per_qubit)),
                                          pos=HD_pos, rank=1,
                                          arr_dims=[[d_per_qubit]*len(qubits)])

            (eigvecs, propagators), registers = _merge_attrs([eigvecs, propagators],
                                                             [pulse.eigvecs, pulse.propagators],
                                                             d_per_qubit, registers, qubits)

        for pulse, qubit in zip(single_qubit_pulses, single_qubit_idx):
            # For single qubit pulses we can just use normal tensor for eigvals
            ones_pre = [np.ones(d_per_qubit**qubit)] if qubit > 0 else []
            ones_post = [np.ones(d_per_qubit**(N - qubit - 1))] if qubit < N - 1 else []
            eigvals += util.tensor(*(ones_pre + [pulse.eigvals] + ones_post), rank=1)

            (eigvecs, propagators), registers = _insert_attrs([eigvecs, propagators],
                                                              [pulse.eigvecs, pulse.propagators],
                                                              d_per_qubit, registers, qubit)

        # Fill up registers no qubits have been mapped to with identities
        ID_idx = list(all_qubits.difference(active_qubits))
        if ID_idx:
            (eigvecs, propagators), registers = _merge_attrs([eigvecs, propagators],
                                                             [np.eye(d_per_qubit**len(ID_idx))]*2,
                                                             d_per_qubit, registers, ID_idx)

        # Set the new pulses's attributes
        newpulse.eigvals = eigvals
        newpulse.eigvecs = eigvecs
        newpulse.propagators = propagators
        # Set total propagator (easier to just grab after propagators has been
        # calculated than tensor separately)
        newpulse.total_propagator = propagators[-1]
    elif all(pulse.is_cached('total_propagator') for pulse in pulses):
        total_propagator = None
        # registers keeps track of the qubits already tensored
        registers = None

        for pulse, qubits in zip(multi_qubit_pulses, multi_qubit_idx):
            (total_propagator,), registers = _merge_attrs([total_propagator],
                                                          [pulse.total_propagator],
                                                          d_per_qubit, registers, qubits)

        for pulse, qubit in zip(single_qubit_pulses, single_qubit_idx):
            (total_propagator,), registers = _insert_attrs([total_propagator],
                                                           [pulse.total_propagator],
                                                           d_per_qubit, registers, qubit)

        # Fill up registers no qubits have been mapped to with identities
        ID_idx = list(all_qubits.difference(active_qubits))
        if ID_idx:
            (total_propagator,), registers = _merge_attrs([total_propagator],
                                                          [np.eye(d_per_qubit**len(ID_idx))]*2,
                                                          d_per_qubit, registers, ID_idx)

        newpulse.total_propagator = total_propagator

    if cache_filter_function:
        newpulse.omega = omega

        n_nops_new = len(newpulse.n_opers)
        control_matrix = np.zeros((n_nops_new, (d_per_qubit**N)**2, len(omega)), dtype=complex)
        filter_function = np.zeros((n_nops_new, n_nops_new, len(omega)), dtype=complex)
        n_ops_counter = 0
        for ind, pulse in zip(idx, pulses):
            n_nops = len(pulse.n_opers)
            ind = [ind] if isinstance(ind, int) else ind
            # Indices in newpulse.basis of the pulse.basis elements
            basis_idx = equivalent_pauli_basis_elements(ind, N)
            # Indices in newpulse.n_opers of the pulse.n_opers elements
            n_oper_idx = slice(n_ops_counter, n_ops_counter + n_nops)
            n_ops_counter += n_nops

            # Need to scale the control matrix and filter function
            scaling_factor = d_per_qubit**(N - len(ind))

            control_matrix[n_oper_idx, basis_idx] = pulse.get_control_matrix(
                omega, show_progressbar=show_progressbar
            )*np.sqrt(scaling_factor)

            filter_function[n_oper_idx, n_oper_idx] = pulse.get_filter_function(
                omega, show_progressbar=show_progressbar
            )*scaling_factor

        if additional_noise_Hamiltonian is not None:
            newpulse_n_oper_inds = util.get_indices_from_identifiers(
                newpulse, n_oper_identifiers[n_ops_counter:], 'noise'
            )
            control_matrix[n_ops_counter:] = numeric.calculate_control_matrix_from_scratch(
                newpulse.eigvals, newpulse.eigvecs, newpulse.propagators,
                omega, newpulse.basis, newpulse.n_opers[newpulse_n_oper_inds],
                newpulse.n_coeffs[newpulse_n_oper_inds], newpulse.dt,
                newpulse.t, show_progressbar=show_progressbar
            )

            filter_function[n_ops_counter:, n_ops_counter:] = numeric.calculate_filter_function(
                control_matrix[n_ops_counter:]
            )

        newpulse.cache_total_phases(omega)
        newpulse.total_propagator_liouville = liouville_representation(newpulse.total_propagator,
                                                                       newpulse.basis)
        newpulse.cache_control_matrix(omega, control_matrix[n_sort_idx])
        newpulse.cache_filter_function(omega,
                                       filter_function=filter_function[n_sort_idx[:, None],
                                                                       n_sort_idx[None, :]])

    return newpulse<|MERGE_RESOLUTION|>--- conflicted
+++ resolved
@@ -655,13 +655,9 @@
         which: str, optional
             Which filter function to cache. Either 'fidelity' (default)
             or 'generalized'.
-<<<<<<< HEAD
         order: int, optional
             First or second order filter function.
         show_progressbar: bool, optional
-=======
-        show_progressbar: bool
->>>>>>> d766c155
             Show a progress bar for the calculation of the control
             matrix.
         cache_intermediates: bool, optional
