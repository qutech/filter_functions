# -*- coding: utf-8 -*-
# =============================================================================
#     filter_functions
#     Copyright (C) 2019 Quantum Technology Group, RWTH Aachen University
#
#     This program is free software: you can redistribute it and/or modify
#     it under the terms of the GNU General Public License as published by
#     the Free Software Foundation, either version 3 of the License, or
#     (at your option) any later version.
#
#     This program is distributed in the hope that it will be useful,
#     but WITHOUT ANY WARRANTY; without even the implied warranty of
#     MERCHANTABILITY or FITNESS FOR A PARTICULAR PURPOSE. See the
#     GNU General Public License for more details.
#
#     You should have received a copy of the GNU General Public License
#     along with this program. If not, see <http://www.gnu.org/licenses/>.
#
#     Contact email: tobias.hangleiter@rwth-aachen.de
# =============================================================================

"""This module defines the PulseSequence class, the package's central object.

Classes
-------
:class:`PulseSequence`
    The pulse sequence defined by a Hamiltonian

Functions
---------
:func:`concatenate`
    Function to concatenate different ``PulseSequence`` instances and
    efficiently compute their joint filter function
:func:`concatenate_periodic`
    Function to more efficiently concatenate many versions of the same
    ``PulseSequence`` instances and compute their joint filter function
:func:`extend`
    Function to map several ``PulseSequence`` instances to different qubits,
    efficiently scaling up cached attributes.
"""

import bisect
from copy import copy
from itertools import accumulate, compress, zip_longest
from typing import (Any, Dict, Iterable, List, Mapping, Optional, Sequence,
                    Tuple, Union)
from warnings import warn

import numpy as np
from numpy import linalg as nla
from numpy import ndarray

from . import numeric, util
from .basis import (Basis, equivalent_pauli_basis_elements,
                    remap_pauli_basis_elements)
from .types import Coefficients, Hamiltonian, Operator, PulseMapping

__all__ = ['PulseSequence', 'concatenate', 'concatenate_periodic', 'extend',
           'remap']


class PulseSequence:
    r"""
    A class for pulse sequences and their filter functions.

    The Hamiltonian is separated into a control and a noise part with

    .. math::

        \mathcal{H}_c &= \sum_i a_i(t) A_i \\
        \mathcal{H}_n &= \sum_j s_j(t) b_j(t) B_j

    where :math:`A_i` and :math:`B_j` are hermitian operators and
    :math:`b_j(t)` are classically fluctuating noise variables captured in a
    power spectral density and not needed at instantiation of a
    ``PulseSequence``.

    Parameters
    ----------
    H_c: list of lists
        A nested list of *n_cops* nested lists as taken by QuTiP functions
        (see for example :func:`qutip.propagator.propagator`) describing the
        control part of the Hamiltonian. The *i*-th entry of the list should be
        a list consisting of the *i*-th operator :math:`A_i` making up the
        control Hamiltonian and a list or array :math:`a_i(t)` describing the
        magnitude of that operator during the time intervals *dt*. Optionally,
        the list may also include operator identifiers. That is, *H_c* should
        look something like this::

            H = [[c_oper1, c_coeff1, c_oper_identifier1],
                 [c_oper2, c_coeff2, c_oper_identifier2], ...]

        The operators may be given either as NumPy arrays or QuTiP Qobjs
        and each coefficient array should have the same number of elements
        as *dt*, and should be given in units of :math:`\hbar`. If not every
        sublist (read: operator) was given a identifier, they are automatically
        filled up with 'A_i' where i is the position of the operator.

    H_n: list of lists
        A nested list of *n_nops* nested lists as taken by QuTiP functions
        (see for example :func:`qutip.propagator.propagator`) describing the
        noise part of the Hamiltonian. The *j*-th entry of the list should be a
        list consisting of the *j*-th operator :math:`B_j` making up the noise
        Hamiltonian and a list or array describing the sensitivity
        :math:`s_j(t)` of the system to the noise operator during the time
        intervals *dt*. Optionally, the list may also include operator
        identifiers. That is, *H_n* should look something like this::

            H = [[n_oper1, n_coeff1, n_oper_identifier1],
                 [n_oper2, n_coeff2, n_oper_identifier2], ...]

        The operators may be given either as NumPy arrays or QuTiP Qobjs
        and each coefficient array should have the same number of elements
        as *dt*, and should be given in units of :math:`\hbar`. If not every
        sublist (read: operator) was given a identifier, they are automatically
        filled up with 'A_i' where i is the position of the operator.
    dt: array_like, shape (n_dt,)
        The segment durations of the Hamiltonian (i.e. durations of
        constant control). Internally, the control operation is taken to
        start at :math:`t_0\equiv 0`, i.e. the edges of the constant
        control segments are at times ``t = [0, *np.cumsum(dt)]``.
    basis: Basis, shape (d**2, d, d), optional
        The operator basis in which to calculate. If a Generalized Gell-Mann
        basis (see :meth:`~basis.Basis.ggm`) is chosen, some calculations will
        be faster for large dimensions due to a simpler basis expansion.
        However, when extending the pulse sequence to larger qubit registers,
        cached filter functions cannot be retained since the GGM basis does not
        factor into tensor products. In this case a Pauli basis is preferable.

    Examples
    --------
    A rotation by :math:`\pi` around the axis between x and y preceeded and
    followed by a period of free evolution with the system subject to dephasing
    noise.

    >>> import qutip as qt; import numpy as np
    >>> H_c = [[qt.sigmax(), [0, np.pi, 0]],
               [qt.sigmay(), [0, np.pi, 0]]]
    >>> # Equivalent pulse:
    >>> # H_c = [[qt.sigmax() + qt.sigmay(), [0, np.pi, 0]]]
    >>> # The noise sensitivity is constant
    >>> H_n = [[qt.sigmaz()/np.sqrt(2), [1, 1, 1], 'Z']]
    >>> dt = [1, 1, 1]
    >>> # Free evolution between t=0 and t=1, rotation between t=1 and t=2,
    >>> # and free evolution again from t=2 to t=3.
    >>> pulse = PulseSequence(H_c, H_n, dt)
    >>> pulse.c_oper_identifiers
    ['A_0', 'A_1']
    >>> pulse.n_oper_identifiers
    ['Z']
    >>> omega = np.logspace(-1, 2, 500)
    >>> F = pulse.get_filter_function(omega)    # shape (1, 500)
    >>> # Plot the resulting filter function:
    >>> from filter_functions import plotting
    >>> fig, ax, leg = plotting.plot_filter_function(pulse)

    Attributes
    ----------
    c_opers: ndarray, shape (n_cops, d, d)
        Control operators
    n_opers: ndarray, shape (n_nops, d, d)
        Noise operators
    c_oper_identifers: sequence of str
        Identifiers for the control operators of the system
    n_oper_identifers: sequence of str
        Identifiers for the noise operators of the system
    c_coeffs: ndarray, shape (n_cops, n_dt)
        Control parameters in units of :math:`\hbar`
    n_coeffs: ndarray, shape (n_nops, n_dt)
        Noise sensitivities in units of :math:`\hbar`
    dt: ndarray, shape (n_dt,)
        Time steps
    t: ndarray, shape (n_dt + 1,)
        Absolute times taken to start at :math:`t_0\equiv 0`
    d: int
        Dimension of the Hamiltonian
    basis: Basis, shape (d**2, d, d)
        The operator basis used for calculation
    nbytes: int
        An estimate of the memory consumed by the PulseSequence instance and
        its attributes

    If the Hamiltonian was diagonalized, the eigenvalues and -vectors as well
    as the cumulative propagators are cached:

    HD: ndarray, shape (n_dt, d)
        Eigenvalues
    HV: ndarray, shape (n_dt, d, d)
        Eigenvectors
    Q: ndarray, shape (n_dt+1, d, d)
        Cumulative propagators
    total_Q: ndarray, shape (d, d)
        The total propagator :math:`Q` of the pulse alone. That is,
        :math:`|\psi(\tau)\rangle = Q|\psi(0)\rangle`.
    total_Q_liouville: array_like, shape (d**2, d**2)
        The transfer matrix for the total propagator of the pulse. Given by
        ``liouville_representation(pulse.total_Q, pulse.basis)``.

    Furthermore, when the filter function is calculated, the frequencies are
    cached as well as other relevant quantities.

    Methods
    -------
    cleanup(method='conservative')
        Delete cached attributes
    is_cached(attr)
        Checks if a given attribute of the ``PulseSequence`` is cached
    diagonalize()
        Diagonalize the Hamiltonian of the pulse sequence, computing
        eigenvalues and -vectors as well as cumulative propagators
    get_control_matrix(omega, show_progressbar=False)
        Calculate the control matrix for frequencies omega
    get_filter_function(omega, which='fidelity', show_progressbar=False)
        Calculate the filter function for frequencies omega
    get_pulse_correlation_filter_function(which='fidelity')
        Get the pulse correlation filter function (only possible if computed
        during concatenation)
    propagator_at_arb_t(t)
        Calculate the propagator at arbitrary times

    Notes
    -----
    Due to the heavy use of NumPy's :func:`~numpy.einsum` function, results
    have a floating point error of ~1e-13.
    """

    def __init__(self, *args, **kwargs) -> None:
        """Initialize a PulseSequence instance."""
        # Initialize attributes set by _parse_args to None to satisfy static
        # code checker
        self.c_opers = None
        self.n_opers = None
        self.c_oper_identifiers = None
        self.n_oper_identifiers = None
        self.c_coeffs = None
        self.n_coeffs = None
        self.dt = None
        self.t = None
        self.d = None
        self.basis = None

        # Parse the input arguments and set attributes
        attributes = ('c_opers', 'c_oper_identifiers', 'c_coeffs', 'n_opers',
                      'n_oper_identifiers', 'n_coeffs', 'dt', 't', 'd',
                      'basis')
        if not args:
            # Bypass args parsing and directly set necessary attributes
            values = (kwargs[attr] for attr in attributes)
        else:
            if len(args) == 4:
                # basis given as arg, not kwarg
                kwargs['basis'] = args[-1]
            elif len(args) < 3:
                posargs = ['H_c', 'H_n', 'dt']
                raise TypeError(f'Missing {3 - len(args)} required ' +
                                'positional argument(s): ' +
                                f'{posargs[len(args):]}')

            values = _parse_args(*args[:3], **kwargs)

        for attr, value in zip(attributes, values):
            setattr(self, attr, value)

        # Initialize attributes that can be set by bound methods to None
        self._omega = None
        self._HD = None
        self._HV = None
        self._Q = None
        self._total_phases = None
        self._total_Q = None
        self._total_Q_liouville = None
        self._R = None
        self._R_pc = None
        self._F = None
        self._F_kl = None
        self._F_pc = None
        self._F_pc_kl = None

    def __str__(self):
        """String method."""
        s = 'PulseSequence object with the following attributes:\n'
        for attr in ('c_opers', 'c_coeffs', 'n_opers', 'n_coeffs', 'dt'):
            s += f'{attr}:\n'
            s += str(getattr(self, attr)) + '\n'

        return s

    def __eq__(self, other: object) -> bool:
        """
        Equality operator. Returns True if the following attributes of the
        operands are equivalent:

            - dt
            - c_opers
            - n_opers
            - c_oper_identifiers
            - n_oper_identifiers
            - c_coeffs
            - n_coeffs
            - basis

        """
        if not isinstance(other, PulseSequence):
            return NotImplemented

        A = self
        B = other
        atol = np.finfo(complex).eps*A.basis.shape[0]
        rtol = 1e-10

        # Two consecutive segments might be equal for all H_opers. In that case
        # they should evaluate equal whether they are written as two or one.
        # Thus, join equal segments to compare.
        c_coeffs_A, n_coeffs_A, dt_A = _join_equal_segments(A)
        c_coeffs_B, n_coeffs_B, dt_B = _join_equal_segments(B)

        if len(dt_A) != len(dt_B):
            # Sequences not the same length
            return False

        if not np.allclose(dt_A, dt_B, rtol, atol):
            return False

        # We require a certain reproducible order for the opers and coeffs so
        # that also after concatenation of different pulses they will be in a
        # deterministic order for comparison. Sort the hashes of the operators'
        # bytes array
        c_idx_A = np.argsort(A.c_oper_identifiers)
        c_idx_B = np.argsort(B.c_oper_identifiers)
        n_idx_A = np.argsort(A.n_oper_identifiers)
        n_idx_B = np.argsort(B.n_oper_identifiers)

        # opers
        if not all(np.array_equal(AH, BH) for AH, BH in
                   zip(A.c_opers[c_idx_A], B.c_opers[c_idx_B])):
            return False

        if not all(np.array_equal(AH, BH) for AH, BH in
                   zip(A.n_opers[n_idx_A], B.n_opers[n_idx_B])):
            return False

        # oper identifiers
        if not all(np.array_equal(AH, BH) for AH, BH in
                   zip(A.c_oper_identifiers[c_idx_A],
                       B.c_oper_identifiers[c_idx_B])):
            return False

        if not all(np.array_equal(AH, BH) for AH, BH in
                   zip(A.n_oper_identifiers[n_idx_A],
                       B.n_oper_identifiers[n_idx_B])):
            return False

        # coefficients
        if not all(np.array_equal(AH, BH) for AH, BH in
                   zip(c_coeffs_A[c_idx_A], c_coeffs_B[c_idx_B])):
            return False

        if not all(np.array_equal(AH, BH) for AH, BH in
                   zip(n_coeffs_A[n_idx_A], n_coeffs_B[n_idx_B])):
            return False

        if not A.basis == B.basis:
            return False

        return True

    def __copy__(self) -> 'PulseSequence':
        """Return shallow copy of self"""
        cls = self.__class__
        copy = cls.__new__(cls)
        copy.__dict__.update(self.__dict__)
        return copy

    def __matmul__(self, other: 'PulseSequence') -> 'PulseSequence':
        """Concatenation of PulseSequences."""
        # Make sure other is a PulseSequence instance (awkward check for type)
        if not hasattr(other, 'c_opers'):
            raise TypeError('Incompatible type for concatenation: ' +
                            f'{type(other)}')

        return concatenate((self, other))

    def __imatmul__(self, other: 'PulseSequence') -> 'PulseSequence':
        raise NotImplementedError

    def is_cached(self, attr: str) -> bool:
        """Returns True if the attribute is cached"""
        # Define some aliases so that this method can be used by humans
        aliases = {'eigenvalues': '_HD',
                   'eigenvectors': '_HV',
                   'propagators': '_Q',
                   'total propagator': '_total_Q',
                   'total propagator liouville': '_total_Q_liouville',
                   'frequencies': '_omega',
                   'total phases': '_total_phases',
                   'filter function': '_F',
                   'fidelity filter function': '_F',
                   'generalized filter function': '_F_kl',
                   'pulse correlation filter function': '_F_pc',
                   'fidelity pulse correlation filter function': '_F_pc',
                   'generalized pulse correlation filter function': '_F_pc_kl',
                   'control matrix': '_R',
                   'pulse correlation control matrix': '_R_pc'}

        alias = attr.lower().replace('_', ' ')
        if alias in aliases:
            attr = aliases[alias]
        else:
            if not attr.startswith('_'):
                attr = '_' + attr

        return getattr(self, attr) is not None

    def diagonalize(self) -> None:
        r"""
        Diagonalize the Hamiltonian defining the pulse sequence.
        """
        # Only calculate if not done so before
        if not all(self.is_cached(attr) for attr in ('HD', 'HV', 'Q')):
            # Control Hamiltonian as a (n_dt, d, d) array
            H = np.einsum('ijk,il->ljk', self.c_opers, self.c_coeffs)
            self.HD, self.HV, self.Q = numeric.diagonalize(H, self.dt)

        # Set the total propagator
        self.total_Q = self.Q[-1]

    def get_control_matrix(self, omega: Coefficients,
                           show_progressbar: bool = False) -> ndarray:
        r"""
        Get the control matrix for the frequencies *omega*. If it has been
        cached for the same frequencies, the cached version is returned,
        otherwise it is calculated from scratch.

        Parameters
        ----------
        omega: array_like, shape (n_omega,)
            The frequencies at which to evaluate the control matrix.
        show_progressbar: bool
            Show a progress bar for the calculation of the control matrix.

        Returns
        -------
        R: ndarray, shape (n_nops, d**2, n_omega)
            The control matrix for the noise operators.
        """
        # Only calculate if not calculated before for the same frequencies
        if np.array_equal(self.omega, omega):
            if self.is_cached('R'):
                return self._R
            else:
                if self.is_cached('R_pc'):
                    self._R = self._R_pc.sum(axis=0)
                    return self._R
        else:
            # Getting with different frequencies. Remove all cached attributes
            # that are frequency-dependent
            self.cleanup('frequency dependent')

        # Make sure the Hamiltonian has been diagonalized
        self.diagonalize()

        R = numeric.calculate_control_matrix_from_scratch(
            self.HD, self.HV, self.Q, omega, self.basis, self.n_opers,
            self.n_coeffs, self.dt, self.t, show_progressbar=show_progressbar
        )

        # Cache the result
        self.cache_control_matrix(omega, R)

        return self._R

    def cache_control_matrix(self, omega: Coefficients,
                             R: Optional[ndarray] = None,
                             show_progressbar: bool = False) -> None:
        r"""
        Cache the control matrix and the frequencies it was calculated for.

        Parameters
        ----------
        omega: array_like, shape (n_omega,)
            The frequencies for which to cache the filter function.
        R: array_like, shape ([n_nops,] n_nops, d**2, n_omega), optional
            The control matrix for the frequencies *omega*. If ``None``, it is
            computed.
        show_progressbar: bool
            Show a progress bar for the calculation of the control matrix.
        """
        if R is None:
            R = self.get_control_matrix(omega, show_progressbar)

        self.omega = omega
        if R.ndim == 4:
            # Pulse correlation control matrix
            self._R_pc = R
        else:
            self._R = R

        # Cache total phase and total transfer matrices as well
        self.cache_total_phases(omega)
        if not self.is_cached('total_Q_liouville'):
            self.total_Q_liouville = numeric.liouville_representation(
                self.total_Q, self.basis
            )

    def get_pulse_correlation_control_matrix(self) -> ndarray:
        """Get the pulse correlation control matrix if it was cached."""
        if self.is_cached('R_pc'):
            return self._R_pc

        raise util.CalculationError(
            "Could not get the pulse correlation control matrix since it " +
            "was not computed during concatenation. Please run the " +
            "concatenation again with 'calc_pulse_correlation_ff' set to " +
            "True."
        )

    @util.parse_which_FF_parameter
    def get_filter_function(self, omega: Coefficients, which: str = 'fidelity',
                            show_progressbar: bool = False) -> ndarray:
        r"""Get the first-order filter function.

        The filter function is cached so it doesn't need to be calculated
        twice for the same frequencies.

        Parameters
        ----------
        omega: array_like, shape (n_omega,)
            The frequencies at which to evaluate the filter function.
        which: str, optional
            Which filter function to return. Either 'fidelity' (default) or
            'generalized' (see :ref:`Notes <notes>`).
        show_progressbar: bool, optional
            Show a progress bar for the calculation of the control matrix.

        Returns
        -------
        F: ndarray, shape (n_nops, n_nops, [d**2, d**2,] n_omega)
            The filter function for each combination of noise operators as a
            function of omega.

        .. _notes

        Notes
        -----
        The generalized filter function is given by

        .. math::

            F_{\alpha\beta,kl}(\omega) = \mathcal{R}_{\alpha k}^\ast(\omega)
                                         \mathcal{R}_{\beta l}(\omega),

        where :math:`\alpha,\beta` are indices counting the noise operators
        :math:`B_\alpha` and :math:`k,l` indices counting the basis elements
        :math:`C_k`.

        The fidelity filter function is obtained by tracing over the basis
        indices:

        .. math::

            F_{\alpha\beta}(\omega) = \sum_{k} F_{\alpha\beta,kk}(\omega).

        """
        # Only calculate if not calculated before for the same frequencies
        if np.array_equal(self.omega, omega):
            if which == 'fidelity':
                if self.is_cached('F'):
                    return self._F
            elif which == 'generalized':
                if self.is_cached('F_kl'):
                    return self._F_kl
        else:
            # Getting with different frequencies. Remove all cached attributes
            # that are frequency-dependent
            self.cleanup('frequency dependent')

        self.cache_filter_function(
            omega, R=self.get_control_matrix(omega, show_progressbar),
            which=which
        )

        if which == 'fidelity':
            return self._F
        elif which == 'generalized':
            return self._F_kl

    @util.parse_which_FF_parameter
    def cache_filter_function(self, omega: Coefficients,
                              R: Optional[ndarray] = None,
                              F: Optional[ndarray] = None,
                              which: str = 'fidelity',
                              show_progressbar: bool = False) -> None:
        r"""
        Cache the filter function. If R.ndim == 4, it is taken to be the 'pulse
        correlation control matrix' and summed along the first axis. In that
        case, also the pulse correlation filter function is calculated and
        cached. Total phase factors and transfer matrices of the the cumulative
        propagator are also cached so they can be reused during concatenation.

        Parameters
        ----------
        omega: array_like, shape (n_omega,)
            The frequencies for which to cache the filter function.
        R: array_like, shape ([n_nops,] n_nops, d**2, n_omega), optional
            The control matrix for the frequencies *omega*. If ``None``, it is
            computed and the filter function derived from it.
        F: array_like, shape (n_nops, n_nops, [d**2, d**2,] n_omega), optional
            The filter function for the frequencies *omega*. If ``None``, it is
            computed from R.
        which: str, optional
            Which filter function to cache. Either 'fidelity' (default) or
            'generalized'.
        show_progressbar: bool
            Show a progress bar for the calculation of the control matrix.

        See Also
        --------
        PulseSequence.get_filter_function : Getter method
        """
        if F is None:
            if R is None:
                R = self.get_control_matrix(omega, show_progressbar)

            self.cache_control_matrix(omega, R)
            if R.ndim == 4:
                # Calculate pulse correlation FF and derive canonical FF from
                # it
                F_pc = numeric.calculate_pulse_correlation_filter_function(
                    R, which)

                if which == 'fidelity':
                    self._F_pc = F_pc
                elif which == 'generalized':
                    self._F_pc_kl = F_pc

                F = F_pc.sum(axis=(0, 1))
            else:
                # Regular case
                F = numeric.calculate_filter_function(R, which=which)

        self.omega = omega
        if which == 'fidelity':
            self._F = F
        elif which == 'generalized':
            self._F_kl = F

    @util.parse_which_FF_parameter
    def get_pulse_correlation_filter_function(
            self, which: str = 'fidelity') -> ndarray:
        r"""
        Get the pulse correlation filter function given by

        .. math::

            F_{\alpha\beta}^{(gg')}(\omega) = e^{i\omega(t_{g-1} - t_{g'-1})}
                \mathcal{R}^{(g)}(\omega)\mathcal{Q}^{(g-1)}
                \mathcal{Q}^{(g'-1)\dagger}\mathcal{R}^{(g')\dagger}(\omega),

        where :math:`g,g'` index the pulse in the sequence and
        :math:`\alpha,\beta` index the noise operators, if it was computed
        during concatenation. Since the calculation requires the individual
        pulse's control matrices and phase factors, which are not retained
        after concatenation, the pulse correlation filter function cannot be
        computed afterwards.

        Note that the frequencies for which the filter function was calculated
        are not stored.

        Returns
        -------
        F_pc: ndarray, shape (n_pls, n_pls, n_nops, n_nops, n_omega)
            The pulse correlation filter function for each noise operator as a
            function of omega. The first two axes correspond to the pulses in
            the sequence, i.e. if the concatenated pulse sequence is
            :math:`C\circ B\circ A`, the first two axes are arranged like

            .. math::

                F_{\alpha\beta}^{(gg')} &= \begin{pmatrix}
                    F_{\alpha\beta}^{(AA)} & F_{\alpha\beta}^{(AB)} &
                        F_{\alpha\beta}^{(AC)} \\
                    F_{\alpha\beta}^{(BA)} & F_{\alpha\beta}^{(BB)} &
                        F_{\alpha\beta}^{(BC)} \\
                    F_{\alpha\beta}^{(CA)} & F_{\alpha\beta}^{(CB)} &
                        F_{\alpha\beta}^{(CC)}
                \end{pmatrix}

            for :math:`g,g'\in\{A, B, C\}`.
        """
        if which == 'fidelity':
            if self.is_cached('F_pc'):
                return self._F_pc
        elif which == 'generalized':
            if self.is_cached('F_pc_kl'):
                return self._F_pc_kl

        if self.is_cached('R_pc'):
            F_pc = numeric.calculate_pulse_correlation_filter_function(
                self._R_pc, which)

            if which == 'fidelity':
                self._F_pc = F_pc
            elif which == 'generalized':
                self._F_pc_kl = F_pc

            return F_pc

        raise util.CalculationError(
            "Could not get the pulse correlation filter function since it " +
            "was not computed during concatenation. Please run the " +
            "concatenation again with 'calc_pulse_correlation_ff' set to True."
        )

    def get_total_phases(self, omega: Coefficients) -> ndarray:
        """Get the (cached) total phase factors for this pulse and omega."""
        # Only calculate if not calculated before for the same frequencies
        if np.array_equal(self.omega, omega):
            if self.is_cached('total_phases'):
                return self._total_phases
        else:
            # Getting with different frequencies. Remove all cached attributes
            # that are frequency-dependent
            self.cleanup('frequency dependent')

        self.cache_total_phases(omega)
        return self._total_phases

    def cache_total_phases(self, omega: Coefficients,
                           total_phases: Optional[ndarray] = None) -> None:
        """
        Cache the total phase factors for this pulse and omega.

        Parameters
        ----------
        omega: array_like, shape (n_omega,)
            The frequencies for which to cache the phase factors.
        total_phases: array_like, shape (n_omega,), optional
            The total phase factors for the frequencies *omega*. If ``None``,
            they are computed.
        """
        if total_phases is None:
            total_phases = util.cexp(np.asarray(omega)*self.t[-1])

        self.omega = omega
        self._total_phases = total_phases

    @property
    def HD(self) -> ndarray:
        """Get the eigenvalues of the pulse's Hamiltonian."""
        if not self.is_cached('HD'):
            self.diagonalize()

        return self._HD

    @HD.setter
    def HD(self, value) -> None:
        """Set the eigenvalues of the pulse's Hamiltonian."""
        self._HD = value

    @property
    def HV(self) -> ndarray:
        """Get the eigenvectors of the pulse's Hamiltonian."""
        if not self.is_cached('HV'):
            self.diagonalize()

        return self._HV

    @HV.setter
    def HV(self, value) -> None:
        """Set the eigenvalues of the pulse's Hamiltonian."""
        self._HV = value

    @property
    def Q(self) -> ndarray:
        """Get the eigenvectors of the pulse's Hamiltonian."""
        if not self.is_cached('Q'):
            self.diagonalize()

        return self._Q

    @Q.setter
    def Q(self, value) -> None:
        """Set the eigenvalues of the pulse's Hamiltonian."""
        self._Q = value

    @property
    def total_Q(self) -> ndarray:
        """Get total propagator of the pulse."""
        if not self.is_cached('total_Q'):
            self.diagonalize()

        return self._total_Q

    @total_Q.setter
    def total_Q(self, value: ndarray) -> None:
        """Set total propagator of the pulse."""
        self._total_Q = value

    @property
    def total_Q_liouville(self) -> ndarray:
        """Get the transfer matrix for the total propagator of the pulse."""
        if not self.is_cached('total_Q_liouville'):
            self._total_Q_liouville = numeric.liouville_representation(
                self.total_Q, self.basis)

        return self._total_Q_liouville

    @total_Q_liouville.setter
    def total_Q_liouville(self, value: ndarray) -> None:
        """Set the transfer matrix of the total cumulative propagator."""
        self._total_Q_liouville = value

    @property
    def omega(self) -> ndarray:
        """Cached frequencies"""
        return self._omega

    @omega.setter
    def omega(self, value: Coefficients) -> None:
        """Cache frequencies"""
        self._omega = np.asarray(value) if value is not None else value

    @property
    def nbytes(self) -> int:
        """
        Return an estimate of the amount of memory consumed by this object (or,
        more precisely, the array attributes of this object).
        """
        _nbytes = []
        for val in self.__dict__.values():
            try:
                _nbytes.append(val.nbytes)
            except AttributeError:
                pass

        return sum(_nbytes)

    @util.parse_optional_parameters(
        {'method': ('conservative', 'greedy', 'frequency dependent', 'all')})
    def cleanup(self, method: str = 'conservative') -> None:
        """
        Delete cached byproducts of the calculation of the filter function that
        are not necessarily needed anymore in order to free up memory.

        Parameters
        ----------
        method: optional
            If set to 'conservative' (the default), only the following
            attributes are deleted:

                - _HD
                - _HV
                - _Q

            If set to 'greedy', all of the above as well as the following
            attributes are deleted:

                - _total_Q
                - _total_Q_liouville
                - _total_phases
                - _R
                - _R_pc

            If set to 'all', all of the above as well as the following
            attributes are deleted:

                - omega
                - _F
                - _F_kl
                - _F_pc
                - _F_pc_kl

            If set to 'frequency dependent' only attributes that are functions
            of frequency are initalized to ``None``.

            Note that if this ``PulseSequence`` is concatenated with another
            one, some of the attributes might need to be calculated again,
            resulting in slower execution of the concatenation.
        """
        default_attrs = {'_HD', '_HV', '_Q'}
        concatenation_attrs = {'_total_Q', '_total_Q_liouville', '_R', '_R_pc',
                               '_total_phases'}
        filter_function_attrs = {'omega', '_F', '_F_kl', '_F_pc', '_F_pc_kl'}

        if method == 'conservative':
            attrs = default_attrs
        elif method == 'greedy':
            attrs = default_attrs.union(concatenation_attrs)
        elif method == 'frequency dependent':
            attrs = filter_function_attrs.union({'_R', '_R_pc',
                                                 '_total_phases'})
        else:
            attrs = filter_function_attrs.union(default_attrs,
                                                concatenation_attrs)

        for attr in attrs:
            setattr(self, attr, None)

    def propagator_at_arb_t(self, t: Coefficients) -> ndarray:
        """
        Calculate the cumulative propagator Q(t) at times *t* by making use of
        the fact that we assume piecewise-constant control.
        """
        # Index of the the propagator Q(t_{l-1}) that evolves the state up to
        # the l-1-st step. Since control is piecewise constant, all we have to
        # do to get the state at an arbitrary time t_{l-1} <= t < t_l is
        # propagate with a time-delta t - t_{l-1} and H_{l}
        self.diagonalize()
        idx = np.searchsorted(self.t, t) - 1
        # Manually set possible negative idx's to zero (happens for t = 0)
        idx[idx < 0] = 0
        Q_prev = self.Q[idx]
        U_curr = np.einsum('lij,jl,lkj->lik', self.HV[idx],
                           util.cexp((self.t[idx] - t)*self.HD[idx].T),
                           self.HV[idx].conj())

        return U_curr @ Q_prev


def _join_equal_segments(pulse: PulseSequence) -> Sequence[Coefficients]:
    """Join potentially equal consecutive segments of *pulse*'s Hamiltonian."""
    equal_ind = (np.diff(pulse.c_coeffs) == 0).all(axis=0).nonzero()[0]

    if equal_ind.size > 0:
        c_coeffs = np.delete(pulse.c_coeffs, equal_ind, axis=1)
        n_coeffs = np.delete(pulse.n_coeffs, equal_ind, axis=1)
        dt = np.delete(pulse.dt, equal_ind)
        for old, new in zip(equal_ind, equal_ind - np.arange(len(equal_ind))):
            dt[new] += pulse.dt[old]
    else:
        c_coeffs = pulse.c_coeffs
        n_coeffs = pulse.n_coeffs
        dt = pulse.dt

    return c_coeffs, n_coeffs, dt


def _parse_args(H_c: Hamiltonian, H_n: Hamiltonian, dt: Coefficients,
                **kwargs) -> Any:
    """
    Function to parse the arguments given at instantiation of the PulseSequence
    object.
    """

    if not hasattr(dt, '__len__'):
        raise TypeError(f'Expected a sequence of time steps, not {type(dt)}')

    dt = np.asarray(dt)
    # Check the time argument for data type and monotonicity (should be
    # increasing)
    if not np.isreal(dt).all():
        raise ValueError('Times dt are not (all) real!')
    if (dt < 0).any():
        raise ValueError('Time steps are not (all) positive!')

    control_args = _parse_Hamiltonian(H_c, len(dt), 'H_c')
    noise_args = _parse_Hamiltonian(H_n, len(dt), 'H_n')

    if control_args[0].shape[-2:] != noise_args[0].shape[-2:]:
        # Check operator shapes
        raise ValueError('Control and noise Hamiltonian not same dimension!')

    t = np.concatenate(([0], dt.cumsum()))
    # Dimension of the system
    d = control_args[0].shape[-1]

    basis = kwargs.pop('basis', None)
    if basis is None:
        # Use generalized Gell-Mann basis by default since we have a nice
        # expression for a basis expansion
        basis = Basis.ggm(d)
    else:
        if not hasattr(basis, 'btype'):
            raise ValueError("Expected basis to be an instance of the " +
                             "'filter_functions.basis.Basis' class, not " +
                             f"{type(basis)}!")
        if basis.shape[1:] != (d, d):
            # Make sure the basis has the correct dimension (we allow an
            # incomplete set)
            raise ValueError("Expected basis elements to be of shape " +
                             f"({d}, {d}), not {basis.shape[1:]}!")

    return (*control_args, *noise_args, dt, t, d, basis)


def _parse_Hamiltonian(H: Hamiltonian, n_dt: int,
                       H_str: str) -> Tuple[Sequence[Operator],
                                            Sequence[str],
                                            Sequence[Coefficients]]:
    """Helper function to parse the Hamiltonian in QuTiP format."""
    # Check correct types of the various levels of nestedness
    if not isinstance(H, (list, tuple)):
        raise TypeError(f'Expected {H_str} to be a list of ' +
                        f'lists, not of type {type(H)}!')

    if not all(isinstance(item, (list, tuple)) for item in H):
        raise TypeError(f'Expected {H_str} to be a list of ' +
                        'lists but found at least one item of H not of ' +
                        'type list or tuple!')

    # Unzip the nested lists into operators and coefficient arrays. Since
    # identifiers are optional, we need to perform a check if they were given.
    opers, *args = zip_longest(*H, fillvalue=None)
    if len(args) == 1:
        coeffs = args[0]
        identifiers = None
    elif len(args) == 2:
        coeffs = args[0]
        identifiers = list(args[1])
    else:
        coeffs = args[0]
        identifiers = list(args[1])

    if not all(isinstance(oper, ndarray) or hasattr(oper, 'full')
               for oper in opers):
        raise TypeError(f'Expected operators in {H_str}' +
                        'to be NumPy arrays or QuTiP Qobjs!')

    if not all(hasattr(coeff, '__len__') for coeff in coeffs):
        raise TypeError(f'Expected coefficients in {H_str} to be a sequence')

    # Convert qutip.Qobjs to full arrays
    try:
        opers = np.array([oper.full() if hasattr(oper, 'full') else oper
                          for oper in opers])
    except ValueError:
        raise TypeError(f"Couldn't parse operators in {H_str}. " +
                        "Are you sure they are all 2d arrays or qutip.Qobjs?")

    # Check correct dimensions for the operators
    if set(oper.ndim for oper in opers) != {2}:
        raise ValueError(f'Expected all operators in {H_str} ' +
                         'to be two-dimensional!')

    if len(set(opers[0].shape)) != 1:
        raise ValueError(f'Expected operators in {H_str} to be square!')

    # parse the identifiers
    if identifiers is None:
        if H_str == 'H_c':
            identifiers = np.fromiter(
                (f'A_{i}' for i in range(len(opers))), dtype='<U4'
            )
        else:
            # H_str == 'H_n'
            identifiers = np.fromiter(
                (f'B_{i}' for i in range(len(opers))), dtype='<U4'
            )
    else:
        for i, identifier in enumerate(identifiers):
            if identifier is None:
                if H_str == 'H_c':
<<<<<<< HEAD
                    identifiers[i] = 'A_{}'.format(i)
                else:
                    # H_str == 'H_n'
                    identifiers[i] = 'B_{}'.format(i)
=======
                    identifiers[i] = f'A_{i}'
                elif H_str == 'H_n':
                    identifiers[i] = f'B_{i}'
>>>>>>> 8a1e2548
        if len(set(identifiers)) != len(identifiers):
            raise ValueError(f'{H_str} identifiers should be unique')

        identifiers = np.asarray(identifiers)

    # Check coeffs are all the same length as dt
    if not all(len(coeff) == n_dt for coeff in coeffs):
        raise ValueError(f'Expected all coefficients in {H_str} '+
                         f'to be of len(dt) = {n_dt}!')

    coeffs = np.asarray(coeffs)
    idx = np.argsort(identifiers)
    return opers[idx], identifiers[idx], coeffs[idx]


def _concatenate_Hamiltonian(
        opers: Sequence[Sequence[Operator]],
        identifiers: Sequence[Sequence[str]],
        coeffs: Sequence[Sequence[Coefficients]],
        kind: str) -> Tuple[Sequence[Operator],
                            Sequence[str],
                            Sequence[Coefficients],
                            Dict[int, Dict[str, str]]]:
    """
    Concatenate Hamiltonians.

    Returns lists of opers, identifiers, and coeffs so that
    ``list(zip(opers, coeffs, identifiers))`` is in the format required
    by ``PulseSequence``.

    If two operators have the same identifier but are actually different, the
    clash is removed by adding the position of the pulse in the sequence as a
    subscript to each identifier.

    Parameters
    ----------
    opers: array_like
        The operators, should be of structure::

        ((A_oper_1, A_oper_2, ...), (B_oper_1, ...), (...), ...)

        for Hamiltonians *A*, *B*, ...
    identifiers: array_like
        The identifiers, should be of same structure as opers.
    coeffs: array_like
        The coefficients, should be of same structure as opers.
    kind: str
        The type of Hamiltonian, either 'control' or 'noise'.

    Returns
    -------
    concat_opers: ndarray, shape (n_opers, d, d)
        The operators of the concatenated Hamiltonian.
    concat_identifiers: ndarray, shape (n_opers,)
        The identifiers of the concatenated Hamiltonian.
    concat_coeffs: ndarray, shape (n_opers, n_dt)
        The coefficients of the concatenated Hamiltonian.
    pulse_identifier_mapping: Dict[int, Dict[str, str]]
        Dictionary that maps the operator identifiers of the original
        pulses to those of the new pulse.
    """
    # Number of time steps in each pulse
    n_dt = [0] + [coeff.shape[1] for coeff in coeffs]
    # Number of operators in each subset of opers, i.e. number of operators for
    # each pulse being concatenated
    n_ops = [len(op) for op in opers]
    # Indices where operators of another pulse follow in flatten list of opers.
    # I.e, for opers = ((O1, O2), (O3, O4, O5)), pulse_idx == (2, 5).
    pulse_idx = list(accumulate(n_ops))
    # Indices similar to pulse_idx, except for the coefficients. I.e., for
    # coeffs = (([1,2,3], [1,2,3]), ([1,2,3,4,5])), seg_idx == (3,8) so that
    # we know where in the new coefficient array to place coeffs belonging to
    # a pulse
    seg_idx = list(accumulate(n_dt))

    # Check if we have any clashes between operators and identifiers and
    # if so, handle them
    all_opers = np.concatenate(opers, axis=0)
    all_identifiers = np.concatenate(identifiers)
    hashed_identifiers = [hash(i) for i in all_identifiers]
    hashed_opers = util.hash_array_along_axis(all_opers, axis=0)
    concat_hashed_opers, concat_idx, inverse_idx = np.unique(
        hashed_opers, return_index=True, return_inverse=True
    )
    # Convert to list so we can use .index()
    concat_hashed_opers = concat_hashed_opers.tolist()
    # Convert to list so we can modify the string
    concat_identifiers = all_identifiers[concat_idx].tolist()

    # Hash tables in both directions
    oper_to_identifier_mapping = {}
    identifier_to_oper_mapping = {}
    for oper, identifier in zip(hashed_opers, hashed_identifiers):
        op_to_id = oper_to_identifier_mapping.setdefault(oper, set())
        op_to_id.add(identifier)
        id_to_op = identifier_to_oper_mapping.setdefault(identifier, set())
        id_to_op.add(oper)

    if any(len(value) > 1 for value in oper_to_identifier_mapping.values()):
        # Clash: two different identifiers are assigned to the same operator
        raise ValueError('Trying to concatenate pulses with equal ' +
                         'operators with different identifiers. Please ' +
                         'choose unique identifiers!')

    # A dict that maps the identifiers of each Hamiltonian to the identifiers
    # in the new Hamiltonian
    pulse_identifier_mapping = {
        p: {identifier: identifier for identifier in identifiers[p]}
        for p in range(len(pulse_idx))
    }
    for identifier, oper in identifier_to_oper_mapping.items():
        identifier_str = all_identifiers[hashed_identifiers.index(identifier)]
        if len(oper) > 1:
            # Clash: two different operators are assigned to the same
            # identifier. Add pulse position suffix to identifiers to make them
            # unique
            pulse_pos = [bisect.bisect(pulse_idx, hashed_opers.index(op))
                         for op in oper]
            identifier_pos = [concat_hashed_opers.index(op) for op in oper]
            for i, p in zip(identifier_pos, pulse_pos):
                concat_identifiers[i] = concat_identifiers[i] + f'_{p}'
                pulse_identifier_mapping[p].update(
                    {identifier_str: concat_identifiers[i]}
                )

    # Sort everything by the identifiers
    sort_idx = np.argsort(concat_identifiers)
    concat_opers = all_opers[concat_idx[sort_idx]]
    concat_identifiers = np.array([concat_identifiers[i] for i in sort_idx])

    # Concatenate the coefficients. Place them in the right time segments of
    # the concatenated Hamiltonian.
    concat_coeffs = np.zeros((len(concat_identifiers), sum(n_dt)), dtype=float)
    flat_coeffs = [co for coeff in coeffs for co in coeff]
    for i in range(len(concat_identifiers)):
        # Get the indices in opers (and coeffs) for the i-th unique operator
        indices = (inverse_idx == i).nonzero()[0]
        for ind in indices:
            # For each equal operator, place the corresponding coefficients at
            # the right place in the new coefficient array. This way they are
            # already sorted by identifiers
            seg = bisect.bisect(pulse_idx, ind)
            concat_coeffs[i, seg_idx[seg]:seg_idx[seg+1]] = flat_coeffs[ind]

    if kind == 'noise':
        # Noise Hamiltonian. If not all operators are present on all pulses,
        # we will try to infer the noise sensitivities (== coefficients) from
        # the remaining segments as usually the sensitivity is constant. If we
        # cannot do this, we have to raise an exception since we cannot know
        # the sensitivities at other moments in time if they are non-trivial.
        for i, c_coeffs in enumerate(concat_coeffs):
            zero_mask = (c_coeffs == 0)
            if zero_mask.any() and not zero_mask.all():
                nonzero_coeffs = c_coeffs[~zero_mask]
                constant = (nonzero_coeffs == nonzero_coeffs[0]).all()
                if constant:
                    # Fill with constant value
                    concat_coeffs[i, zero_mask] = nonzero_coeffs[0]
                else:
                    raise ValueError('Not all pulses have the same noise ' +
                                     'operators and non-trivial noise ' +
                                     'sensitivities so I cannot infer them.')

    return (concat_opers, concat_identifiers, concat_coeffs[sort_idx],
            pulse_identifier_mapping)


def _merge_attrs(old_attrs: List[ndarray], new_attrs: List[ndarray],
                 d_per_qubit: int, registers: List[int],
                 qubits: List[int]) -> Tuple[ndarray, List[int]]:
    """
    For each array in new_attrs, merge into the tensor product array defined
    on the qubit registers in old_attrs at qubits.
    """

    if registers is None:
        return new_attrs, qubits.copy()

    # Get the correct position where the array should be inserted
    pos = [bisect.bisect(registers, q) for q in qubits]
    attrs = []
    for old_attr, new_attr in zip(old_attrs, new_attrs):
        attrs.append(util.tensor_merge(
            old_attr, new_attr, pos, arr_dims=[[d_per_qubit]*len(registers)]*2,
            ins_dims=[[d_per_qubit]*len(pos)]*2
        ))

    # Update the registers
    for q in qubits:
        bisect.insort(registers, q)

    return attrs, registers


def _insert_attrs(old_attrs: List[ndarray], new_attrs: List[ndarray],
                  d_per_qubit: int, registers: List[int],
                  qubit: int) -> Tuple[ndarray, List[int]]:
    """
    For each array in new_attrs, insert into the tensor product array defined
    on the qubit registers in old_attrs at qubit.
    """

    if registers is None:
        return new_attrs, [qubit]

    # Get the correct position where the array should be inserted
    pos = bisect.bisect(registers, qubit)
    attrs = []
    for old_attr, new_attr in zip(old_attrs, new_attrs):
        attrs.append(util.tensor_insert(
            old_attr, new_attr, pos=pos,
            arr_dims=[[d_per_qubit]*len(registers)]*2
        ))
    # Update the registers
    bisect.insort(registers, qubit)

    return attrs, registers


def _map_identifiers(identifiers: Sequence[str],
                     mapping: Union[None, Mapping[str, str]]):
    """
    Return identifiers remapped according to mapping. If mapping is None, the
    identifiers are mapped to themselves.

    Parameters
    ----------
    identifiers: sequence of str
        The identifiers to remap.
    mapping: dict_like
        The mapping according to which to remap.

    Returns
    -------
    identifiers: ndarray
        The identifiers.
    sort_idx: ndarray
        The indices which sort the identifiers.
    """
    # Remap identifiers
    if mapping is None:
        remapped_identifiers = identifiers
        sort_idx = np.arange(len(identifiers))
    else:
        remapped_identifiers = np.array([mapping[identifier]
                                         for identifier in identifiers])
        sort_idx = np.argsort(remapped_identifiers)

    return remapped_identifiers, sort_idx


def _default_extend_mapping(identifiers: Sequence[str],
                            mapping: Union[None, Mapping[str, str]],
                            qubits: Union[Sequence[int], int]):
    """
    Get a default identifier mapping for a pulse that was extended to *qubits*
    if *mapping* is None, else return mapping.

    Parameters
    ----------
    identifiers: Sequence[str]
        The identifiers to remap.
    qubits: Union[Sequence[int], int]
        The qubits the pulse was mapped to.

    Returns
    -------
    identifiers: ndarray
        The identifiers.
    mapping: ndarray
        The default mapping.

    """
    if mapping is not None:
        return identifiers, mapping

    try:
        mapping = {l: l + '_' + ('{}'*len(qubits)).format(*qubits)
                   for l in identifiers}
    except TypeError:
        mapping = {l: l + '_{}'.format(qubits) for l in identifiers}

    return identifiers, mapping


def concatenate_without_filter_function(
        pulses: Iterable[PulseSequence],
        return_identifier_mappings: bool = False) -> Any:
    """
    Concatenate PulseSequences, disregarding the filter function.

    Parameters
    ----------
    pulses: iterable of PulseSequences
        The PulseSequence instances to be concatenated.
    return_identifier_mappings: bool, optional
        Return dictionaries which map the identifiers of control and noise
        operators of the input pulses to those of the new pulse. This mapping
        is only non-trivial if any of the pulses have two different operators
        assigned to the same identifier.

    Returns
    -------
    newpulse: PulseSequence
        The concatenated PulseSequence
    c_oper_identifier_mapping: Dict[int: Dict[str, str]]
        A dictionary that maps the control operator identifiers of the original
        pulses to those of the new pulse.
    n_oper_identifier_mapping: Dict[int: Dict[str, str]]
        A dictionary that maps the noise operator identifiers of the original
        pulses to those of the new pulse.

    See Also
    --------
    concatenate: Concatenate PulseSequences including filter functions.
    concatenate_periodic: Concatenate PulseSequences periodically.
    """
    pulses = tuple(pulses)
    try:
        # Do awkward checking for type
        if not all(hasattr(pls, 'c_opers') for pls in pulses):
            raise TypeError('Can only concatenate PulseSequences!')
    except TypeError:
        raise TypeError(f'Expected pulses to be iterable, not {type(pulses)}')

    # Check if the Hamiltonians' shapes are compatible, ie the set of all
    # shapes has length 1
    if len(set(pulse.c_opers.shape[1:] for pulse in pulses)) != 1:
        raise ValueError('Trying to concatenate two PulseSequence ' +
                         'instances with incompatible Hamiltonian shapes')

    # Check if the bases are the same by hashing them and creating a set
    if not util.all_array_equal((pulse.basis for pulse in pulses)):
        raise ValueError('Trying to concatenate two PulseSequence ' +
                         'instances with different bases!')

    basis = pulses[0].basis
    control_keys = ('c_opers', 'c_oper_identifiers', 'c_coeffs')
    noise_keys = ('n_opers', 'n_oper_identifiers', 'n_coeffs')

    # Compose new control Hamiltonian
    control_values = _concatenate_Hamiltonian(
        *list(zip(*[tuple(getattr(pulse, key) for key in control_keys)
                    for pulse in pulses])),
        kind='control'
    )
    # Compose new control Hamiltonian
    noise_values = _concatenate_Hamiltonian(
        *list(zip(*[tuple(getattr(pulse, key) for key in noise_keys)
                    for pulse in pulses])),
        kind='noise'
    )

    dt = np.concatenate(tuple(pulse.dt for pulse in pulses))
    t = np.concatenate(([0], dt.cumsum()))

    attributes = {'dt': dt, 't': t, 'd': pulses[0].d, 'basis': basis}
    attributes.update(**{key: value for key, value
                         in zip(control_keys, control_values)})
    attributes.update(**{key: value for key, value
                         in zip(noise_keys, noise_values)})

    newpulse = PulseSequence(**attributes)
    if return_identifier_mappings:
        return newpulse, control_values[-1], noise_values[-1]

    return newpulse


@util.parse_which_FF_parameter
def concatenate(pulses: Iterable[PulseSequence],
                calc_pulse_correlation_ff: bool = False,
                calc_filter_function: Optional[bool] = None,
                which: str = 'fidelity',
                omega: Optional[Coefficients] = None,
                show_progressbar: bool = False) -> PulseSequence:
    r"""
    Concatenate an arbitrary number of pulses. Note that pulses are
    concatenated left-to-right, that is,

    .. math::

        \mathtt{concatenate((A, B))} \equiv B \circ A

    so that :math:`A` is executed before :math:`B` when applying the
    concatenated pulse.

    Parameters
    ----------
    pulses: sequence of PulseSequences
        The PulseSequence instances to be concatenated. If any of the instances
        have a cached filter function, the filter function for the composite
        pulse will also be calculated in order to make use of the speedup
        gained from concatenating the filter functions. If *omega* is given,
        calculation of the composite filter function is forced.
    calc_pulse_correlation_ff: bool, optional
        Switch to control whether the pulse correlation filter function (see
        :meth:`PulseSequence.get_pulse_correlation_filter_function`) is
        calculated. If *omega* is not given, the cached frequencies of all
        *pulses* need to be equal.
    calc_filter_function: bool, optional
        Switch to force the calculation of the filter function to be carried
        out or not. Overrides the automatic behavior of calculating it if at
        least one pulse has a cached control matrix. If ``True`` and no pulse
        has a cached control matrix, a list of frequencies must be supplied
        as *omega*.
    which: str, optional
        Which filter function to compute. Either 'fidelity' (default) or
        'generalized' (see :meth:`PulseSequence.get_filter_function` and
        :meth:`PulseSequence.get_pulse_correlation_filter_function`).
    omega: array_like, optional
        Frequencies at which to evaluate the (pulse correlation) filter
        functions. If ``None``, an attempt is made to use cached frequencies.
    show_progressbar: bool
        Show a progress bar for the calculation of the control matrix.

    Returns
    -------
    pulse: PulseSequence
        The concatenated pulse.

    """
    pulses = tuple(pulses)
    if len(pulses) == 1:
        return copy(pulses[0])

    newpulse, _, n_oper_mapping = concatenate_without_filter_function(
        pulses, return_identifier_mappings=True
    )

    if all(pls.is_cached('total_Q') for pls in pulses):
        newpulse.total_Q = util.mdot([pls.total_Q for pls in pulses][::-1])

    if calc_filter_function is False and not calc_pulse_correlation_ff:
        return newpulse

    # If the pulses have different noise operators, we cannot reuse cached
    # filter functions. Since some noise operator identifiers might have been
    # remapped, we use the mapping dictionary returned by
    # concatenate_without_filter_function
    pulse_identifiers = []
    for _, mapping in sorted(n_oper_mapping.items()):
        pulse_identifiers.append([i for i in sorted(mapping.values())])

    unique_identifiers = sorted(set(h for i in pulse_identifiers for h in i))
    # matrix with pulses in rows and all noise operator identifier hashes in
    # columns. True if the noise operator is present in the pulse, False if
    # not. This will give us a boolean mask for indexing the pulses attributes
    # when retriving the filter functions.
    n_opers_present = np.zeros((len(pulses), len(unique_identifiers)),
                               dtype=bool)
    for i, pulse_identifier in enumerate(pulse_identifiers):
        for j, identifier in enumerate(unique_identifiers):
            if identifier in pulse_identifier:
                n_opers_present[i, j] = True

    # If at least two pulses have the same noise operators, we gain an
    # advantage when concatenating the filter functions over calculating them
    # from scratch at a later point
    equal_n_opers = (n_opers_present.sum(axis=0) > 1).any()
    if omega is None:
        cached_ctrl_mat = [pls.is_cached('R') for pls in pulses]
        if any(cached_ctrl_mat):
            equal_omega = util.all_array_equal(
                (pls.omega for pls in compress(pulses, cached_ctrl_mat))
            )
        else:
            cached_omega = [pls.is_cached('omega') for pls in pulses]
            equal_omega = util.all_array_equal(
                (pls.omega for pls in compress(pulses, cached_omega))
            )

        if not equal_omega:
            if calc_filter_function:
                raise ValueError("Calculation of filter function forced " +
                                 "but not all pulses have the same " +
                                 "frequencies cached and none were supplied!")
            if calc_pulse_correlation_ff:
                raise ValueError("Cannot compute the pulse correlation " +
                                 "filter functions; do not have the " +
                                 "frequencies at which to evaluate.")

            return newpulse

        if calc_filter_function is None:
            # compute filter function only if at least one pulse has a control
            # matrix cached
            if not equal_n_opers or not any(cached_ctrl_mat):
                return newpulse

        # Can reuse cached filter functions or calculation explicitly asked
        # for; run calculation. Get the index of the first pulse with cached FF
        # to steal some attributes from.
        if any(cached_ctrl_mat):
            ind = np.nonzero(cached_ctrl_mat)[0][0]
        else:
            ind = np.nonzero(cached_omega)[0][0]

        omega = pulses[ind].omega

    if not equal_n_opers:
        # Cannot reuse atomic filter functions
        newpulse.cache_filter_function(omega, which=which)
        return newpulse

    # Get the phase factors at the correct times (the individual gate
    # durations) which are just the total phase factors of the pulses cumprod'd
    phases = np.array(
        [np.ones_like(omega)] +
        [pls.get_total_phases(omega) for pls in pulses[:-1]]
    ).cumprod(axis=0)

    # Get the transfer matrices for the individual gates
    N = len(newpulse.basis)
    L = np.empty((len(pulses), N, N))
    L[0] = np.identity(N)
    for i in range(1, len(pulses)):
        L[i] = pulses[i-1].total_Q_liouville @ L[i-1]

    # Get the control matrices for each pulse (agnostic of if it was cached or
    # not). Those are the 'new' pulse control matrices. Sort them along the
    # axis belonging to the noise operators
    R_g = np.empty((len(pulses), len(newpulse.n_opers), N, len(omega)),
                   dtype=complex)
    n_dt_segs = [len(pulse.dt) for pulse in pulses]
    seg_idx = [0] + list(accumulate(n_dt_segs))
    for i, (pulse, idx) in enumerate(zip(pulses, n_opers_present)):
        R_g[i, idx] = pulse.get_control_matrix(omega, show_progressbar)
        if not idx.all():
            # calculate the control matrix for the noise operators that are
            # not present in pulse
            R_g[i, ~idx] = numeric.calculate_control_matrix_from_scratch(
                pulse.HD, pulse.HV, pulse.Q, omega, pulse.basis,
                newpulse.n_opers[~idx],
                newpulse.n_coeffs[~idx, seg_idx[i]:seg_idx[i+1]],
                pulse.dt, pulse.t, show_progressbar
            )

    # Set the total propagator for possible future concatenations (if not done
    # so above)
    if not newpulse.is_cached('total_Q'):
        newpulse.total_Q = util.mdot([pls.total_Q for pls in pulses][::-1])

    newpulse.cache_total_phases(omega)
    newpulse.total_Q_liouville = numeric.liouville_representation(
        newpulse.total_Q, newpulse.basis)

    if calc_pulse_correlation_ff:
        path = ['einsum_path', (1, 2), (0, 1)]
        R = np.einsum('go,galo,glk->gako', phases, R_g, L, optimize=path)
    else:
        R = numeric.calculate_control_matrix_from_atomic(phases, R_g, L,
                                                         show_progressbar)

    # Set the attribute and calculate filter function (if the pulse correlation
    # FF has been calculated, this is a little overhead but negligible)
    newpulse.cache_filter_function(omega, R, which=which)

    return newpulse


def concatenate_periodic(pulse: PulseSequence, repeats: int) -> PulseSequence:
    r"""
    Concatenate a pulse sequence *pulse* whose Hamiltonian is periodic
    *repeats* times. Although performing the same task, this function is much
    faster for concatenating many identical pulses with filter functions than
    :func:`concatenate`.

    Note that for large dimensions, the calculation of the control matrix using
    this function might be very memory intensive.

    Parameters
    ----------
    pulse: PulseSequence
        The ``PulseSequence`` instance to be repeated. If it has a cached
        filter function, the filter function for the new pulse will also be
        computed.
    repeats: int
        The number of repetitions

    Returns
    -------
    newpulse: PulseSequence
        The concatenated ``PulseSequence``

    Notes
    -----
    The total control matrix is given by

    .. math::

        \mathcal{R}(\omega) &= \mathcal{R}^{(1)}(\omega)\sum_{g=0}^{G-1}\left(
                               e^{i\omega T}\right)^g \\
                            &= \mathcal{R}^{(1)}(\omega)\bigl(
                               \mathbb{I} - e^{i\omega T}\mathcal{Q}^{(1)}
                               \bigr)^{-1}\bigl(\mathbb{I} - \bigl(
                               e^{i\omega T}\mathcal{Q}^{(1)}\bigr)^G\bigr).

    with :math:`T` the period of the control Hamiltonian and :math:`G` the
    number of periods. The last equality is valid only if
    :math:`\mathbb{I} - e^{i\omega T}\mathcal{Q}^{(1)}` is invertible.

    See also
    --------
    concatenate: Concatenate arbitrary PulseSequences.
    """

    try:
        # Do awkward checking for type
        if not hasattr(pulse, 'c_opers'):
            raise TypeError('Can only concatenate PulseSequences!')
    except TypeError:
        raise TypeError(f'Expected pulses to be iterable, not {type(pulse)}')

    cached_ctrl_mat = pulse.is_cached('R')

    # Initialize a new PulseSequence instance with the Hamiltonians sequenced
    # (this is much easier than in the general case, thus do it on the fly)
    dt = np.tile(pulse.dt, repeats)
    newpulse = PulseSequence(
        c_opers=pulse.c_opers,
        n_opers=pulse.n_opers,
        c_oper_identifiers=pulse.c_oper_identifiers,
        n_oper_identifiers=pulse.n_oper_identifiers,
        c_coeffs=np.tile(pulse.c_coeffs, (1, repeats)),
        n_coeffs=np.tile(pulse.n_coeffs, (1, repeats)),
        dt=dt,
        t=np.concatenate(([0], dt.cumsum())),
        d=pulse.d,
        basis=pulse.basis
    )

    if not cached_ctrl_mat:
        # No cached filter functions to reuse and pulse correlation FFs not
        # requested. If they were, continue even if there are no cached FF
        # they cannot be computed anymore afterwards.
        return newpulse

    phases_at = pulse.get_total_phases(pulse.omega)
    R_at = pulse.get_control_matrix(pulse.omega)
    L_at = pulse.total_Q_liouville

    newpulse.total_Q = nla.matrix_power(pulse.total_Q, repeats)
    newpulse.cache_total_phases(pulse.omega)
    # Might be cheaper for small repeats to use matrix_power, but this function
    # is aimed at a large number so we calculate it explicitly
    newpulse.total_Q_liouville = newpulse.total_Q_liouville

    R_tot = numeric.calculate_control_matrix_periodic(phases_at, R_at, L_at,
                                                      repeats)

    newpulse.cache_filter_function(pulse.omega, R_tot)

    return newpulse


def remap(pulse: PulseSequence, order: Sequence[int], d_per_qubit: int = 2,
          oper_identifier_mapping: Mapping[str, str] = None) -> PulseSequence:
    """
    Remap a PulseSequence by changing the order of qubits in the register.
    Cached attributes are automatically attempted to be retained.

    .. caution::

        This function simply permutes the order of the tensor product
        elements of control and noise operators. Thus, the resultant pulse
        will have its filter functions defined for different noise operators
        than the original one.

    Parameters
    ----------
    pulse: PulseSequence
        The pulse whose qubit order should be permuted.
    order: sequence of ints
        A list of permutation indices. E.g., if *pulse* is defined for two
        qubits, ``order == [1, 0]`` will reverse the order of qubits.
    d_per_qubit: int (default: 2)
        The size of the Hilbert space a single qubit inhabitates.
    oper_identifier_mapping: dict_like
        A mapping that maps operator identifiers from the old pulse to
        the remapped pulse. The default is the identity mapping.

    Returns
    -------
    remapped_pulse: PulseSequence
        A new ``PulseSequence`` instance with the order of the qubits permuted
        according to *order*.

    Examples
    --------
    >>> X, Y = util.paulis[1:3]
    >>> XY, YX = util.tensor(X, Y), util.tensor(Y, X)
    >>> pulse = PulseSequence([[XY, [np.pi/2], 'XY']], [[YX, [1], 'YX']], [1],
    ...                       Basis.pauli(2))
    >>> mapping = {'XY': 'YX', 'YX': 'XY'}
    >>> remapped_pulse = remap(pulse, (1, 0), oper_identifier_mapping=mapping)
    >>> target_pulse = PulseSequence([[YX, [np.pi/2], 'YX']],
    ...                              [[XY, [1], 'XY']], [1], Basis.pauli(2))
    >>> remapped_pulse == target_pulse
    True

    Caching of attributes is automatically handled
    >>> remapped_pulse.is_cached('F')
    False
    >>> pulse.cache_filter_function(util.get_sample_frequencies(pulse))
    >>> remapped_pulse = remap(pulse, (1, 0))
    >>> remapped_pulse.is_cached('F')
    True

    See Also
    --------
    extend: Map PulseSequences to composite Hilbert spaces.
    util.tensor_transpose: Transpose the order of a tensor product.
    """
    # Number of qubits
    N = int(np.log(pulse.d)/np.log(d_per_qubit))

    # Transpose control and noise operators
    c_opers = util.tensor_transpose(pulse.c_opers, order, [[d_per_qubit]*N]*2)
    n_opers = util.tensor_transpose(pulse.n_opers, order, [[d_per_qubit]*N]*2)

    # Remap identifiers
    c_oper_identifiers, c_sort_idx = _map_identifiers(pulse.c_oper_identifiers,
                                                      oper_identifier_mapping)
    n_oper_identifiers, n_sort_idx = _map_identifiers(pulse.n_oper_identifiers,
                                                      oper_identifier_mapping)

    remapped_pulse = PulseSequence(
        c_opers=c_opers[c_sort_idx],
        n_opers=n_opers[n_sort_idx],
        c_oper_identifiers=c_oper_identifiers[c_sort_idx],
        n_oper_identifiers=n_oper_identifiers[n_sort_idx],
        c_coeffs=pulse.c_coeffs[c_sort_idx],
        n_coeffs=pulse.n_coeffs[n_sort_idx],
        dt=pulse.dt,
        t=pulse.t,
        d=pulse.d,
        basis=pulse.basis
    )

    if pulse.is_cached('HD'):
        remapped_pulse.HD = util.tensor_transpose(pulse.HD, order,
                                                  [[d_per_qubit]*N], rank=1)

    for attr in ('HV', 'Q', 'total_Q'):
        if pulse.is_cached(attr):
            setattr(remapped_pulse, attr, util.tensor_transpose(
                getattr(pulse, attr), order, [[d_per_qubit]*N]*2
            ))

    if not pulse.is_cached('omega'):
        # If no frequencies are cached, stop here
        return remapped_pulse

    omega = pulse.omega

    if pulse.is_cached('total_phases'):
        remapped_pulse.cache_total_phases(omega, pulse.get_total_phases(omega))

    if pulse.is_cached('F'):
        remapped_F = pulse.get_filter_function(omega)[n_sort_idx[:, None],
                                                      n_sort_idx[None, :]]
        remapped_pulse.cache_filter_function(omega, F=remapped_F)

    if pulse.is_cached('total_Q_liouville') or pulse.is_cached('R'):
        if pulse.basis.btype != 'Pauli':
            warn('pulse does not have a separable basis which is needed to ' +
                 'retain cached control matrices.')

            return remapped_pulse

        permutation = remap_pauli_basis_elements(order, N)[None, :]
        if pulse.is_cached('total_Q_liouville'):
            remapped_pulse.total_Q_liouville = np.empty_like(
                pulse.total_Q_liouville
            )
            remapped_pulse.total_Q_liouville[permutation.T, permutation] = \
                pulse.total_Q_liouville

        if pulse.is_cached('R'):
            pulse_R = pulse.get_control_matrix(omega)
            remapped_R = np.empty_like(pulse_R)
            remapped_R[n_sort_idx.argsort()[:, None], permutation] = pulse_R
            remapped_pulse.cache_control_matrix(omega, R=remapped_R)

    return remapped_pulse


def extend(pulse_to_qubit_mapping: PulseMapping,
           N: Optional[int] = None,
           d_per_qubit: int = 2,
           additional_noise_Hamiltonian: Optional[Hamiltonian] = None,
           cache_diagonalization: Optional[bool] = None,
           cache_filter_function: Optional[bool] = None,
           omega: Optional[Coefficients] = None,
           show_progressbar: bool = False) -> PulseSequence:
    r"""
    Map one or more pulse sequences to different qubits.

    Parameters
    ----------
    pulse_to_qubit_mapping: sequence of mapping tuples
        A sequence of tuples with the first entry a ``PulseSequence``
        instance and the second an ``int`` or tuple of ``int``\s indicating the
        qubits that the ``PulseSequence`` should be mapped to. A mapping of
        operator identifiers may optionally be given as a third element of each
        tuple. By default, the index of the qubit the operator is mapped to is
        appended to its identifier.

        Pulse sequences defined for multiple qubits may also be extended
        to non-neighboring qubits. Note that for multi-qubit pulses the order
        of the qubits is respected, i.e. mapping a pulse to (1, 0) is different
        from mapping it to (0, 1).
    N: int
        The total number of qubits the new ``PulseSequence`` should be defined
        for. By default, this is inferred from ``pulse_to_qubit_mapping``.
    d_per_qubit: int
        The size of the Hilbert space a single qubit requires.
    additional_noise_Hamiltonian: list of lists
        Additional noise operators and corresponding sensitivities for the new
        pulse sequence.
    cache_diagonalization: bool
        Force diagonalizing the new pulse sequence. By default, diagonalization
        is cached if all pulses in ``pulse_to_qubit_mapping`` have been
        diagonalized since it is much cheaper to get the relevant quantities
        as tensor products from the mapped pulses instead of diagonalizing the
        new pulse.
    cache_filter_function: bool
        Force computing the filter functions for the new pulse sequence. Noise
        operators of individual pulses will be extended to the new Hilbert
        space. By default, this is done if all pulses in
        ``pulse_to_qubit_mapping`` have their filter functions cached.

        Note that extending the filter functions is only possible if they the
        mapped pulses are using a separable basis like the Pauli basis.
    omega: array_like
        Frequencies for which to compute the filter functions if
        ``cache_filter_function == True``. Defaults to ``None``, in which case
        the cached frequencies of the individual pulses need to be the same.
    show_progressbar: bool
        Show a progress bar for the calculation of the control matrix.

    Returns
    -------
    newpulse: PulseSequence
        The new pulse sequence on the larger qubit register. The noise
        operators (and possibly filter functions) are stored in the following
        order: first those of the multi-qubit pulses in the order they appeared
        in ``pulse_to_qubit_mapping``, then those of the single-qubit pulses,
        and lastly any additional ones that may be given by
        ``additional_noise_Hamiltonian``.

    Examples
    --------
    >>> import filter_functions as ff
    >>> I, X, Y, Z = ff.util.paulis
    >>> X_pulse = ff.PulseSequence([[X, [np.pi/2], 'X']],
    ...                            [[X, [1], 'X'], [Z, [1], 'Z']],
    ...                            [1], basis=ff.Basis.pauli(1))
    >>> XX_pulse = ff.extend([(X_pulse, 0), (X_pulse, 1)])
    >>> XX_pulse.d
    4
    >>> XIX_pulse_1 = ff.extend([(X_pulse, 0), (X_pulse, 2)])
    >>> XIX_pulse_1.d
    8
    >>> XXI_pulse = ff.extend([(X_pulse, 0), (X_pulse, 1)], N=3)
    >>> XXI_pulse.d
    8

    Filter functions are automatically cached if they are for mapped pulses:

    >>> omega = ff.util.get_sample_frequencies(X_pulse)
    >>> X_pulse.cache_filter_function(omega)
    >>> XX_pulse = ff.extend([(X_pulse, 0), (X_pulse, 1)])
    >>> XX_pulse.is_cached('F')
    True

    This behavior can also be overriden manually:

    >>> XX_pulse = ff.extend([(X_pulse, 0), (X_pulse, 1)],
    ...                      cache_filter_function=False)
    >>> XX_pulse.is_cached('F')
    False

    Mapping pulses to non-neighboring qubits is also possible:

    >>> Y_pulse = ff.PulseSequence([[Y, [np.pi/2], 'Y']],
    ...                            [[Y, [1], 'Y'], [Z, [1], 'Z']],
    ...                            [1], basis=ff.Basis.pauli(1))
    >>> XXY_pulse = ff.extend([(XX_pulse, (0, 1)), (Y_pulse, 2)])
    >>> XYX_pulse = ff.extend([(XX_pulse, (0, 2)), (Y_pulse, 1)])

    Additionally, pulses can have the order of the qubits they are defined for
    permuted (see :func:`remap`):

    >>> Z_pulse = ff.PulseSequence([[Z, [np.pi/2], 'Z']], [[Z, [1], 'Z']],
    ...                            [1], basis=ff.Basis.pauli(1))
    >>> XY_pulse = ff.extend([(X_pulse, 0), (Y_pulse, 1)])
    >>> YZX_pulse = ff.extend([(XY_pulse, (2, 0)), (Z_pulse, 1)])

    Control and noise operator identifiers can be mapped according to a
    specified mapping:

    >>> YX_pulse = ff.extend([(X_pulse, 1, {'X': 'IX', 'Z': 'IZ'}),
    ...                       (Y_pulse, 0, {'Y': 'YI', 'Z': 'ZI'})])
    >>> YX_pulse.c_oper_identifiers
    array(['IX', 'YI'], dtype='<U2')
    >>> YX_pulse.n_oper_identifiers
    array(['IX', 'IZ', 'YI', 'ZI'], dtype='<U2')

    We can also add an additional noise Hamiltonian:

    >>> H_n = [[ff.util.tensor(Z, Z, Z), [1], 'ZZZ']]
    >>> XYX_pulse = ff.extend([(XX_pulse, (0, 2)), (Y_pulse, 1)],
    ...                       additional_noise_Hamiltonian=H_n)
    >>> 'ZZZ' in XYX_pulse.n_oper_identifiers
    True

    See Also
    --------
    remap: Map PulseSequence to a different qubit.
    concatenate: Concatenate PulseSequences (in time).
    concatenate_periodic: Periodically concatenate a PulseSequence.
    """
    # Parse pulse_to_qubit_mapping
    active_qubits_list = []
    single_qubit_pulses = []
    multi_qubit_pulses = []
    single_qubit_identifier_mappings = []
    multi_qubit_identifier_mappings = []
    single_qubit_idx = []
    multi_qubit_idx = []

    # Unpack and pack again
    pulses, *args = zip_longest(*pulse_to_qubit_mapping, fillvalue=None)
    if len(args) == 1:
        qubits = args[0]
        identifier_mappings = [None]*len(qubits)
    elif len(args) == 2:
        qubits = args[0]
        identifier_mappings = list(args[1])
    else:
        qubits = args[0]
        identifier_mappings = list(args[1])

    for pulse, qubit, id_mapping in zip(pulses, qubits, identifier_mappings):
        try:
            active_qubits_list.extend(qubit)
            if len(qubit) == 1:
                single_qubit_idx.extend(qubit)
                single_qubit_pulses.append(pulse)
                single_qubit_identifier_mappings.append(id_mapping)
            else:
                # sort the qubit tuple and get the sorting indices
                sorted_qubit, order = zip(*sorted(
                    zip(qubit, range(len(qubit)))
                ))
                if qubit == sorted_qubit:
                    # No need to remap
                    sorted_pulse = pulse
                else:
                    # remap the pulse in the given order
                    try:
                        sorted_pulse = remap(pulse, order, d_per_qubit)
                    except ValueError as err:
                        raise ValueError(
                            f'Could not remap {repr(pulse)} mapped ' +
                            f'to qubits {qubit}. Do the dimensions match?'
                        ) from err

                multi_qubit_idx.append(list(sorted_qubit))
                multi_qubit_pulses.append(sorted_pulse)
                multi_qubit_identifier_mappings.append(id_mapping)
        except TypeError:
            # qubit is not iterable, ie single qubit
            active_qubits_list.append(int(qubit))
            single_qubit_idx.append(int(qubit))
            single_qubit_pulses.append(pulse)
            single_qubit_identifier_mappings.append(id_mapping)

    if not all(pulse.d == d_per_qubit for pulse in single_qubit_pulses):
        raise ValueError('Not all single-qubit pulses have dimension ' +
                         f'd_per_qubit = {d_per_qubit}.')

    if not all(pulse.d == d_per_qubit**len(qubits)
               for pulse, qubits in zip(multi_qubit_pulses, multi_qubit_idx)):
        raise ValueError('Not all multi-qubit pulses have correct dimension!')

    # Get lists of pulses in deterministic order
    pulses = multi_qubit_pulses + single_qubit_pulses
    idx = multi_qubit_idx + single_qubit_idx

    if not util.all_array_equal((pulse.dt for pulse in pulses)):
        raise ValueError('All pulses should be defined on the same time steps')

    active_qubits = set(active_qubits_list)
    if len(active_qubits) != len(active_qubits_list):
        raise ValueError('Qubit clash: multiple pulses mapped to same qubit!')

    last_qubit = max(active_qubits)
    if N is None:
        N = last_qubit + 1
    else:
        if last_qubit + 1 > N:
            raise ValueError('Number of qubits N smaller than highest qubit ' +
                             f'index + 1 = {last_qubit + 1}')

    if len(pulse_to_qubit_mapping) == 1:
        # return input pulse if not mapped to another qubit
        if multi_qubit_idx:
            if N == len(multi_qubit_idx[0]):
                warn('Single multi-qubit pulse given and mapped to its ' +
                     'original qubits. Returning the same.')
                return multi_qubit_pulses[0]
        if single_qubit_idx:
            if N == 1:
                warn('Single single-qubit pulse given and mapped to its ' +
                     'original qubit. Returning the same.')
                return single_qubit_pulses[0]

    if cache_filter_function is not False:
        # Cache filter function of extended pulse if cached before for the same
        # frequencies
        is_cached = all(pulse.is_cached('R') for pulse in pulses)

        try:
            equal_omega = util.all_array_equal((pulse.omega
                                                for pulse in pulses))
        except AttributeError:
            equal_omega = False

        if cache_filter_function is None:
            # automatically decide whether to cache filter function
            cache_filter_function = is_cached and equal_omega
            if cache_filter_function:
                omega = pulses[0].omega
        else:
            # cache_filter_function == True
            if omega is None:
                if not equal_omega:
                    raise ValueError('Filter function should be cached but ' +
                                     'omega was not provided and could not ' +
                                     'be inferred.')

                omega = pulses[0].omega

    if cache_diagonalization is None:
        if cache_filter_function and additional_noise_Hamiltonian is not None:
            # Need the diagonalization
            cache_diagonalization = True
        else:
            # Extend propagators, eigenvalue and -vector arrays if calculated
            cache_diagonalization = all(pulse.is_cached(attr)
                                        for attr in ('HD', 'HV', 'Q')
                                        for pulse in pulses)
    elif (cache_diagonalization is False and
          additional_noise_Hamiltonian is not None):
        raise ValueError('Additional noise Hamiltonian given and ' +
                         'cache_diagonalization set to False but required.')

    # Multi-qubit opers and coeffs
    all_qubits = {q for q in range(N)}
    d = d_per_qubit**N
    n_dt = len(pulses[0].dt)
    ID = np.identity(d_per_qubit)

    c_opers, c_oper_identifiers, c_coeffs = [], [], []
    n_opers, n_oper_identifiers, n_coeffs = [], [], []
    for pulse, qubits, id_mapping in zip(multi_qubit_pulses, multi_qubit_idx,
                                         multi_qubit_identifier_mappings):
        pos = [bisect.bisect(qubits, q) for q in all_qubits.difference(qubits)]

        # map the identifiers
        c_oper_identifier, _ = _map_identifiers(*_default_extend_mapping(
            pulse.c_oper_identifiers, id_mapping, qubits
        ))
        n_oper_identifier, _ = _map_identifiers(*_default_extend_mapping(
            pulse.n_oper_identifiers, id_mapping, qubits
        ))

        c_oper_identifiers.extend(c_oper_identifier)
        n_oper_identifiers.extend(n_oper_identifier)
        c_opers.extend(util.tensor_insert(
            pulse.c_opers, *[ID]*len(pos), pos=pos,
            arr_dims=[[d_per_qubit]*len(qubits)]*2
        ))
        n_opers.extend(util.tensor_insert(
            pulse.n_opers, *[ID]*len(pos), pos=pos,
            arr_dims=[[d_per_qubit]*len(qubits)]*2
        ))

        c_coeffs.extend(pulse.c_coeffs)
        n_coeffs.extend(pulse.n_coeffs)

    # Single-qubit opers and coeffs
    for pulse, qubit, id_mapping in zip(single_qubit_pulses, single_qubit_idx,
                                        single_qubit_identifier_mappings):
        ID_pre = [np.identity(d_per_qubit**qubit)] if qubit > 0 else []
        ID_post = [np.identity(d_per_qubit**(N - qubit - 1))] \
            if qubit < N - 1 else []

        # map the identifiers
        c_oper_identifier, _ = _map_identifiers(*_default_extend_mapping(
            pulse.c_oper_identifiers, id_mapping, qubit
        ))
        n_oper_identifier, _ = _map_identifiers(*_default_extend_mapping(
            pulse.n_oper_identifiers, id_mapping, qubit
        ))

        c_oper_identifiers.extend(c_oper_identifier)
        n_oper_identifiers.extend(n_oper_identifier)
        # extend control and noise operators
        c_opers.extend(util.tensor(*(ID_pre + [pulse.c_opers] + ID_post)))
        n_opers.extend(util.tensor(*(ID_pre + [pulse.n_opers] + ID_post)))
        c_coeffs.extend(pulse.c_coeffs)
        n_coeffs.extend(pulse.n_coeffs)

    # Add optional additional noise Hamiltonian
    if additional_noise_Hamiltonian is not None:
        noise_args = _parse_Hamiltonian(
            additional_noise_Hamiltonian, len(pulses[0].dt), 'H_n'
        )
        add_n_opers, add_n_oper_id, add_n_coeffs = noise_args

        if add_n_opers.shape[1:] != (d, d):
            raise ValueError('Expected additional noise operators to have ' +
                             f'dimensions {(d, d)}, ' +
                             f'not {add_n_opers.shape[1:]}.')
        if len(set(add_n_oper_id)) != len(add_n_oper_id):
            raise ValueError('Found duplicate noise operator identifiers')

        n_opers.extend(add_n_opers)
        n_coeffs.extend(add_n_coeffs)
        n_oper_identifiers.extend(add_n_oper_id)

    pulse_btypes = list(set(pulse.basis.btype for pulse in pulses))
    if not len(pulse_btypes) == 1:
        warn('Not all pulses had the same basis type. Cannot retain cached ' +
             'control matrices.')
        basis = Basis.ggm(d_per_qubit**N)
    else:
        btype = pulse_btypes[0]
        if btype == 'GGM':
            warn('Original pulses had GGM basis which is not separable into ' +
                 'a tensor product. Cannot retain cached control matrices.')
            basis = Basis.ggm(d_per_qubit**N)
        elif btype == 'Pauli':
            basis = Basis.pauli(N)
        else:
            warn('Original pulses had custom basis which I cannot extend.')
            basis = Basis.ggm(d_per_qubit**N)

    # Sort the identifiers
    c_sort_idx = np.argsort(c_oper_identifiers)
    n_sort_idx = np.argsort(n_oper_identifiers)

    newpulse = PulseSequence(
        c_opers=np.asarray(c_opers)[c_sort_idx],
        n_opers=np.asarray(n_opers)[n_sort_idx],
        c_oper_identifiers=np.asarray(c_oper_identifiers)[c_sort_idx],
        n_oper_identifiers=np.asarray(n_oper_identifiers)[n_sort_idx],
        c_coeffs=np.asarray(c_coeffs)[c_sort_idx],
        n_coeffs=np.asarray(n_coeffs)[n_sort_idx],
        dt=pulses[0].dt,
        t=pulses[0].t,
        d=d,
        basis=basis
    )

    if newpulse.basis.btype != 'Pauli':
        # Cannot do any extensions
        if cache_diagonalization:
            newpulse.diagonalize()
        if cache_filter_function:
            newpulse.cache_filter_function(omega)

        return newpulse

    if cache_diagonalization:
        HD = np.zeros((n_dt, d_per_qubit**N))
        HV, Q = None, None
        # registers keeps track of the qubits already tensored
        registers = None

        for pulse, qubits in zip(multi_qubit_pulses, multi_qubit_idx):
            # Insert ones into HD at these positions
            HD_pos = [bisect.bisect(qubits, q)
                      for q in all_qubits.difference(qubits)]

            HD += util.tensor_insert(pulse.HD,
                                     *np.ones((len(HD_pos), d_per_qubit)),
                                     pos=HD_pos, rank=1,
                                     arr_dims=[[d_per_qubit]*len(qubits)])

            (HV, Q), registers = _merge_attrs([HV, Q], [pulse.HV, pulse.Q],
                                              d_per_qubit, registers, qubits)

        for pulse, qubit in zip(single_qubit_pulses, single_qubit_idx):
            # For single qubit pulses we can just use normal tensor for HD
            ones_pre = [np.ones(d_per_qubit**qubit)] if qubit > 0 else []
            ones_post = [np.ones(d_per_qubit**(N - qubit - 1))] \
                if qubit < N - 1 else []
            HD += util.tensor(*(ones_pre + [pulse.HD] + ones_post), rank=1)

            (HV, Q), registers = _insert_attrs([HV, Q], [pulse.HV, pulse.Q],
                                               d_per_qubit, registers, qubit)

        # Fill up registers no qubits have been mapped to with identities
        ID_idx = list(all_qubits.difference(active_qubits))
        if ID_idx:
            (HV, Q), registers = _merge_attrs(
                [HV, Q], [np.eye(d_per_qubit**len(ID_idx))]*2, d_per_qubit,
                registers, ID_idx
            )

        # Set the new pulses's attributes
        newpulse.HD = HD
        newpulse.HV = HV
        newpulse.Q = Q
        # Set total propagator (easier to just grab after Q has been calculated
        # than tensor separately)
        newpulse.total_Q = Q[-1]
    elif all(pulse.is_cached('total_Q') for pulse in pulses):
        total_Q = None
        # registers keeps track of the qubits already tensored
        registers = None

        for pulse, qubits in zip(multi_qubit_pulses, multi_qubit_idx):
            (total_Q,), registers = _merge_attrs([total_Q], [pulse.total_Q],
                                                 d_per_qubit, registers,
                                                 qubits)

        for pulse, qubit in zip(single_qubit_pulses, single_qubit_idx):
            (total_Q,), registers = _insert_attrs([total_Q], [pulse.total_Q],
                                                  d_per_qubit, registers,
                                                  qubit)

        # Fill up registers no qubits have been mapped to with identities
        ID_idx = list(all_qubits.difference(active_qubits))
        if ID_idx:
            (total_Q,), registers = _merge_attrs(
                [total_Q], [np.eye(d_per_qubit**len(ID_idx))]*2,
                d_per_qubit, registers, ID_idx
            )

        newpulse.total_Q = total_Q

    if cache_filter_function:
        newpulse.omega = omega

        n_nops_new = len(newpulse.n_opers)
        R = np.zeros((n_nops_new, (d_per_qubit**N)**2, len(omega)),
                     dtype=complex)
        F = np.zeros((n_nops_new, n_nops_new, len(omega)), dtype=complex)
        n_ops_counter = 0
        for ind, pulse in zip(idx, pulses):
            n_nops = len(pulse.n_opers)
            ind = [ind] if isinstance(ind, int) else ind
            # Indices in newpulse.basis of the pulse.basis elements
            basis_idx = equivalent_pauli_basis_elements(ind, N)
            # Indices in newpulse.n_opers of the pulse.n_opers elements
            n_oper_idx = slice(n_ops_counter, n_ops_counter + n_nops)
            n_ops_counter += n_nops

            # Need to scale the control matrix and filter function
            scaling_factor = d_per_qubit**(N - len(ind))
            R[n_oper_idx, basis_idx] = pulse.get_control_matrix(
                omega, show_progressbar=show_progressbar
            )*np.sqrt(scaling_factor)
            F[n_oper_idx, n_oper_idx] = pulse.get_filter_function(
                omega, show_progressbar=show_progressbar
            )*scaling_factor

        if additional_noise_Hamiltonian is not None:
            newpulse_n_oper_inds = util.get_indices_from_identifiers(
                newpulse, n_oper_identifiers[n_ops_counter:], 'noise'
            )
            R[n_ops_counter:] = numeric.calculate_control_matrix_from_scratch(
                newpulse.HD, newpulse.HV, newpulse.Q, omega, newpulse.basis,
                newpulse.n_opers[newpulse_n_oper_inds],
                newpulse.n_coeffs[newpulse_n_oper_inds],
                newpulse.dt, newpulse.t, show_progressbar=show_progressbar
            )

            F[n_ops_counter:, n_ops_counter:] = \
                numeric.calculate_filter_function(R[n_ops_counter:])

        newpulse.cache_total_phases(omega)
        newpulse.total_Q_liouville = numeric.liouville_representation(
            newpulse.total_Q, newpulse.basis)
        newpulse.cache_control_matrix(omega, R=R[n_sort_idx])
        newpulse.cache_filter_function(omega, F=F[n_sort_idx[:, None],
                                                  n_sort_idx[None, :]])

    return newpulse<|MERGE_RESOLUTION|>--- conflicted
+++ resolved
@@ -1050,16 +1050,10 @@
         for i, identifier in enumerate(identifiers):
             if identifier is None:
                 if H_str == 'H_c':
-<<<<<<< HEAD
-                    identifiers[i] = 'A_{}'.format(i)
+                    identifiers[i] = f'A_{i}'
                 else:
                     # H_str == 'H_n'
-                    identifiers[i] = 'B_{}'.format(i)
-=======
-                    identifiers[i] = f'A_{i}'
-                elif H_str == 'H_n':
                     identifiers[i] = f'B_{i}'
->>>>>>> 8a1e2548
         if len(set(identifiers)) != len(identifiers):
             raise ValueError(f'{H_str} identifiers should be unique')
 
