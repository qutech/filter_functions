# -*- coding: utf-8 -*-
# =============================================================================
#     filter_functions
#     Copyright (C) 2019 Quantum Technology Group, RWTH Aachen University
#
#     This program is free software: you can redistribute it and/or modify
#     it under the terms of the GNU General Public License as published by
#     the Free Software Foundation, either version 3 of the License, or
#     (at your option) any later version.
#
#     This program is distributed in the hope that it will be useful,
#     but WITHOUT ANY WARRANTY; without even the implied warranty of
#     MERCHANTABILITY or FITNESS FOR A PARTICULAR PURPOSE. See the
#     GNU General Public License for more details.
#
#     You should have received a copy of the GNU General Public License
#     along with this program. If not, see <http://www.gnu.org/licenses/>.
#
#     Contact email: tobias.hangleiter@rwth-aachen.de
# =============================================================================
"""
This module defines the functions to calculate everything related to
filter functions.

Functions
---------
:func:`calculate_control_matrix_from_atomic`
    Calculate the control matrix from those of atomic pulse sequences
:func:`calculate_control_matrix_from_scratch`
    Calculate the control matrix from scratch
:func:`calculate_control_matrix_periodic`
    Calculate the control matrix for a periodic Hamiltonian
:func:`calculate_cumulant_function`
    Calculate the cumulant function for a given ``PulseSequence`` object.
:func:`calculate_decay_amplitudes`
    Calculate the decay amplitudes, corresponding to first order terms
    of the Magnus expansion
:func:`calculate_filter_function`
    Calculate the filter function from the control matrix
:func:`calculate_pulse_correlation_filter_function`
    Calculate the pulse correlation filter function from the control
    matrix
:func:`diagonalize`
    Diagonalize a Hamiltonian
:func:`error_transfer_matrix`
    Calculate the error transfer matrix of a pulse up to a unitary
    rotation
:func:`infidelity`
    Function to compute the infidelity of a pulse defined by a
    ``PulseSequence`` instance for a given noise spectral density and
    frequencies
"""
from collections import deque
from itertools import accumulate, repeat
from typing import Any, Callable, Dict, Optional, Sequence, Tuple, Union
from warnings import warn

import numpy as np
import opt_einsum as oe
import sparse
from numpy import linalg as nla
from numpy import ndarray
from scipy import integrate
from scipy import linalg as sla

from . import util
from .basis import Basis
from .types import Coefficients, Operator

__all__ = ['calculate_control_matrix_from_atomic', 'calculate_control_matrix_from_scratch',
           'calculate_cumulant_function', 'calculate_decay_amplitudes',
           'calculate_filter_function', 'calculate_pulse_correlation_filter_function',
           'diagonalize', 'error_transfer_matrix', 'infidelity']


<<<<<<< HEAD
def calculate_noise_operators_from_atomic(
        phases: ndarray, B_g: ndarray, Q: ndarray,
        show_progressbar: Optional[bool] = None) -> ndarray:
    r"""
    Calculate the control matrix from the control matrices of atomic segments.

    Parameters
    ----------
    phases: array_like, shape (n_dt, n_omega)
        The phase factors for :math:`l\in\{0, 1, \dots, n-1\}`.
    B_g: array_like, shape (n_dt, n_nops, d, d, n_omega)
        The pulse control matrices for :math:`l\in\{1, 2, \dots, n\}`.
    Q: array_like, shape (n_dt, d, d)
        The transfer matrices of the cumulative propagators for
        :math:`l\in\{0, 1, \dots, n-1\}`.
    show_progressbar: bool, optional
        Show a progress bar for the calculation.

    Returns
    -------
    R: ndarray, shape (n_nops, d**2, n_omega)
        The control matrix :math:`\mathcal{R}(\omega)`.

    Notes
    -----
    The control matrix is calculated by evaluating the sum

    .. math::

        \mathcal{R}(\omega) = \sum_{l=1}^n e^{i\omega t_{l-1}}
            \mathcal{R}^{(l)}(\omega)\mathcal{Q}^{(l-1)}.

    See Also
    --------
    :func:`calculate_control_matrix_from_scratch`

    :func:`liouville_representation`
    """
    # B = np.moveaxis((
    #     Q.conj().swapaxes(1, 2) @
    #     (B_g.transpose(1, 2, 3, 0, 4) * phases).transpose(4, 0, 3, 1, 2) @ Q
    # ).sum(2), 0, -1)

    n = len(B_g)
    # Allocate memory
    intermediate = np.empty(B_g.shape[1:], dtype=complex)
    B = np.zeros(B_g.shape[1:], dtype=complex)

    # Set up a reusable contraction expression. In some cases it is faster to
    # also contract the time dimension in the same expression instead of
    # looping over it, but we don't distinguish here for readability.
    # B_expr = contract_expression('ji,ajko,kl->ailo',
    #                              Q.shape[1:], B_g.shape[1:], Q.shape[1:],
    #                              optimize=[(0, 1), (0, 1)])

    for g in progressbar_range(n, show_progressbar=show_progressbar,
                               desc='Calculating noise operators'):
        # B += B_expr(Q[g].conj(), phases[g]*B_g[g], Q[g])

        intermediate = np.einsum('o,o...->o...', phases[g], B_g[g],
                                 out=intermediate)
        B += Q[g].conj().T @ intermediate @ Q[g]

    return B


=======
@util.parse_optional_parameters({'which': ('total', 'correlations')})
>>>>>>> d766c155
def calculate_control_matrix_from_atomic(
        phases: ndarray,
        control_matrix_atomic: ndarray,
        propagators_liouville: ndarray,
        show_progressbar: Optional[bool] = None,
        which: str = 'total'
        ) -> ndarray:
    r"""
    Calculate the control matrix from the control matrices of atomic
    segments.

    Parameters
    ----------
    phases: array_like, shape (n_dt, n_omega)
        The phase factors for :math:`l\in\{0, 1, \dots, n-1\}`.
    control_matrix_atomic: array_like, shape (n_dt, n_nops, d**2, n_omega)
        The pulse control matrices for :math:`l\in\{1, 2, \dots, n\}`.
    propagators_liouville: array_like, shape (n_dt, n_nops, d**2, d**2)
        The transfer matrices of the cumulative propagators for
        :math:`l\in\{0, 1, \dots, n-1\}`.
    show_progressbar: bool, optional
        Show a progress bar for the calculation.
    which: str, ('total', 'correlations')
        Compute the total control matrix (the sum of all time steps) or
        the correlation control matrix (first axis holds each pulses'
        contribution)

    Returns
    -------
    control_matrix: ndarray, shape ([n_pls,] n_nops, d**2, n_omega)
        The control matrix :math:`\mathcal{R}(\omega)`.

    Notes
    -----
    The control matrix is calculated by evaluating the sum

    .. math::

        \mathcal{R}(\omega) = \sum_{l=1}^n e^{i\omega t_{l-1}}
            \mathcal{R}^{(l)}(\omega)\mathcal{Q}^{(l-1)}.

    See Also
    --------
    calculate_control_matrix_from_scratch: Control matrix from scratch.
    liouville_representation: Liouville representation for a given basis.
    """
    n = len(control_matrix_atomic)
    # Set up a reusable contraction expression. In some cases it is faster to
    # also contract the time dimension in the same expression instead of
    # looping over it, but we don't distinguish here for readability.
    expr = oe.contract_expression('ijo,jk->iko',
                                  control_matrix_atomic.shape[1:],
                                  propagators_liouville.shape[1:])

    # Allocate memory
    if which == 'total':
        control_matrix = np.zeros(control_matrix_atomic.shape[1:], dtype=complex)
        for g in util.progressbar_range(n, show_progressbar=show_progressbar,
                                        desc='Calculating control matrix'):
            control_matrix += expr(phases[g]*control_matrix_atomic[g], propagators_liouville[g])
    else:
        # which == 'correlations'
        control_matrix = np.zeros(control_matrix_atomic.shape, dtype=complex)
        for g in util.progressbar_range(n, show_progressbar=show_progressbar,
                                        desc='Calculating control matrix'):
            control_matrix[g] = expr(phases[g]*control_matrix_atomic[g], propagators_liouville[g])

    return control_matrix


def calculate_noise_operators_from_scratch(
        HD: ndarray,
        HV: ndarray,
        Q: ndarray,
        omega: Coefficients,
        basis,
        n_opers: Sequence[Operator],
        n_coeffs: Sequence[Coefficients],
        dt: Coefficients,
        t: Optional[Coefficients] = None,
        show_progressbar: Optional[bool] = False) -> ndarray:
    r"""
    Calculate the control matrix from scratch, i.e. without knowledge of the
    control matrices of more atomic pulse sequences.

    Parameters
    ----------
    HD: array_like, shape (n_dt, d)
        Eigenvalue vectors for each time pulse segment *l* with the first
        axis counting the pulse segment, i.e.
        ``HD == array([D_0, D_1, ...])``.
    HV: array_like, shape (n_dt, d, d)
        Eigenvector matrices for each time pulse segment *l* with the first
        axis counting the pulse segment, i.e.
        ``HV == array([V_0, V_1, ...])``.
    Q: array_like, shape (n_dt+1, d, d)
        The propagators :math:`Q_l = P_l P_{l-1}\cdots P_0` as a (d, d) array
        with *d* the dimension of the Hilbert space.
    omega: array_like, shape (n_omega,)
        Frequencies at which the pulse control matrix is to be evaluated.
    n_opers: array_like, shape (n_nops, d, d)
        Noise operators :math:`B_\alpha`.
    n_coeffs: array_like, shape (n_nops, n_dt)
        The sensitivities of the system to the noise operators given by
        *n_opers* at the given time step.
    dt: array_like, shape (n_dt)
        Sequence duration, i.e. for the :math:`l`-th pulse
        :math:`t_l - t_{l-1}`.
    t: array_like, shape (n_dt+1), optional
        The absolute times of the different segments. Can also be computed from
        *dt*.
    show_progressbar: bool, optional
        Show a progress bar for the calculation.

    Returns
    -------
    R: ndarray, shape (n_nops, d**2, n_omega)
        The control matrix :math:`\mathcal{R}(\omega)`

    Notes
    -----
    The control matrix is calculated according to

    .. math::

        \mathcal{R}_{\alpha k}(\omega) = \sum_{l=1}^n e^{i\omega t_{l-1}}
            s_\alpha^{(l)}\mathrm{tr}\left(
                [\bar{B}_\alpha^{(l)}\circ I(\omega)] \bar{C}_k^{(l)}
            \right)

    where

    .. math::

        I^{(l)}_{nm}(\omega) &= \int_0^{t_l - t_{l-1}}\mathrm{d}t\,
                                e^{i(\omega+\omega_n-\omega_m)t} \\
                             &= \frac{e^{i(\omega+\omega_n-\omega_m)
                                (t_l - t_{l-1})} - 1}
                                {i(\omega+\omega_n-\omega_m)}, \\
        \bar{B}_\alpha^{(l)} &= V^{(l)\dagger} B_\alpha V^{(l)}, \\
        \bar{C}_k^{(l)} &= V^{(l)\dagger} Q_{l-1} C_k Q_{l-1}^\dagger V^{(l)},

    and :math:`V^{(l)}` is the matrix of eigenvectors that diagonalizes
    :math:`\tilde{\mathcal{H}}_n^{(l)}`, :math:`B_\alpha` the :math:`\alpha`-th
    noise operator :math:`s_\alpha^{(l)}` the noise sensitivity during interval
    :math:`l`, and :math:`C_k` the :math:`k`-th basis element.

    See Also
    --------
    :func:`calculate_control_matrix_from_atomic`
    """
    if t is None:
        t = np.concatenate(([0], np.asarray(dt).cumsum()))

    d = HV.shape[-1]
    # We're lazy
    E = omega
    n_coeffs = np.asarray(n_coeffs)

    # Precompute noise opers transformed to eigenbasis of each pulse
    # segment and Q^\dagger @ HV
    if d < 4:
        # Einsum contraction faster
        VdagQ = np.einsum('lba,lbc->lac', HV.conj(), Q[:-1])
        B = np.einsum('lba,jbc,lcd->jlad', HV.conj(), n_opers, HV,
                      optimize=['einsum_path', (0, 1), (0, 1)])
    else:
        VdagQ = HV.transpose(0, 2, 1).conj() @ Q[:-1]
        B = np.empty((len(n_opers), len(dt), d, d), dtype=complex)
        for alpha, n_oper in enumerate(n_opers):
            B[alpha] = HV.conj().transpose(0, 2, 1) @ n_oper @ HV

    # Allocate memory
    integral = np.empty((d, d, len(E)), dtype=complex)
    intermediate = np.empty((len(E), len(n_opers), d, d), dtype=complex)
    B_omega = np.zeros((len(E), len(n_opers), d, d), dtype=complex)

    # path = ['einsum_path', (0, 2), (0, 3), (1, 2), (0, 1)]
    # path = ['einsum_path', (0, 1), (0, 1), (0, 2), (0, 1)]

    for g in progressbar_range(len(dt), show_progressbar=show_progressbar,
                               desc='Calculating noise operators'):

        dE = np.subtract.outer(HD[g], HD[g])
        # iEdE_nm = 1j*(omega + omega_n - omega_m)
        iEdE = np.zeros_like(integral)
        iEdE.imag = np.add.outer(dE, E, out=iEdE.imag)

        # Use expm1 for better convergence for small arguments
        integral = np.divide(np.expm1(iEdE*dt[g]), iEdE, out=integral)

        intermediate = contract('akl,klo->oakl',
                                n_coeffs[:, g, None, None]*B[:, g],
                                cexp(E*t[g])*integral,
                                out=intermediate)

        B_omega += contract('ji,...jk,kl',
                            VdagQ[g].conj(), intermediate, VdagQ[g],
                            optimize=[(0, 1), (0, 1)])
        # B_omega += VdagQ[g].conj().T @ intermediate @ VdagQ[g]

        # B_omega += np.einsum('a,ki,akl,klo,lj->aijo',
        #                      n_coeffs[:, g], VdagQ[g].conj(), B[:, g],
        #                      cexp(E*t[g])*integral, VdagQ[g],
        #                      optimize=path)

    return B_omega


def calculate_control_matrix_from_scratch(
        eigvals: ndarray,
        eigvecs: ndarray,
        propagators: ndarray,
        omega: Coefficients,
        basis: Basis,
        n_opers: Sequence[Operator],
        n_coeffs: Sequence[Coefficients],
        dt: Coefficients,
        t: Optional[Coefficients] = None,
<<<<<<< HEAD
        show_progressbar: Optional[bool] = False,
        out: ndarray = None) -> ndarray:
=======
        show_progressbar: bool = False
        ) -> ndarray:
>>>>>>> d766c155
    r"""
    Calculate the control matrix from scratch, i.e. without knowledge of
    the control matrices of more atomic pulse sequences.

    Parameters
    ----------
    eigvals: array_like, shape (n_dt, d)
        Eigenvalue vectors for each time pulse segment *l* with the
        first axis counting the pulse segment, i.e.
        ``eigvals == array([D_0, D_1, ...])``.
    eigvecs: array_like, shape (n_dt, d, d)
        Eigenvector matrices for each time pulse segment *l* with the
        first axis counting the pulse segment, i.e.
        ``eigvecs == array([V_0, V_1, ...])``.
    propagators: array_like, shape (n_dt+1, d, d)
        The propagators :math:`Q_l = P_l P_{l-1}\cdots P_0` as a (d, d)
        array with *d* the dimension of the Hilbert space.
    omega: array_like, shape (n_omega,)
        Frequencies at which the pulse control matrix is to be
        evaluated.
    basis: Basis, shape (d**2, d, d)
        The basis elements in which the pulse control matrix will be
        expanded.
    n_opers: array_like, shape (n_nops, d, d)
        Noise operators :math:`B_\alpha`.
    n_coeffs: array_like, shape (n_nops, n_dt)
        The sensitivities of the system to the noise operators given by
        *n_opers* at the given time step.
    dt: array_like, shape (n_dt)
        Sequence duration, i.e. for the :math:`l`-th pulse
        :math:`t_l - t_{l-1}`.
    t: array_like, shape (n_dt+1), optional
        The absolute times of the different segments. Can also be
        computed from *dt*.
    show_progressbar: bool, optional
        Show a progress bar for the calculation.
    out: ndarray, shape (n_nops, d**2, n_omega), optional
        Array to place the result in

    Returns
    -------
    control_matrix: ndarray, shape (n_nops, d**2, n_omega)
        The control matrix :math:`\mathcal{R}(\omega)`

    Notes
    -----
    The control matrix is calculated according to

    .. math::

        \mathcal{R}_{\alpha k}(\omega) = \sum_{l=1}^n
            e^{i\omega t_{l-1}} s_\alpha^{(l)}\mathrm{tr}\left(
                [\bar{B}_\alpha^{(l)}\circ I(\omega)] \bar{C}_k^{(l)}
            \right)

    where

    .. math::

        I^{(l)}_{nm}(\omega) &= \int_0^{t_l - t_{l-1}}\mathrm{d}t\,
                                e^{i(\omega+\omega_n-\omega_m)t} \\
                             &= \frac{e^{i(\omega+\omega_n-\omega_m)
                                (t_l - t_{l-1})} - 1}
                                {i(\omega+\omega_n-\omega_m)}, \\
        \bar{B}_\alpha^{(l)} &= V^{(l)\dagger} B_\alpha V^{(l)}, \\
        \bar{C}_k^{(l)} &= V^{(l)\dagger} Q_{l-1} C_k Q_{l-1}^\dagger V^{(l)},

    and :math:`V^{(l)}` is the matrix of eigenvectors that diagonalizes
    :math:`\tilde{\mathcal{H}}_n^{(l)}`, :math:`B_\alpha` the
    :math:`\alpha`-th noise operator :math:`s_\alpha^{(l)}` the noise
    sensitivity during interval :math:`l`, and :math:`C_k` the
    :math:`k`-th basis element.

    See Also
    --------
    calculate_control_matrix_from_atomic: Control matrix from concatenation.
    """
    if t is None:
        t = np.concatenate(([0], np.asarray(dt).cumsum()))

    d = eigvecs.shape[-1]
    # We're lazy
    E = omega
    n_coeffs = np.asarray(n_coeffs)

<<<<<<< HEAD
    # Allocate memory
    out = np.zeros((len(n_opers), len(basis), len(E)), dtype=complex)

=======
>>>>>>> d766c155
    # Precompute noise opers transformed to eigenbasis of each pulse
    # segment and Q^\dagger @ eigvecs
    if d < 4:
        # Einsum contraction faster
        QdagV = np.einsum('lba,lbc->lac', propagators[:-1].conj(), eigvecs)
        path = ['einsum_path', (0, 1), (0, 1)]
        n_opers_transformed = np.einsum('lba,jbc,lcd->jlad',
                                        eigvecs.conj(), n_opers, eigvecs,
                                        optimize=path)
    else:
        QdagV = propagators[:-1].transpose(0, 2, 1).conj() @ eigvecs
        n_opers_transformed = np.empty((len(n_opers), len(dt), d, d), dtype=complex)
        for j, n_oper in enumerate(n_opers):
            n_opers_transformed[j] = eigvecs.conj().transpose(0, 2, 1) @ n_oper @ eigvecs

    # Allocate result and buffers for intermediate arrays
<<<<<<< HEAD
    if out is None:
        out = np.zeros((len(n_opers), len(basis), len(E)), dtype=complex)

    exp_buf = np.empty((len(E), d, d), dtype=complex)
    int_buf = np.empty((len(E), d, d), dtype=complex)
    msk_buf = np.empty((len(E), d, d), dtype=bool)
    R_path = ['einsum_path', (0, 3), (0, 1), (0, 2), (0, 1)]
=======
    control_matrix = np.zeros((len(n_opers), len(basis), len(E)), dtype=complex)
    exp_buf = np.empty((len(E), d, d), dtype=complex)
    int_buf = np.empty((len(E), d, d), dtype=complex)
    path = ['einsum_path', (0, 3), (0, 1), (0, 2), (0, 1)]
>>>>>>> d766c155

    for l in util.progressbar_range(len(dt), show_progressbar=show_progressbar,
                                    desc='Calculating control matrix'):

        dE = np.subtract.outer(eigvals[l], eigvals[l])
        # iEdE_nm = 1j*(omega + omega_n - omega_m)
        int_buf.real = 0
        int_buf.imag = np.add.outer(E, dE, out=int_buf.imag)

        # Use expm1 for better convergence with small arguments
        exp_buf = np.expm1(int_buf*dt[l], out=exp_buf)
        # Catch zero-division warnings
<<<<<<< HEAD
        msk_buf = np.not_equal(int_buf, 0, out=msk_buf)
        int_buf = np.divide(exp_buf, int_buf, out=int_buf, where=msk_buf)
        int_buf[~msk_buf] = dt[l]

        # Faster for d = 2 to also contract over the time dimension instead of
        # loop, but for readability we don't distinguish.
        out += np.einsum('o,j,jmn,omn,knm->jko',
                         cexp(E*t[l]), n_coeffs[:, l], B[:, l], int_buf,
                         QdagV[l].conj().T @ basis @ QdagV[l],
                         optimize=R_path)

    return out
=======
        mask = (int_buf != 0)
        int_buf = np.divide(exp_buf, int_buf, out=int_buf, where=mask)
        int_buf[~mask] = dt[l]

        # Faster for d = 2 to also contract over the time dimension instead of
        # loop, but for readability we don't distinguish.
        control_matrix += np.einsum('o,j,jmn,omn,knm->jko',
                                    util.cexp(E*t[l]), n_coeffs[:, l],
                                    n_opers_transformed[:, l], int_buf,
                                    QdagV[l].conj().T @ basis @ QdagV[l],
                                    optimize=path)

    return control_matrix
>>>>>>> d766c155


def calculate_control_matrix_periodic(phases: ndarray, control_matrix: ndarray,
                                      total_propagator_liouville: ndarray,
                                      repeats: int) -> ndarray:
    r"""
    Calculate the control matrix of a periodic pulse given the phase
    factors, control matrix and transfer matrix of the total propagator,
    total_propagator_liouville, of the atomic pulse.

    Parameters
    ----------
    phases: ndarray, shape (n_omega,)
        The phase factors :math:`e^{i\omega T}` of the atomic pulse.
    control_matrix: ndarray, shape (n_nops, d**2, n_omega)
        The control matrix :math:`\mathcal{R}^{(1)}(\omega)` of the
        atomic pulse.
    total_propagator_liouville: ndarray, shape (d**2, d**2)
        The transfer matrix :math:`\mathcal{Q}^{(1)}` of the atomic
        pulse.
    repeats: int
        The number of repetitions.

    Returns
    -------
    control_matrix: ndarray, shape (n_nops, d**2, n_omega)
        The control matrix :math:`\mathcal{R}(\omega)` of the repeated
        pulse.

    Notes
    -----
    The control matrix is computed as

    .. math::

        \mathcal{R}(\omega) &= \mathcal{R}^{(1)}(\omega)\sum_{g=0}^{G-1}
                               \left(e^{i\omega T}\right)^g \\
                            &= \mathcal{R}^{(1)}(\omega)\bigl(
                               \mathbb{I} - e^{i\omega T}
                               \mathcal{Q}^{(1)}\bigr)^{-1}\bigl(
                               \mathbb{I} - \bigl(e^{i\omega T}
                               \mathcal{Q}^{(1)}\bigr)^G\bigr).

    with :math:`G` the number of repetitions.
    """
    # Compute the finite geometric series \sum_{g=0}^{G-1} T^g. First check if
    # inv(I - T) is 'good', i.e. if inv(I - T) @ (I - T) == I, since NumPy will
    # compute the inverse in any case. For those frequencies where the inverse
    # is well-behaved, evaluate the sum as a Neumann series and for the rest
    # evaluate it explicitly.
    eye = np.eye(total_propagator_liouville.shape[0])
    T = np.multiply.outer(phases, total_propagator_liouville)

    # Mask the invertible frequencies. The chosen atol is somewhat empiric.
    M = eye - T
    M_inv = nla.inv(M)
    good_inverse = np.isclose(M_inv @ M, eye, atol=1e-10, rtol=0).all((1, 2))

    # Allocate memory
    S = np.empty((*phases.shape, *total_propagator_liouville.shape),
                 dtype=complex)
    # Evaluate the sum for invertible frequencies
    S[good_inverse] = M_inv[good_inverse] @ (eye - nla.matrix_power(T[good_inverse], repeats))

    # Evaluate the sum for non-invertible frequencies
    if (~good_inverse).any():
        S[~good_inverse] = eye + sum(accumulate(repeat(T[~good_inverse], repeats-1), np.matmul))

    # Multiply with control_matrix_at to get the final control matrix
    control_matrix_tot = (control_matrix.transpose(2, 0, 1) @ S).transpose(1, 2, 0)
    return control_matrix_tot


@util.parse_optional_parameters({'which': ('total', 'correlations')})
def calculate_cumulant_function(
        pulse: 'PulseSequence',
        spectrum: Optional[ndarray] = None,
        omega: Optional[Coefficients] = None,
        n_oper_identifiers: Optional[Sequence[str]] = None,
        which: Optional[str] = 'total',
        decay_amplitudes: Optional[ndarray] = None,
        show_progressbar: Optional[bool] = False,
        memory_parsimonious: Optional[bool] = False
        ) -> ndarray:
    r"""Calculate the cumulant function :math:`K(\tau)`.

    The error transfer matrix is obtained from the cumulant function by
    exponentiation,
    :math:`\langle\tilde{\mathcal{U}}\rangle = \exp K(\tau)`.

    Parameters
    ----------
    pulse: PulseSequence
        The ``PulseSequence`` instance for which to compute the cumulant
        function.
    spectrum: array_like, shape ([[n_nops,] n_nops,] n_omega), optional
        The two-sided noise power spectral density in units of inverse
        frequencies as an array of shape (n_omega,), (n_nops, n_omega),
        or (n_nops, n_nops, n_omega). In the first case, the same
        spectrum is taken for all noise operators, in the second, it is
        assumed that there are no correlations between different noise
        sources and thus there is one spectrum for each noise operator.
        In the third and most general case, there may be a spectrum for
        each pair of noise operators corresponding to the correlations
        between them. n_nops is the number of noise operators considered
        and should be equal to ``len(n_oper_identifiers)``.
    omega: array_like, shape (n_omega,), optional
        The frequencies at which to evaluate the filter functions.
    n_oper_identifiers: array_like, optional
        The identifiers of the noise operators for which to evaluate the
        cumulant function. The default is all.
    which: str, optional
        Which decay amplitudes should be calculated, may be either
        'total' (default) or 'correlations'. See :func:`infidelity` and
        :ref:`Notes <notes>`.
    decay_amplitudes, array_like, shape ([[n_pls, n_pls,] n_nops,] n_nops, d**2, d**2), optional
        A precomputed cumulant function. If given, *spectrum*, *omega*
        are not required.
    show_progressbar: bool, optional
        Show a progress bar for the calculation of the control matrix.
    memory_parsimonious: bool, optional
        Trade memory footprint for performance. See
        :func:`~numeric.calculate_decay_amplitudes`. The default is
        ``False``.

    Returns
    -------
    cumulant_function: ndarray, shape ([[n_pls, n_pls,] n_nops,] n_nops, d**2, d**2)
        The cumulant function. The individual noise operator
        contributions chosen by ``n_oper_identifiers`` are on the third
        to last axis / axes, depending on whether the noise is
        cross-correlated or not. If ``which == 'correlations'``, the
        first two axes correspond to the contributions of the pulses in
        the sequence.

    .. _notes:

    Notes
    -----
    The cumulant function is given by

    .. math::

        K_{\alpha\beta,ij}(\tau) = -\frac{1}{2} \sum_{kl}\biggl(
            &\Delta_{\alpha\beta,kl}\left(
                T_{klji} - T_{lkji} - T_{klij} + T_{lkij}
            \right) \\ + &\Gamma_{\alpha\beta,kl}\left(
                T_{klji} - T_{kjli} - T_{kilj} + T_{kijl}
            \right)
        \biggr)

    Here, :math:`T_{ijkl} = \mathrm{tr}(C_i C_j C_k C_l)` is a trivial
    function of the basis elements :math:`C_i`, and
    :math:`\Gamma_{\alpha\beta,kl}` and :math:`\Delta_{\alpha\beta,kl}`
    are the decay amplitudes and frequency shifts which correspond to
    first and second order in the Magnus expansion, respectively. Since
    the latter induce coherent errors, we can approximately neglect them
    if we assume that the pulse has been experimentally calibrated.

    For a single qubit and represented in the Pauli basis, the above
    reduces to

    .. math::

        K_{\alpha\beta,ij}(\tau) = \begin{cases}
            - \sum_{k\neq i}\Gamma_{\alpha\beta,kk}
                &\quad\mathrm{if}\: i = j,   \\
            - \Delta_{\alpha\beta,ij} + \Delta_{\alpha\beta,ji}
            + \Gamma_{\alpha\beta,ij}
                &\quad\mathrm{if}\: i\neq j,
        \end{cases}

    for :math:`i\in\{1,2,3\}` and :math:`K_{0j} = K_{i0} = 0`.

    Lastly, the pulse correlation cumulant function resolves
    correlations in the cumulant function of a sequence of pulses
    :math:`g = 1,\dotsc,G` such that the following holds:

    .. math::

        K_{\alpha\beta,ij}(\tau) = \sum_{g,g'=1}^G
             K_{\alpha\beta,ij}^{(gg')}(\tau).

    See Also
    --------
    calculate_decay_amplitudes: Calculate the :math:`\Gamma_{\alpha\beta,kl}`
    error_transfer_matrix: Calculate the error transfer matrix :math:`\exp K`.
    infidelity: Calculate only infidelity of a pulse.
    pulse_sequence.concatenate: Concatenate ``PulseSequence`` objects.
    calculate_pulse_correlation_filter_function

    """
    N, d = pulse.basis.shape[:2]
    if decay_amplitudes is None:
        if spectrum is None and omega is None:
            raise ValueError('Require either spectrum and frequencies or precomputed ' +
                             'decay amplitudes')

        decay_amplitudes = calculate_decay_amplitudes(pulse, spectrum, omega, n_oper_identifiers,
                                                      which, show_progressbar, memory_parsimonious)

    if d == 2 and pulse.basis.btype in ('Pauli', 'GGM'):
        # Single qubit case. Can use simplified expression
        cumulant_function = np.zeros(decay_amplitudes.shape)
        diag_mask = np.eye(N, dtype=bool)

        # Offdiagonal terms
        cumulant_function[..., ~diag_mask] = decay_amplitudes[..., ~diag_mask]

        # Diagonal terms K_ii given by sum over diagonal of Gamma excluding
        # Gamma_ii. Since the Pauli basis is traceless, K_00 is zero, therefore
        # start at K_11.
        diag_idx = deque((True, False, True, True))
        for i in range(1, N):
            cumulant_function[..., i, i] = - decay_amplitudes[..., diag_idx, diag_idx].sum(axis=-1)
            # shift the item not summed over by one
            diag_idx.rotate()
    else:
        # Multi qubit case. Use general expression.
        traces = pulse.basis.four_element_traces
        cumulant_function = - (
            oe.contract('...kl,klji->...ij', decay_amplitudes, traces, backend='sparse') -
            oe.contract('...kl,kjli->...ij', decay_amplitudes, traces, backend='sparse') -
            oe.contract('...kl,kilj->...ij', decay_amplitudes, traces, backend='sparse') +
            oe.contract('...kl,kijl->...ij', decay_amplitudes, traces, backend='sparse')
        ) / 2

    return cumulant_function.real


@util.parse_optional_parameters({'which': ('total', 'correlations')})
def calculate_decay_amplitudes(
        pulse: 'PulseSequence',
        spectrum: ndarray,
        omega: Coefficients,
        n_oper_identifiers: Optional[Sequence[str]] = None,
        which: str = 'total',
        show_progressbar: Optional[bool] = False,
        memory_parsimonious: Optional[bool] = False
        ) -> ndarray:
    r"""
    Get the decay amplitudes :math:`\Gamma_{\alpha\beta, kl}` for noise
    sources :math:`\alpha,\beta` and basis elements :math:`k,l`.

    Parameters
    ----------
    pulse: PulseSequence
        The ``PulseSequence`` instance for which to compute the decay
        amplitudes.
    spectrum: array_like, shape ([[n_nops,] n_nops,] n_omega)
        The two-sided noise power spectral density. If 1-d, the same
        spectrum is used for all noise operators. If 2-d, one (self-)
        spectrum for each noise operator is expected. If 3-d, should be
        a matrix of cross-spectra such that
        ``spectrum[i, j] == spectrum[j, i].conj()``.
    omega: array_like,
        The frequencies at which to calculate the filter functions.
    n_oper_identifiers: array_like, optional
        The identifiers of the noise operators for which to calculate
        the decay amplitudes. The default is all.
    which: str, optional
        Which decay amplitudes should be calculated, may be either
        'total' (default) or 'correlations'. See :func:`infidelity` and
        :ref:`Notes <notes>`.
    show_progressbar: bool, optional
        Show a progress bar for the calculation.
    memory_parsimonious: bool, optional
        For large dimensions, the integrand

        .. math::

            \mathcal{R}^\ast_{\alpha k}(\omega)S_{\alpha\beta}(\omega)
            \mathcal{R}_{\beta l}(\omega)

        can consume quite a large amount of memory if set up for all
        :math:`\alpha,\beta,k,l` at once. If ``True``, it is only set up
        and integrated for a single :math:`k` at a time and looped over.
        This is slower but requires much less memory. The default is
        ``False``.

    Raises
    ------
    ValueError
        If spectrum has incompatible shape.

    Returns
    -------
    decay_amplitudes: ndarray, shape ([[n_pls, n_pls,] n_nops,] n_nops, d**2, d**2)
        The decay amplitudes.

    .. _notes:

    Notes
    -----
    The total decay amplitudes are given by

    .. math::

        \Gamma_{\alpha\beta, kl} = \int\frac{\mathrm{d}\omega}{2\pi}
            \mathcal{R}^\ast_{\alpha k}(\omega)
            S_{\alpha\beta}(\omega)\mathcal{R}_{\beta l}(\omega).

    If pulse correlations are taken into account, they are given by

    .. math::

        \Gamma_{\alpha\beta, kl}^{(gg')} = \int
            \frac{\mathrm{d}\omega}{2\pi} S_{\alpha\beta}(\omega)
            F_{\alpha\beta, kl}^{(gg')}(\omega).

    See Also
    --------
    infidelity: Compute the infidelity directly.
    pulse_sequence.concatenate: Concatenate ``PulseSequence`` objects.
    calculate_pulse_correlation_filter_function
    """
    # TODO: Replace infidelity() by this?
    # Noise operator indices
    idx = util.get_indices_from_identifiers(pulse, n_oper_identifiers, 'noise')
    if which == 'total':
        # Faster to use filter function instead of control matrix
        if pulse.is_cached('filter_function_gen'):
            control_matrix = None
            filter_function = pulse.get_filter_function(omega, which='generalized')
        else:
            control_matrix = pulse.get_control_matrix(omega, show_progressbar)
            filter_function = None
    else:
        # which == 'correlations'
        if pulse.is_cached('omega'):
            if not np.array_equal(pulse.omega, omega):
                raise ValueError('Pulse correlation decay amplitudes requested but omega not ' +
                                 'equal to cached frequencies.')

        if pulse.is_cached('filter_function_pc_gen'):
            control_matrix = None
            filter_function = pulse.get_pulse_correlation_filter_function(which='generalized')
        else:
            control_matrix = pulse.get_pulse_correlation_control_matrix()
            filter_function = None

    if not memory_parsimonious:
        integrand = _get_integrand(spectrum, omega, idx, which, 'generalized',
                                   control_matrix=control_matrix,
                                   filter_function=filter_function)
        decay_amplitudes = integrate.trapz(integrand, omega, axis=-1)/(2*np.pi)
        return decay_amplitudes.real

    # Conserve memory by looping. Let _get_integrand determine the shape
    if control_matrix is not None:
        n_kl = control_matrix.shape[-2]
        integrand = _get_integrand(spectrum, omega, idx, which, 'generalized',
                                   control_matrix=[control_matrix[..., 0:1, :], control_matrix],
                                   filter_function=filter_function)
    else:
        n_kl = filter_function.shape[-2]
        integrand = _get_integrand(spectrum, omega, idx, which, 'generalized',
                                   control_matrix=control_matrix,
                                   filter_function=filter_function[..., 0:1, :, :])

    decay_amplitudes = np.zeros(integrand.shape[:-3] + (n_kl,)*2, dtype=integrand.dtype)
    decay_amplitudes[..., 0:1, :] = integrate.trapz(integrand, omega, axis=-1)/(2*np.pi)

    for k in util.progressbar_range(1, n_kl, show_progressbar=show_progressbar,
                                    desc='Integrating'):
        if control_matrix is not None:
            integrand = _get_integrand(
                spectrum, omega, idx, which, 'generalized',
                control_matrix=[control_matrix[..., k:k+1, :], control_matrix],
                filter_function=filter_function
            )
        else:
            integrand = _get_integrand(spectrum, omega, idx, which, 'generalized',
                                       control_matrix=control_matrix,
                                       filter_function=filter_function[..., k:k+1, :, :])

        decay_amplitudes[..., k:k+1, :] = integrate.trapz(integrand, omega, axis=-1)/(2*np.pi)

    return decay_amplitudes.real


@util.parse_which_FF_parameter
def calculate_filter_function(control_matrix: ndarray, which: str = 'fidelity') -> ndarray:
    r"""Compute the filter function from the control matrix.

    Parameters
    ----------
    control_matrix: array_like, shape (n_nops, d**2, n_omega)
        The control matrix.
    which : str, optional
        Which filter function to return. Either 'fidelity' (default) or
        'generalized' (see :ref:`Notes <notes>`).

    Returns
    -------
    filter_function: ndarray, shape (n_nops, n_nops, [d**2, d**2,] n_omega)
        The filter functions for each noise operator correlation. The
        diagonal corresponds to the filter functions for uncorrelated
        noise sources.

    .. _notes:

    Notes
    -----
    The generalized filter function is given by

    .. math::

        F_{\alpha\beta,kl}(\omega) = \mathcal{R}_{\alpha k}^\ast(\omega)
                                     \mathcal{R}_{\beta l}(\omega),

    where :math:`\alpha,\beta` are indices counting the noise operators
    :math:`B_\alpha` and :math:`k,l` indices counting the basis elements
    :math:`C_k`.

    The fidelity filter function is obtained by tracing over the basis
    indices:

    .. math::

        F_{\alpha\beta}(\omega) = \sum_{k} F_{\alpha\beta,kk}(\omega).

    See Also
    --------
    calculate_control_matrix_from_scratch: Control matrix from scratch.
    calculate_control_matrix_from_atomic: Control matrix from concatenation.
    calculate_pulse_correlation_filter_function: Pulse correlations.
    """
    if which == 'fidelity':
        subscripts = 'ako,bko->abo'
    else:
        # which == 'generalized'
        subscripts = 'ako,blo->abklo'

    return np.einsum(subscripts, control_matrix.conj(), control_matrix)


@util.parse_which_FF_parameter
def calculate_pulse_correlation_filter_function(control_matrix: ndarray,
                                                which: str = 'fidelity') -> ndarray:
    r"""Compute pulse correlation filter function from control matrix.

    Parameters
    ----------
    control_matrix: array_like, shape (n_pulses, n_nops, d**2, n_omega)
        The control matrix.
    which : str, optional
        Which filter function to return. Either 'fidelity' (default) or
        'generalized' (see :ref:`Notes <notes>`).

    Returns
    -------
    filter_function_pc: ndarray, shape (n_pls, n_pls, n_nops, n_nops, [d**2, d**2,] n_omega)
        The pulse correlation filter functions for each pulse and noise
        operator correlations. The first two axes hold the pulse
        correlations, the second two the noise correlations.
    which : str, optional
        Which filter function to return. Either 'fidelity' (default) or
        'generalized' (see :ref:`Notes <notes>`).

    .. _notes:

    Notes
    -----
    The generalized pulse correlation filter function is given by

    .. math::

        F_{\alpha\beta,kl}^{(gg')}(\omega) = \bigl[
            \mathcal{Q}^{(g'-1)\dagger}\mathcal{R}^{(g')\dagger}(\omega)
        \bigr]_{k\alpha} \bigl[
            \mathcal{R}^{(g)}(\omega)\mathcal{Q}^{(g-1)}
        \bigr]_{\beta l} e^{i\omega(t_{g-1} - t_{g'-1})},

    with :math:`\mathcal{R}^{(g)}` the control matrix of the
    :math:`g`-th pulse. The fidelity pulse correlation function is
    obtained by tracing out the basis indices,

    .. math::

        F_{\alpha\beta}^{(gg')}(\omega) =
          \sum_{k} F_{\alpha\beta,kk}^{(gg')}(\omega)

    See Also
    --------
    calculate_control_matrix_from_scratch: Control matrix from scratch.
    calculate_control_matrix_from_atomic: Control matrix from concatenation.
    calculate_filter_function: Regular filter function.
    """
    if control_matrix.ndim != 4:
        raise ValueError('Expected control_matrix.ndim == 4.')

    if which == 'fidelity':
        subscripts = 'gako,hbko->ghabo'
    else:
        # which == 'generalized'
        subscripts = 'gako,hblo->ghabklo'

    return np.einsum(subscripts, control_matrix.conj(), control_matrix)


def diagonalize(H: ndarray, dt: Coefficients) -> Tuple[ndarray]:
    r"""Diagonalize a Hamiltonian.

    Diagonalize the Hamiltonian *H* which is piecewise constant during
    the times given by *dt* and return eigenvalues, eigenvectors, and
    the cumulative propagators :math:`Q_l`. Note that we calculate in
    units where :math:`\hbar\equiv 1` so that

    .. math::

        U(t, t_0) = \mathcal{T}\exp\left(
                        -i\int_{t_0}^t\mathrm{d}t'\mathcal{H}(t')
                    \right).

    Parameters
    ----------
    H: array_like, shape (n_dt, d, d)
        Hamiltonian of shape (n_dt, d, d) with d the dimensionality of
        the system
    dt: array_like
        The time differences

    Returns
    -------
    eigvals: ndarray
        Array of eigenvalues of shape (n_dt, d)
    eigvecs: ndarray
        Array of eigenvectors of shape (n_dt, d, d)
    propagators: ndarray
        Array of cumulative propagators of shape (n_dt+1, d, d)
    """
    d = H.shape[-1]
    # Calculate Eigenvalues and -vectors
    eigvals, eigvecs = nla.eigh(H)
    # Propagator P = V exp(-j D dt) V^\dag. Middle term is of shape
    # (d, n_dt) due to transpose, so switch around indices in einsum
    # instead of transposing again. Same goes for the last term. This saves
    # a bit of time. The following is faster for larger dimensions but not for
    # many time steps:
    # P = np.empty((500, 4, 4), dtype=complex)
    # for l, (V, D) in enumerate(zip(eigvecs, np.exp(-1j*dt*eigvals.T).T)):
    #     P[l] = (V * D) @ V.conj().T
    P = np.einsum('lij,jl,lkj->lik', eigvecs, util.cexp(-np.asarray(dt)*eigvals.T), eigvecs.conj())
    # The cumulative propagator Q with the identity operator as first
    # element (Q_0 = P_0 = I), i.e.
    # Q = [Q_0, Q_1, ..., Q_n] = [P_0, P_1 @ P_0, ..., P_n @ ... @ P_0]
    Q = np.empty((len(dt)+1, d, d), dtype=complex)
    Q[0] = np.identity(d)
    for i in range(len(dt)):
        Q[i+1] = P[i] @ Q[i]

    return eigvals, eigvecs, Q


def error_transfer_matrix(
        pulse: Optional['PulseSequence'] = None,
        spectrum: Optional[ndarray] = None,
        omega: Optional[Coefficients] = None,
        n_oper_identifiers: Optional[Sequence[str]] = None,
        cumulant_function: Optional[ndarray] = None,
        show_progressbar: bool = False,
        memory_parsimonious: bool = False
        ) -> ndarray:
    r"""Compute the error transfer matrix up to unitary rotations.

    Parameters
    ----------
    pulse: PulseSequence
        The ``PulseSequence`` instance for which to compute the error
        transfer matrix.
    spectrum: array_like, shape ([[n_nops,] n_nops,] n_omega)
        The two-sided noise power spectral density in units of inverse
        frequencies as an array of shape (n_omega,), (n_nops, n_omega),
        or (n_nops, n_nops, n_omega). In the first case, the same
        spectrum is taken for all noise operators, in the second, it is
        assumed that there are no correlations between different noise
        sources and thus there is one spectrum for each noise operator.
        In the third and most general case, there may be a spectrum for
        each pair of noise operators corresponding to the correlations
        between them. n_nops is the number of noise operators considered
        and should be equal to ``len(n_oper_identifiers)``.
    omega: array_like, shape (n_omega,)
        The frequencies at which to calculate the filter functions.
    n_oper_identifiers: array_like, optional
        The identifiers of the noise operators for which to evaluate the
        error transfer matrix. The default is all. Note that, since in
        general contributions from different noise operators won't
        commute, not selecting all noise operators results in neglecting
        terms of order :math:`\xi^4`.
    cumulant_function: ndarray, shape ([[n_pls, n_pls,] n_nops,] n_nops, d**2, d**2), optional
        A precomputed cumulant function. If given, *pulse*, *spectrum*,
        *omega* are not required.
    show_progressbar: bool, optional
        Show a progress bar for the calculation of the control matrix.
    memory_parsimonious: bool, optional
        Trade memory footprint for performance. See
        :func:`~numeric.calculate_decay_amplitudes`. The default is
        ``False``.

    Returns
    -------
    error_transfer_matrix: ndarray, shape (d**2, d**2)
        The error transfer matrix. The individual noise operator
        contributions are summed up before exponentiating as they might
        not commute.

    Notes
    -----
    The error transfer matrix is given by

    .. math::

        \tilde{\mathcal{U}} = \exp K(\tau)

    with :math:`K(\tau)` the cumulant function (see
    :func:`calculate_cumulant_function`). For Gaussian noise this
    expression is exact when taking into account the decay amplitudes
    :math:`\Gamma` and frequency shifts :math:`\Delta`. As the latter
    effects coherent errors it can be neglected if we assume that the
    experimenter has calibrated their pulse.

    For non-Gaussian noise the expression above is perturbative and
    includes noise up to order :math:`\xi^2` and hence
    :math:`\tilde{\mathcal{U}} = \mathbb{1} + K(\tau) + \mathcal{O}(\xi^2)`
    (although it is evaluated as a matrix exponential in any case).

    Given the above expression of the error transfer matrix, the
    entanglement fidelity is given by


    .. math::

        \mathcal{F}_\mathrm{e} =
            \frac{1}{d^2}\mathrm{tr}\,\tilde{\mathcal{U}}.

    See Also
    --------
    calculate_cumulant_function: Calculate the cumulant function :math:`K`
    calculate_decay_amplitudes: Calculate the :math:`\Gamma_{\alpha\beta,kl}`
    infidelity: Calculate only infidelity of a pulse.
    """
    if cumulant_function is None:
        if pulse is None or spectrum is None or omega is None:
            raise ValueError('Require either precomputed cumulant function ' +
                             'or pulse, spectrum, and omega as arguments.')

        cumulant_function = calculate_cumulant_function(pulse, spectrum, omega,
                                                        n_oper_identifiers=n_oper_identifiers,
                                                        which='total',
                                                        show_progressbar=show_progressbar,
                                                        memory_parsimonious=memory_parsimonious)

    try:
        error_transfer_matrix = sla.expm(
            cumulant_function.sum(axis=tuple(range(cumulant_function.ndim - 2)))
        )
    except AttributeError as aerr:
        raise TypeError(f'cumulant_function invalid type: {type(cumulant_function)}') from aerr
    except ValueError as verr:
        raise ValueError(f'cumulant_function invalid shape: {cumulant_function.shape}') from verr

    return error_transfer_matrix


@util.parse_optional_parameters({'which': ('total', 'correlations')})
def infidelity(pulse: 'PulseSequence', spectrum: Union[Coefficients, Callable],
               omega: Union[Coefficients, Dict[str, Union[int, str]]],
               n_oper_identifiers: Optional[Sequence[str]] = None,
               which: str = 'total', return_smallness: bool = False,
               test_convergence: bool = False) -> Union[ndarray, Any]:
    r"""Calculate the leading order entanglement infidelity.

    This function calculates the infidelity approximately from the
    leading peturbation (see :ref:`Notes <notes>`). To compute it
    exactly for Gaussian noise and vanishing coherent errors (second
    order Magnus terms), use :func:`error_transfer_matrix` to obtain it
    from the full process matrix.

    Parameters
    ----------
    pulse: PulseSequence
        The ``PulseSequence`` instance for which to calculate the
        infidelity for.
    spectrum: array_like, shape ([[n_nops,] n_nops,] omega) or callable
        The two-sided noise power spectral density in units of inverse
        frequencies as an array of shape (n_omega,), (n_nops, n_omega),
        or (n_nops, n_nops, n_omega). In the first case, the same
        spectrum is taken for all noise operators, in the second, it is
        assumed that there are no correlations between different noise
        sources and thus there is one spectrum for each noise operator.
        In the third and most general case, there may be a spectrum for
        each pair of noise operators corresponding to the correlations
        between them. n_nops is the number of noise operators considered
        and should be equal to ``len(n_oper_identifiers)``.

        If *test_convergence* is ``True``, a function handle to
        compute the power spectral density from a sequence of
        frequencies is expected.
    omega: array_like or dict
        The frequencies at which the integration is to be carried out.
        If *test_convergence* is ``True``, a dict with possible keys
        ('omega_IR', 'omega_UV', 'spacing', 'n_min', 'n_max',
        'n_points'), where all entries are integers except for
        ``spacing`` which should be a string, either 'linear' or 'log'.
        'n_points' controls how many steps are taken.
    n_oper_identifiers: array_like, optional
        The identifiers of the noise operators for which to calculate
        the infidelity  contribution. If given, the infidelities for
        each noise operator will be returned. Otherwise, all noise
        operators will be taken into account.
    which: str, optional
        Which infidelities should be calculated, may be either 'total'
        (default) or 'correlations'. In the former case, one value is
        returned for each noise operator, corresponding to the total
        infidelity of the pulse (or pulse sequence). In the latter, an
        array of infidelities is returned where element (i,j)
        corresponds to the infidelity contribution of the correlations
        between pulses i and j (see :ref:`Notes <notes>`). Note that
        this option is only available if the pulse correlation filter
        functions have been computed during concatenation (see
        :func:`calculate_pulse_correlation_filter_function` and
        :func:`~filter_functions.pulse_sequence.concatenate`).
    return_smallness: bool, optional
        Return the smallness parameter :math:`\xi` for the given
        spectrum.
    test_convergence: bool, optional
        Test the convergence of the integral with respect to the number
        of frequency samples. Returns the number of frequency samples
        and the corresponding fidelities. See *spectrum* and *omega* for
        more information.

    Returns
    -------
    infid: ndarray, shape ([[n_pls, n_pls,], n_nops,] n_nops)
        Array with the infidelity contributions for each spectrum
        *spectrum* on the last axis or axes, depending on the shape of
        *spectrum* and *which*. If ``which`` is ``correlations``, the
        first two axes are the individual pulse contributions. If
        *spectrum* is 2-d (3-d), the last axis (two axes) are the
        individual spectral contributions. Only if *test_convergence* is
        ``False``.
    n_samples: array_like
        Array with number of frequency samples used for convergence
        test. Only if *test_convergence* is ``True``.
    convergence_infids: array_like
        Array with infidelities calculated in convergence test.
        Only if *test_convergence* is ``True``.

    .. _notes:

    Notes
    -----
    The infidelity is given by

    .. math::

        \mathcal{I}_{\alpha\beta}
            &= 1 - \frac{1}{d^2}\mathrm{tr}\:\tilde{\mathcal{U}} \\
            &= \frac{1}{d}\int_{-\infty}^{\infty}
                \frac{\mathrm{d}\omega}{2\pi}S_{\alpha\beta}(\omega)
                F_{\alpha\beta}(\omega) + \mathcal{O}\big(\xi^4\big) \\
            &= \sum_{g,g'=1}^G \mathcal{I}_{\alpha\beta}^{(gg')}

    with :math:`S_{\alpha\beta}(\omega)` the two-sided noise spectral
    density and :math:`F_{\alpha\beta}(\omega)` the first-order filter
    function for noise sources :math:`\alpha,\beta`. The noise spectrum
    may include correlated noise sources, that is, its entry at
    :math:`(\alpha,\beta)` corresponds to the correlations between
    sources :math:`\alpha` and :math:`\beta`.
    :math:`\mathcal{I}_{\alpha\beta}^{(gg')}` are the correlation
    infidelities that can be computed by setting
    ``which='correlations'``.


    To convert to the average gate infidelity, use the
    following relation given by Horodecki et al. [Hor99]_ and
    Nielsen [Nie02]_:

    .. math::

        \mathcal{I}_\mathrm{avg} = \frac{d}{d+1}\mathcal{I}.

    The smallness parameter is given by

    .. math::

        \xi^2 = \sum_\alpha\left[
                    \lvert\lvert B_\alpha\rvert\rvert^2
                    \int_{-\infty}^\infty\frac{\mathrm{d}\omega}{2\pi}
                    S_\alpha(\omega)\left(\sum_ls_\alpha^{(l)}\Delta t_l
                    \right)^2
                \right].

    Note that in practice, the integral is only evaluated on the
    interval :math:`\omega\in[\omega_\mathrm{min},\omega_\mathrm{max}]`.

    See Also
    --------
    calculate_decay_amplitudes
    pulse_sequence.concatenate: Concatenate ``PulseSequence`` objects.
    calculate_pulse_correlation_filter_function

    References
    ----------

    .. [Hor99]
        Horodecki, M., Horodecki, P., & Horodecki, R. (1999). General
        teleportation channel, singlet fraction, and quasidistillation.
        Physical Review A - Atomic, Molecular, and Optical Physics,
        60(3), 1888–1898. https://doi.org/10.1103/PhysRevA.60.1888

    .. [Nie02]
        Nielsen, M. A. (2002). A simple formula for the average gate
        fidelity of a quantum dynamical operation. Physics Letters,
        Section A: General, Atomic and Solid State Physics, 303(4),
        249–252. https://doi.org/10.1016/S0375-9601(02)01272-0

    See Also
    --------
    error_transfer_matrix: Calculate the full process matrix.
    plotting.plot_infidelity_convergence: Convenience function to plot results.
    """
    # Noise operator indices
    idx = util.get_indices_from_identifiers(pulse, n_oper_identifiers, 'noise')

    if test_convergence:
        if not callable(spectrum):
            raise TypeError('Spectrum should be callable when test_convergence == True.')

        # Parse argument dict
        try:
            omega_IR = omega.get('omega_IR', 2*np.pi/pulse.tau*1e-2)
        except AttributeError:
            raise TypeError('omega should be dictionary with parameters ' +
                            'when test_convergence == True.')

        omega_UV = omega.get('omega_UV', 2*np.pi/pulse.tau*1e+2)
        spacing = omega.get('spacing', 'linear')
        n_min = omega.get('n_min', 100)
        n_max = omega.get('n_max', 500)
        n_points = omega.get('n_points', 10)

        # Alias numpy's linspace or logspace method depending on the spacing
        # omega has
        if spacing == 'linear':
            xspace = np.linspace
        elif spacing == 'log':
            xspace = np.geomspace
        else:
            raise ValueError("spacing should be either 'linear' or 'log'.")

        delta_n = (n_max - n_min)//n_points
        n_samples = np.arange(n_min, n_max + delta_n, delta_n)

        convergence_infids = np.empty((len(n_samples), len(idx)))
        for i, n in enumerate(n_samples):
            freqs = xspace(omega_IR, omega_UV, n//2)
            convergence_infids[i] = infidelity(pulse, spectrum(freqs), freqs,
                                               n_oper_identifiers=n_oper_identifiers,
                                               which='total', return_smallness=False,
                                               test_convergence=False)

        return n_samples, convergence_infids

    if which == 'total':
        if not pulse.basis.istraceless:
            # Fidelity not simply sum of diagonal of decay amplitudes Gamma_kk
            # but trace tensor plays a role, cf eq. (39). For traceless bases,
            # the trace tensor term reduces to delta_ij.
            T = pulse.basis.four_element_traces
            Tp = (sparse.diagonal(T, axis1=2, axis2=3).sum(-1) -
                  sparse.diagonal(T, axis1=1, axis2=3).sum(-1)).todense()

            control_matrix = pulse.get_control_matrix(omega)
            filter_function = np.einsum('ako,blo,kl->abo',
                                        control_matrix.conj(), control_matrix, Tp)/pulse.d
        else:
            filter_function = pulse.get_filter_function(omega)
    else:
        # which == 'correlations'
        if not pulse.basis.istraceless:
            warn('Calculating pulse correlation fidelities with non-' +
                 'traceless basis. The results will be off.')

        if pulse.is_cached('omega'):
            if not np.array_equal(pulse.omega, omega):
                raise ValueError('Pulse correlation infidelities requested ' +
                                 'but omega not equal to cached frequencies.')

        filter_function = pulse.get_pulse_correlation_filter_function()

    spectrum = np.asarray(spectrum)
    slices = [slice(None)]*filter_function.ndim
    if spectrum.ndim == 3:
        slices[-3] = idx[:, None]
        slices[-2] = idx[None, :]
    else:
        slices[-3] = idx
        slices[-2] = idx

    integrand = _get_integrand(spectrum, omega, idx, which, 'fidelity',
                               filter_function=filter_function)
    infid = integrate.trapz(integrand, omega).real/(2*np.pi*pulse.d)

    if return_smallness:
        if spectrum.ndim > 2:
            raise NotImplementedError('Smallness parameter only implemented ' +
                                      'for uncorrelated noise sources')

        T1 = integrate.trapz(spectrum, omega)/(2*np.pi)
        T2 = (pulse.dt*pulse.n_coeffs[idx]).sum(axis=-1)**2
        T3 = util.abs2(pulse.n_opers[idx]).sum(axis=(1, 2))
        xi = np.sqrt((T1*T2*T3).sum())

        return infid, xi

    return infid


def _get_integrand(
        spectrum: ndarray,
        omega: ndarray,
        idx: ndarray,
        which_pulse: str,
        which_FF: str,
        control_matrix: Optional[Union[ndarray, Sequence[ndarray]]] = None,
        filter_function: Optional[ndarray] = None
        ) -> ndarray:
    """
    Private function to generate the integrand for either
    :func:`infidelity` or :func:`calculate_decay_amplitudes`.

    Parameters
    ----------
    spectrum: array_like, shape ([[n_nops,] n_nops,] n_omega)
        The two-sided noise power spectral density.
    omega: array_like,
        The frequencies at which to calculate the filter functions.
    idx: ndarray
        Noise operator indices to consider.
    which_pulse: str, optional {'total', 'correlations'}
        Use pulse correlations or total filter function.
    which_FF: str, optional {'fidelity', 'generalized'}
        Fidelity or generalized filter functions. Needed to determine
        output shape.
    control_matrix: ndarray, optional
        Control matrix. If given, returns the integrand for
        :func:`calculate_error_vector_correlation_functions`. If given
        as a list or tuple, taken to be the left and right control
        matrices in the integrand (allows for slicing up the integrand).
    filter_function: ndarray, optional
        Filter function. If given, returns the integrand for
        :func:`infidelity`.

    Raises
    ------
    ValueError
        If ``spectrum`` and ``control_matrix`` or ``filter_function``,
        depending on which was given, have incompatible shapes.

    Returns
    -------
    integrand: ndarray, shape (..., n_omega)
        The integrand.

    """
    if control_matrix is not None:
        # ctrl_left is the complex conjugate
        funs = (np.conj, lambda x: x)
        if isinstance(control_matrix, (list, tuple)):
            ctrl_left, ctrl_right = [f(c) for f, c in zip(funs, control_matrix)]
        else:
            ctrl_left, ctrl_right = [f(r) for f, r in zip(funs, [control_matrix]*2)]
    else:
        # filter_function is not None
        if which_FF == 'generalized':
            # Everything simpler if noise operators always on 2nd-to-last axes
            filter_function = np.moveaxis(filter_function, source=[-5, -4], destination=[-3, -2])

    spectrum = np.asarray(spectrum)
    S_err_str = 'spectrum should be of shape {}, not {}.'
    if spectrum.ndim == 1 or spectrum.ndim == 2:
        if spectrum.ndim == 1:
            # Only single spectrum
            shape = (len(omega),)
            if spectrum.shape != shape:
                raise ValueError(S_err_str.format(shape, spectrum.shape))

            spectrum = np.expand_dims(spectrum, 0)
        else:
            # spectrum.ndim == 2, spectrum is diagonal (no correlation between noise sources)
            shape = (len(idx), len(omega))
            if spectrum.shape != shape:
                raise ValueError(S_err_str.format(shape, spectrum.shape))

        # spectrum is real, integrand therefore also
        if filter_function is not None:
            integrand = (filter_function[..., tuple(idx), tuple(idx), :]*spectrum).real
            if which_FF == 'generalized':
                # move axes back to expected position, ie (pulses, noise opers,
                # basis elements, frequencies)
                integrand = np.moveaxis(integrand, source=-2, destination=-4)
        else:
            # R is not None
            if which_pulse == 'correlations':
                if which_FF == 'fidelity':
                    einsum_str = 'gako,ao,hako->ghao'
                else:
                    # which_FF == 'generalized'
                    einsum_str = 'gako,ao,halo->ghaklo'
            else:
                # which_pulse == 'total'
                if which_FF == 'fidelity':
                    einsum_str = 'ako,ao,ako->ao'
                else:
                    # which_FF == 'generalized'
                    einsum_str = 'ako,ao,alo->aklo'

            integrand = np.einsum(einsum_str,
                                  ctrl_left[..., idx, :, :], spectrum,
                                  ctrl_right[..., idx, :, :]).real
    elif spectrum.ndim == 3:
        # General case where spectrum is a matrix with correlation spectra on off-diag
        shape = (len(idx), len(idx), len(omega))
        if spectrum.shape != shape:
            raise ValueError(S_err_str.format(shape, spectrum.shape))

        if filter_function is not None:
            integrand = filter_function[..., idx[:, None], idx, :]*spectrum
            if which_FF == 'generalized':
                integrand = np.moveaxis(integrand, source=[-3, -2],
                                        destination=[-5, -4])
        else:
            # R is not None
            if which_pulse == 'correlations':
                if which_FF == 'fidelity':
                    einsum_str = 'gako,abo,hbko->ghabo'
                else:
                    # which_FF == 'generalized'
                    einsum_str = 'gako,abo,hblo->ghabklo'
            else:
                # which_pulse == 'total'
                if which_FF == 'fidelity':
                    einsum_str = 'ako,abo,bko->abo'
                else:
                    # which_FF == 'generalized'
                    einsum_str = 'ako,abo,blo->abklo'

            integrand = np.einsum(einsum_str,
                                  ctrl_left[..., idx, :, :], spectrum,
                                  ctrl_right[..., idx, :, :])
    else:
        raise ValueError('Expected spectrum to be array_like with < 4 dimensions')

    return integrand<|MERGE_RESOLUTION|>--- conflicted
+++ resolved
@@ -73,10 +73,9 @@
            'diagonalize', 'error_transfer_matrix', 'infidelity']
 
 
-<<<<<<< HEAD
 def calculate_noise_operators_from_atomic(
-        phases: ndarray, B_g: ndarray, Q: ndarray,
-        show_progressbar: Optional[bool] = None) -> ndarray:
+        phases: ndarray, noise_operators_atomic: ndarray, propagators: ndarray,
+        show_progressbar: bool = False) -> ndarray:
     r"""
     Calculate the control matrix from the control matrices of atomic segments.
 
@@ -84,9 +83,9 @@
     ----------
     phases: array_like, shape (n_dt, n_omega)
         The phase factors for :math:`l\in\{0, 1, \dots, n-1\}`.
-    B_g: array_like, shape (n_dt, n_nops, d, d, n_omega)
+    noise_operators_atomic: array_like, shape (n_dt, n_nops, d, d, n_omega)
         The pulse control matrices for :math:`l\in\{1, 2, \dots, n\}`.
-    Q: array_like, shape (n_dt, d, d)
+    propagators: array_like, shape (n_dt, d, d)
         The transfer matrices of the cumulative propagators for
         :math:`l\in\{0, 1, \dots, n-1\}`.
     show_progressbar: bool, optional
@@ -113,132 +112,59 @@
     :func:`liouville_representation`
     """
     # B = np.moveaxis((
-    #     Q.conj().swapaxes(1, 2) @
-    #     (B_g.transpose(1, 2, 3, 0, 4) * phases).transpose(4, 0, 3, 1, 2) @ Q
+    #     propagators.conj().swapaxes(1, 2) @
+    #     (B_g.transpose(1, 2, 3, 0, 4) * phases).transpose(4, 0, 3, 1, 2) @ propagators
     # ).sum(2), 0, -1)
 
-    n = len(B_g)
+    n = len(noise_operators_atomic)
     # Allocate memory
-    intermediate = np.empty(B_g.shape[1:], dtype=complex)
-    B = np.zeros(B_g.shape[1:], dtype=complex)
+    intermediate = np.empty(noise_operators_atomic.shape[1:], dtype=complex)
+    noise_operators = np.zeros(noise_operators_atomic.shape[1:], dtype=complex)
 
     # Set up a reusable contraction expression. In some cases it is faster to
     # also contract the time dimension in the same expression instead of
     # looping over it, but we don't distinguish here for readability.
     # B_expr = contract_expression('ji,ajko,kl->ailo',
-    #                              Q.shape[1:], B_g.shape[1:], Q.shape[1:],
+    #                              propagators.shape[1:], B_g.shape[1:], propagators.shape[1:],
     #                              optimize=[(0, 1), (0, 1)])
 
-    for g in progressbar_range(n, show_progressbar=show_progressbar,
-                               desc='Calculating noise operators'):
-        # B += B_expr(Q[g].conj(), phases[g]*B_g[g], Q[g])
-
-        intermediate = np.einsum('o,o...->o...', phases[g], B_g[g],
+    for g in util.progressbar_range(n, show_progressbar=show_progressbar,
+                                    desc='Calculating noise operators'):
+        # noise_operators += B_expr(propagators[g].conj(), phases[g]*B_g[g], propagators[g])
+
+        intermediate = np.einsum('o,o...->o...', phases[g], noise_operators_atomic[g],
                                  out=intermediate)
-        B += Q[g].conj().T @ intermediate @ Q[g]
-
-    return B
-
-
-=======
-@util.parse_optional_parameters({'which': ('total', 'correlations')})
->>>>>>> d766c155
-def calculate_control_matrix_from_atomic(
-        phases: ndarray,
-        control_matrix_atomic: ndarray,
-        propagators_liouville: ndarray,
-        show_progressbar: Optional[bool] = None,
-        which: str = 'total'
-        ) -> ndarray:
-    r"""
-    Calculate the control matrix from the control matrices of atomic
-    segments.
-
-    Parameters
-    ----------
-    phases: array_like, shape (n_dt, n_omega)
-        The phase factors for :math:`l\in\{0, 1, \dots, n-1\}`.
-    control_matrix_atomic: array_like, shape (n_dt, n_nops, d**2, n_omega)
-        The pulse control matrices for :math:`l\in\{1, 2, \dots, n\}`.
-    propagators_liouville: array_like, shape (n_dt, n_nops, d**2, d**2)
-        The transfer matrices of the cumulative propagators for
-        :math:`l\in\{0, 1, \dots, n-1\}`.
-    show_progressbar: bool, optional
-        Show a progress bar for the calculation.
-    which: str, ('total', 'correlations')
-        Compute the total control matrix (the sum of all time steps) or
-        the correlation control matrix (first axis holds each pulses'
-        contribution)
-
-    Returns
-    -------
-    control_matrix: ndarray, shape ([n_pls,] n_nops, d**2, n_omega)
-        The control matrix :math:`\mathcal{R}(\omega)`.
-
-    Notes
-    -----
-    The control matrix is calculated by evaluating the sum
-
-    .. math::
-
-        \mathcal{R}(\omega) = \sum_{l=1}^n e^{i\omega t_{l-1}}
-            \mathcal{R}^{(l)}(\omega)\mathcal{Q}^{(l-1)}.
-
-    See Also
-    --------
-    calculate_control_matrix_from_scratch: Control matrix from scratch.
-    liouville_representation: Liouville representation for a given basis.
-    """
-    n = len(control_matrix_atomic)
-    # Set up a reusable contraction expression. In some cases it is faster to
-    # also contract the time dimension in the same expression instead of
-    # looping over it, but we don't distinguish here for readability.
-    expr = oe.contract_expression('ijo,jk->iko',
-                                  control_matrix_atomic.shape[1:],
-                                  propagators_liouville.shape[1:])
-
-    # Allocate memory
-    if which == 'total':
-        control_matrix = np.zeros(control_matrix_atomic.shape[1:], dtype=complex)
-        for g in util.progressbar_range(n, show_progressbar=show_progressbar,
-                                        desc='Calculating control matrix'):
-            control_matrix += expr(phases[g]*control_matrix_atomic[g], propagators_liouville[g])
-    else:
-        # which == 'correlations'
-        control_matrix = np.zeros(control_matrix_atomic.shape, dtype=complex)
-        for g in util.progressbar_range(n, show_progressbar=show_progressbar,
-                                        desc='Calculating control matrix'):
-            control_matrix[g] = expr(phases[g]*control_matrix_atomic[g], propagators_liouville[g])
-
-    return control_matrix
+        noise_operators += propagators[g].conj().T @ intermediate @ propagators[g]
+
+    return noise_operators
 
 
 def calculate_noise_operators_from_scratch(
-        HD: ndarray,
-        HV: ndarray,
-        Q: ndarray,
+        eigvals: ndarray,
+        eigvecs: ndarray,
+        propagators: ndarray,
         omega: Coefficients,
-        basis,
+        basis: Basis,
         n_opers: Sequence[Operator],
         n_coeffs: Sequence[Coefficients],
         dt: Coefficients,
         t: Optional[Coefficients] = None,
-        show_progressbar: Optional[bool] = False) -> ndarray:
+        show_progressbar: bool = False) -> ndarray:
     r"""
     Calculate the control matrix from scratch, i.e. without knowledge of the
     control matrices of more atomic pulse sequences.
 
     Parameters
     ----------
-    HD: array_like, shape (n_dt, d)
+    eigvals: array_like, shape (n_dt, d)
         Eigenvalue vectors for each time pulse segment *l* with the first
         axis counting the pulse segment, i.e.
-        ``HD == array([D_0, D_1, ...])``.
-    HV: array_like, shape (n_dt, d, d)
+        ``eigvals == array([D_0, D_1, ...])``.
+    eigvecs: array_like, shape (n_dt, d, d)
         Eigenvector matrices for each time pulse segment *l* with the first
         axis counting the pulse segment, i.e.
-        ``HV == array([V_0, V_1, ...])``.
-    Q: array_like, shape (n_dt+1, d, d)
+        ``eigvecs == array([V_0, V_1, ...])``.
+    propagators: array_like, shape (n_dt+1, d, d)
         The propagators :math:`Q_l = P_l P_{l-1}\cdots P_0` as a (d, d) array
         with *d* the dimension of the Hilbert space.
     omega: array_like, shape (n_omega,)
@@ -297,51 +223,57 @@
     if t is None:
         t = np.concatenate(([0], np.asarray(dt).cumsum()))
 
-    d = HV.shape[-1]
+    d = eigvecs.shape[-1]
     # We're lazy
     E = omega
     n_coeffs = np.asarray(n_coeffs)
 
     # Precompute noise opers transformed to eigenbasis of each pulse
-    # segment and Q^\dagger @ HV
+    # segment and propagators^\dagger @ eigvecs
     if d < 4:
         # Einsum contraction faster
-        VdagQ = np.einsum('lba,lbc->lac', HV.conj(), Q[:-1])
-        B = np.einsum('lba,jbc,lcd->jlad', HV.conj(), n_opers, HV,
-                      optimize=['einsum_path', (0, 1), (0, 1)])
+        VdagQ = np.einsum('lba,lbc->lac', eigvecs.conj(), propagators[:-1])
+        n_opers_transformed = np.einsum('lba,jbc,lcd->jlad', eigvecs.conj(), n_opers, eigvecs,
+                                        optimize=['einsum_path', (0, 1), (0, 1)])
     else:
-        VdagQ = HV.transpose(0, 2, 1).conj() @ Q[:-1]
-        B = np.empty((len(n_opers), len(dt), d, d), dtype=complex)
+        VdagQ = eigvecs.transpose(0, 2, 1).conj() @ propagators[:-1]
+        n_opers_transformed = np.empty((len(n_opers), len(dt), d, d), dtype=complex)
         for alpha, n_oper in enumerate(n_opers):
-            B[alpha] = HV.conj().transpose(0, 2, 1) @ n_oper @ HV
+            n_opers_transformed[alpha] = eigvecs.conj().transpose(0, 2, 1) @ n_oper @ eigvecs
 
     # Allocate memory
-    integral = np.empty((d, d, len(E)), dtype=complex)
+    exp_buf = np.empty((d, d, len(E)), dtype=complex)
+    int_buf = np.empty((d, d, len(E)), dtype=complex)
+    msk_buf = np.empty((d, d, len(E)), dtype=bool)
     intermediate = np.empty((len(E), len(n_opers), d, d), dtype=complex)
     B_omega = np.zeros((len(E), len(n_opers), d, d), dtype=complex)
 
     # path = ['einsum_path', (0, 2), (0, 3), (1, 2), (0, 1)]
     # path = ['einsum_path', (0, 1), (0, 1), (0, 2), (0, 1)]
 
-    for g in progressbar_range(len(dt), show_progressbar=show_progressbar,
-                               desc='Calculating noise operators'):
-
-        dE = np.subtract.outer(HD[g], HD[g])
+    for g in util.progressbar_range(len(dt), show_progressbar=show_progressbar,
+                                    desc='Calculating noise operators'):
+
+        dE = np.subtract.outer(eigvals[g], eigvals[g])
         # iEdE_nm = 1j*(omega + omega_n - omega_m)
-        iEdE = np.zeros_like(integral)
-        iEdE.imag = np.add.outer(dE, E, out=iEdE.imag)
-
-        # Use expm1 for better convergence for small arguments
-        integral = np.divide(np.expm1(iEdE*dt[g]), iEdE, out=integral)
-
-        intermediate = contract('akl,klo->oakl',
-                                n_coeffs[:, g, None, None]*B[:, g],
-                                cexp(E*t[g])*integral,
-                                out=intermediate)
-
-        B_omega += contract('ji,...jk,kl',
-                            VdagQ[g].conj(), intermediate, VdagQ[g],
-                            optimize=[(0, 1), (0, 1)])
+        int_buf.real = 0
+        int_buf.imag = np.add.outer(dE, E, out=int_buf.imag)
+
+        # Use expm1 for better convergence with small arguments
+        exp_buf = np.expm1(int_buf*dt[g], out=exp_buf)
+        # Catch zero-division warnings
+        msk_buf = np.not_equal(int_buf, 0, out=msk_buf)
+        int_buf = np.divide(exp_buf, int_buf, out=int_buf, where=msk_buf)
+        int_buf[~msk_buf] = dt[g]
+
+        intermediate = oe.contract('akl,klo->oakl',
+                                   n_coeffs[:, g, None, None]*n_opers_transformed[:, g],
+                                   util.cexp(E*t[g])*int_buf,
+                                   out=intermediate)
+
+        B_omega += oe.contract('ji,...jk,kl',
+                               VdagQ[g].conj(), intermediate, VdagQ[g],
+                               optimize=[(0, 1), (0, 1)])
         # B_omega += VdagQ[g].conj().T @ intermediate @ VdagQ[g]
 
         # B_omega += np.einsum('a,ki,akl,klo,lj->aijo',
@@ -350,6 +282,77 @@
         #                      optimize=path)
 
     return B_omega
+
+
+@util.parse_optional_parameters({'which': ('total', 'correlations')})
+def calculate_control_matrix_from_atomic(
+        phases: ndarray,
+        control_matrix_atomic: ndarray,
+        propagators_liouville: ndarray,
+        show_progressbar: bool = False,
+        which: str = 'total'
+        ) -> ndarray:
+    r"""
+    Calculate the control matrix from the control matrices of atomic
+    segments.
+
+    Parameters
+    ----------
+    phases: array_like, shape (n_dt, n_omega)
+        The phase factors for :math:`l\in\{0, 1, \dots, n-1\}`.
+    control_matrix_atomic: array_like, shape (n_dt, n_nops, d**2, n_omega)
+        The pulse control matrices for :math:`l\in\{1, 2, \dots, n\}`.
+    propagators_liouville: array_like, shape (n_dt, n_nops, d**2, d**2)
+        The transfer matrices of the cumulative propagators for
+        :math:`l\in\{0, 1, \dots, n-1\}`.
+    show_progressbar: bool, optional
+        Show a progress bar for the calculation.
+    which: str, ('total', 'correlations')
+        Compute the total control matrix (the sum of all time steps) or
+        the correlation control matrix (first axis holds each pulses'
+        contribution)
+
+    Returns
+    -------
+    control_matrix: ndarray, shape ([n_pls,] n_nops, d**2, n_omega)
+        The control matrix :math:`\mathcal{R}(\omega)`.
+
+    Notes
+    -----
+    The control matrix is calculated by evaluating the sum
+
+    .. math::
+
+        \mathcal{R}(\omega) = \sum_{l=1}^n e^{i\omega t_{l-1}}
+            \mathcal{R}^{(l)}(\omega)\mathcal{Q}^{(l-1)}.
+
+    See Also
+    --------
+    calculate_control_matrix_from_scratch: Control matrix from scratch.
+    liouville_representation: Liouville representation for a given basis.
+    """
+    n = len(control_matrix_atomic)
+    # Set up a reusable contraction expression. In some cases it is faster to
+    # also contract the time dimension in the same expression instead of
+    # looping over it, but we don't distinguish here for readability.
+    expr = oe.contract_expression('ijo,jk->iko',
+                                  control_matrix_atomic.shape[1:],
+                                  propagators_liouville.shape[1:])
+
+    # Allocate memory
+    if which == 'total':
+        control_matrix = np.zeros(control_matrix_atomic.shape[1:], dtype=complex)
+        for g in util.progressbar_range(n, show_progressbar=show_progressbar,
+                                        desc='Calculating control matrix'):
+            control_matrix += expr(phases[g]*control_matrix_atomic[g], propagators_liouville[g])
+    else:
+        # which == 'correlations'
+        control_matrix = np.zeros(control_matrix_atomic.shape, dtype=complex)
+        for g in util.progressbar_range(n, show_progressbar=show_progressbar,
+                                        desc='Calculating control matrix'):
+            control_matrix[g] = expr(phases[g]*control_matrix_atomic[g], propagators_liouville[g])
+
+    return control_matrix
 
 
 def calculate_control_matrix_from_scratch(
@@ -362,13 +365,9 @@
         n_coeffs: Sequence[Coefficients],
         dt: Coefficients,
         t: Optional[Coefficients] = None,
-<<<<<<< HEAD
-        show_progressbar: Optional[bool] = False,
-        out: ndarray = None) -> ndarray:
-=======
-        show_progressbar: bool = False
+        show_progressbar: bool = False,
+        out: ndarray = None
         ) -> ndarray:
->>>>>>> d766c155
     r"""
     Calculate the control matrix from scratch, i.e. without knowledge of
     the control matrices of more atomic pulse sequences.
@@ -454,20 +453,13 @@
     E = omega
     n_coeffs = np.asarray(n_coeffs)
 
-<<<<<<< HEAD
-    # Allocate memory
-    out = np.zeros((len(n_opers), len(basis), len(E)), dtype=complex)
-
-=======
->>>>>>> d766c155
     # Precompute noise opers transformed to eigenbasis of each pulse
     # segment and Q^\dagger @ eigvecs
     if d < 4:
         # Einsum contraction faster
         QdagV = np.einsum('lba,lbc->lac', propagators[:-1].conj(), eigvecs)
         path = ['einsum_path', (0, 1), (0, 1)]
-        n_opers_transformed = np.einsum('lba,jbc,lcd->jlad',
-                                        eigvecs.conj(), n_opers, eigvecs,
+        n_opers_transformed = np.einsum('lba,jbc,lcd->jlad', eigvecs.conj(), n_opers, eigvecs,
                                         optimize=path)
     else:
         QdagV = propagators[:-1].transpose(0, 2, 1).conj() @ eigvecs
@@ -476,60 +468,38 @@
             n_opers_transformed[j] = eigvecs.conj().transpose(0, 2, 1) @ n_oper @ eigvecs
 
     # Allocate result and buffers for intermediate arrays
-<<<<<<< HEAD
     if out is None:
         out = np.zeros((len(n_opers), len(basis), len(E)), dtype=complex)
 
     exp_buf = np.empty((len(E), d, d), dtype=complex)
     int_buf = np.empty((len(E), d, d), dtype=complex)
     msk_buf = np.empty((len(E), d, d), dtype=bool)
-    R_path = ['einsum_path', (0, 3), (0, 1), (0, 2), (0, 1)]
-=======
-    control_matrix = np.zeros((len(n_opers), len(basis), len(E)), dtype=complex)
-    exp_buf = np.empty((len(E), d, d), dtype=complex)
-    int_buf = np.empty((len(E), d, d), dtype=complex)
     path = ['einsum_path', (0, 3), (0, 1), (0, 2), (0, 1)]
->>>>>>> d766c155
-
-    for l in util.progressbar_range(len(dt), show_progressbar=show_progressbar,
+
+    for g in util.progressbar_range(len(dt), show_progressbar=show_progressbar,
                                     desc='Calculating control matrix'):
 
-        dE = np.subtract.outer(eigvals[l], eigvals[l])
+        dE = np.subtract.outer(eigvals[g], eigvals[g])
         # iEdE_nm = 1j*(omega + omega_n - omega_m)
         int_buf.real = 0
         int_buf.imag = np.add.outer(E, dE, out=int_buf.imag)
 
         # Use expm1 for better convergence with small arguments
-        exp_buf = np.expm1(int_buf*dt[l], out=exp_buf)
+        exp_buf = np.expm1(int_buf*dt[g], out=exp_buf)
         # Catch zero-division warnings
-<<<<<<< HEAD
         msk_buf = np.not_equal(int_buf, 0, out=msk_buf)
         int_buf = np.divide(exp_buf, int_buf, out=int_buf, where=msk_buf)
-        int_buf[~msk_buf] = dt[l]
+        int_buf[~msk_buf] = dt[g]
 
         # Faster for d = 2 to also contract over the time dimension instead of
         # loop, but for readability we don't distinguish.
         out += np.einsum('o,j,jmn,omn,knm->jko',
-                         cexp(E*t[l]), n_coeffs[:, l], B[:, l], int_buf,
-                         QdagV[l].conj().T @ basis @ QdagV[l],
-                         optimize=R_path)
+                         util.cexp(E*t[g]), n_coeffs[:, g],
+                         n_opers_transformed[:, g], int_buf,
+                         QdagV[g].conj().T @ basis @ QdagV[g],
+                         optimize=path)
 
     return out
-=======
-        mask = (int_buf != 0)
-        int_buf = np.divide(exp_buf, int_buf, out=int_buf, where=mask)
-        int_buf[~mask] = dt[l]
-
-        # Faster for d = 2 to also contract over the time dimension instead of
-        # loop, but for readability we don't distinguish.
-        control_matrix += np.einsum('o,j,jmn,omn,knm->jko',
-                                    util.cexp(E*t[l]), n_coeffs[:, l],
-                                    n_opers_transformed[:, l], int_buf,
-                                    QdagV[l].conj().T @ basis @ QdagV[l],
-                                    optimize=path)
-
-    return control_matrix
->>>>>>> d766c155
 
 
 def calculate_control_matrix_periodic(phases: ndarray, control_matrix: ndarray,
@@ -609,10 +579,10 @@
         spectrum: Optional[ndarray] = None,
         omega: Optional[Coefficients] = None,
         n_oper_identifiers: Optional[Sequence[str]] = None,
-        which: Optional[str] = 'total',
+        which: str = 'total',
         decay_amplitudes: Optional[ndarray] = None,
-        show_progressbar: Optional[bool] = False,
-        memory_parsimonious: Optional[bool] = False
+        show_progressbar: bool = False,
+        memory_parsimonious: bool = False
         ) -> ndarray:
     r"""Calculate the cumulant function :math:`K(\tau)`.
 
@@ -767,8 +737,8 @@
         omega: Coefficients,
         n_oper_identifiers: Optional[Sequence[str]] = None,
         which: str = 'total',
-        show_progressbar: Optional[bool] = False,
-        memory_parsimonious: Optional[bool] = False
+        show_progressbar: bool = False,
+        memory_parsimonious: bool = False
         ) -> ndarray:
     r"""
     Get the decay amplitudes :math:`\Gamma_{\alpha\beta, kl}` for noise
