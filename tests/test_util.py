--- conflicted
+++ resolved
@@ -602,9 +602,8 @@
         with self.assertRaises(ValueError):
             foobar(1, 1, [1, 2])
             self.assertEqual(str(err.exception),
-<<<<<<< HEAD
-                             "Invalid value for foo: {}.".format([1, 2]) +
-                             " Should be one of {}".format([1, 'bar', (2, 3)]))
+                             f"Invalid value for foo: {[1, 2]}." +
+                             f" Should be one of {[1, 'bar', (2, 3)]}")
 
 
 @pytest.mark.skipif(
@@ -653,7 +652,3 @@
             result = util.oper_equiv(U*np.exp(1j*phase), U)
             self.assertTrue(result[0])
             self.assertAlmostEqual(result[1], -phase, places=5)
-=======
-                             f"Invalid value for foo: {[1, 2]}." +
-                             f" Should be one of {[1, 'bar', (2, 3)]}")
->>>>>>> 0b42bfaf
