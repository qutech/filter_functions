# -*- coding: utf-8 -*-
# =============================================================================
#     filter_functions
#     Copyright (C) 2019 Quantum Technology Group, RWTH Aachen University
#
#     This program is free software: you can redistribute it and/or modify
#     it under the terms of the GNU General Public License as published by
#     the Free Software Foundation, either version 3 of the License, or
#     (at your option) any later version.
#
#     This program is distributed in the hope that it will be useful,
#     but WITHOUT ANY WARRANTY; without even the implied warranty of
#     MERCHANTABILITY or FITNESS FOR A PARTICULAR PURPOSE. See the
#     GNU General Public License for more details.
#
#     You should have received a copy of the GNU General Public License
#     along with this program. If not, see <http://www.gnu.org/licenses/>.
#
#     Contact email: tobias.hangleiter@rwth-aachen.de
# =============================================================================
"""
This module defines the functions to calculate everything related to filter
functions.

Functions
---------
:func:`calculate_control_matrix_from_atomic`
    Calculate the control matrix from those of atomic pulse sequences
:func:`calculate_control_matrix_from_scratch`
    Calculate the control matrix from scratch
:func:`calculate_control_matrix_periodic`
    Calculate the control matrix for a periodic Hamiltonian
:func:`calculate_cumulant_function`
    Calculate the cumulant function for a given ``PulseSequence`` object.
:func:`calculate_decay_amplitudes`
    Calculate the decay amplitudes, corresponding to first order terms of the
    Magnus expansion
:func:`calculate_filter_function`
    Calculate the filter function from the control matrix
:func:`calculate_pulse_correlation_filter_function`
    Calculate the pulse correlation filter function from the control matrix
:func:`diagonalize`
    Diagonalize a Hamiltonian
:func:`error_transfer_matrix`
    Calculate the error transfer matrix of a pulse up to a unitary rotation
:func:`infidelity`
    Function to compute the infidelity of a pulse defined by a
    ``PulseSequence`` instance for a given noise spectral density and
    frequencies
:func:`liouville_representation`
    Calculate the Liouville representation of a unitary with respect to a basis
"""
from collections import deque
from itertools import accumulate, repeat
from typing import Any, Callable, Dict, Optional, Sequence, Tuple, Union
from warnings import warn

import numpy as np
import opt_einsum as oe
import sparse
from numpy import linalg as nla
from numpy import ndarray
from scipy import linalg as sla
from scipy import integrate

from . import util
from .basis import Basis, ggm_expand
from .types import Coefficients, Operator

__all__ = ['calculate_control_matrix_from_atomic',
           'calculate_control_matrix_from_scratch',
           'calculate_cumulant_function',
           'calculate_decay_amplitudes',
           'calculate_filter_function',
           'calculate_pulse_correlation_filter_function', 'diagonalize',
           'error_transfer_matrix', 'infidelity', 'liouville_representation']


def calculate_control_matrix_from_atomic(
        phases: ndarray, R_g: ndarray, Q_liouville: ndarray,
        show_progressbar: Optional[bool] = None) -> ndarray:
    r"""
    Calculate the control matrix from the control matrices of atomic segments.

    Parameters
    ----------
    phases: array_like, shape (n_dt, n_omega)
        The phase factors for :math:`l\in\{0, 1, \dots, n-1\}`.
    R_g: array_like, shape (n_dt, n_nops, d**2, n_omega)
        The pulse control matrices for :math:`l\in\{1, 2, \dots, n\}`.
    Q_liouville: array_like, shape (n_dt, n_nops, d**2, d**2)
        The transfer matrices of the cumulative propagators for
        :math:`l\in\{0, 1, \dots, n-1\}`.
    show_progressbar: bool, optional
        Show a progress bar for the calculation.

    Returns
    -------
    R: ndarray, shape (n_nops, d**2, n_omega)
        The control matrix :math:`\mathcal{R}(\omega)`.

    Notes
    -----
    The control matrix is calculated by evaluating the sum

    .. math::

        \mathcal{R}(\omega) = \sum_{l=1}^n e^{i\omega t_{l-1}}
            \mathcal{R}^{(l)}(\omega)\mathcal{Q}^{(l-1)}.

    See Also
    --------
    calculate_control_matrix_from_scratch: Control matrix from scratch.
    liouville_representation: Liouville representation for a given basis.
    """
    n = len(R_g)
    # Allocate memory
    R = np.zeros(R_g.shape[1:], dtype=complex)

    # Set up a reusable contraction expression. In some cases it is faster to
    # also contract the time dimension in the same expression instead of
    # looping over it, but we don't distinguish here for readability.
    R_expr = oe.contract_expression('ijo,jk->iko',
                                    R_g.shape[1:], Q_liouville.shape[1:])

    for g in util.progressbar_range(n, show_progressbar=show_progressbar,
                                    desc='Calculating control matrix'):
        R += R_expr(phases[g]*R_g[g], Q_liouville[g])

    return R


def calculate_control_matrix_from_scratch(
        HD: ndarray,
        HV: ndarray,
        Q: ndarray,
        omega: Coefficients,
        basis: Basis,
        n_opers: Sequence[Operator],
        n_coeffs: Sequence[Coefficients],
        dt: Coefficients,
        t: Optional[Coefficients] = None,
        show_progressbar: Optional[bool] = False) -> ndarray:
    r"""
    Calculate the control matrix from scratch, i.e. without knowledge of the
    control matrices of more atomic pulse sequences.

    Parameters
    ----------
    HD: array_like, shape (n_dt, d)
        Eigenvalue vectors for each time pulse segment *l* with the first
        axis counting the pulse segment, i.e.
        ``HD == array([D_0, D_1, ...])``.
    HV: array_like, shape (n_dt, d, d)
        Eigenvector matrices for each time pulse segment *l* with the first
        axis counting the pulse segment, i.e.
        ``HV == array([V_0, V_1, ...])``.
    Q: array_like, shape (n_dt+1, d, d)
        The propagators :math:`Q_l = P_l P_{l-1}\cdots P_0` as a (d, d) array
        with *d* the dimension of the Hilbert space.
    omega: array_like, shape (n_omega,)
        Frequencies at which the pulse control matrix is to be evaluated.
    basis: Basis, shape (d**2, d, d)
        The basis elements in which the pulse control matrix will be expanded.
    n_opers: array_like, shape (n_nops, d, d)
        Noise operators :math:`B_\alpha`.
    n_coeffs: array_like, shape (n_nops, n_dt)
        The sensitivities of the system to the noise operators given by
        *n_opers* at the given time step.
    dt: array_like, shape (n_dt)
        Sequence duration, i.e. for the :math:`l`-th pulse
        :math:`t_l - t_{l-1}`.
    t: array_like, shape (n_dt+1), optional
        The absolute times of the different segments. Can also be computed from
        *dt*.
    show_progressbar: bool, optional
        Show a progress bar for the calculation.

    Returns
    -------
    R: ndarray, shape (n_nops, d**2, n_omega)
        The control matrix :math:`\mathcal{R}(\omega)`

    Notes
    -----
    The control matrix is calculated according to

    .. math::

        \mathcal{R}_{\alpha k}(\omega) = \sum_{l=1}^n e^{i\omega t_{l-1}}
            s_\alpha^{(l)}\mathrm{tr}\left(
                [\bar{B}_\alpha^{(l)}\circ I(\omega)] \bar{C}_k^{(l)}
            \right)

    where

    .. math::

        I^{(l)}_{nm}(\omega) &= \int_0^{t_l - t_{l-1}}\mathrm{d}t\,
                                e^{i(\omega+\omega_n-\omega_m)t} \\
                             &= \frac{e^{i(\omega+\omega_n-\omega_m)
                                (t_l - t_{l-1})} - 1}
                                {i(\omega+\omega_n-\omega_m)}, \\
        \bar{B}_\alpha^{(l)} &= V^{(l)\dagger} B_\alpha V^{(l)}, \\
        \bar{C}_k^{(l)} &= V^{(l)\dagger} Q_{l-1} C_k Q_{l-1}^\dagger V^{(l)},

    and :math:`V^{(l)}` is the matrix of eigenvectors that diagonalizes
    :math:`\tilde{\mathcal{H}}_n^{(l)}`, :math:`B_\alpha` the :math:`\alpha`-th
    noise operator :math:`s_\alpha^{(l)}` the noise sensitivity during interval
    :math:`l`, and :math:`C_k` the :math:`k`-th basis element.

    See Also
    --------
    calculate_control_matrix_from_atomic: Control matrix from concatenation.
    """
    if t is None:
        t = np.concatenate(([0], np.asarray(dt).cumsum()))

    d = HV.shape[-1]
    # We're lazy
    E = omega
    n_coeffs = np.asarray(n_coeffs)

    # Precompute noise opers transformed to eigenbasis of each pulse
    # segment and Q^\dagger @ HV
    if d < 4:
        # Einsum contraction faster
        QdagV = np.einsum('lba,lbc->lac', Q[:-1].conj(), HV)
        B = np.einsum('lba,jbc,lcd->jlad', HV.conj(), n_opers, HV,
                      optimize=['einsum_path', (0, 1), (0, 1)])
    else:
        QdagV = Q[:-1].transpose(0, 2, 1).conj() @ HV
        B = np.empty((len(n_opers), len(dt), d, d), dtype=complex)
        for j, n_oper in enumerate(n_opers):
            B[j] = HV.conj().transpose(0, 2, 1) @ n_oper @ HV

    # Allocate result and buffers for intermediate arrays
    R = np.zeros((len(n_opers), len(basis), len(E)), dtype=complex)
    exp_buf = np.empty((len(E), d, d), dtype=complex)
    int_buf = np.empty((len(E), d, d), dtype=complex)
    R_path = ['einsum_path', (0, 3), (0, 1), (0, 2), (0, 1)]

    for l in util.progressbar_range(len(dt), show_progressbar=show_progressbar,
                                    desc='Calculating control matrix'):

        dE = np.subtract.outer(HD[l], HD[l])
        # iEdE_nm = 1j*(omega + omega_n - omega_m)
        int_buf.real = 0
        int_buf.imag = np.add.outer(E, dE, out=int_buf.imag)

        # Use expm1 for better convergence with small arguments
        exp_buf = np.expm1(int_buf*dt[l], out=exp_buf)
        # Catch zero-division warnings
        mask = (int_buf != 0)
        int_buf = np.divide(exp_buf, int_buf, out=int_buf, where=mask)
        int_buf[~mask] = dt[l]

        # Faster for d = 2 to also contract over the time dimension instead of
        # loop, but for readability we don't distinguish.
        R += np.einsum('o,j,jmn,omn,knm->jko',
                       util.cexp(E*t[l]), n_coeffs[:, l], B[:, l], int_buf,
                       QdagV[l].conj().T @ basis @ QdagV[l],
                       optimize=R_path)

    return R


def calculate_control_matrix_periodic(phases: ndarray, R: ndarray,
                                      Q_liouville: ndarray,
                                      repeats: int) -> ndarray:
    r"""
    Calculate the control matrix of a periodic pulse given the phase factors,
    control matrix and transfer matrix of the total propagator, Q_liouville, of
    the atomic pulse.

    Parameters
    ----------
    phases: ndarray, shape (n_omega,)
        The phase factors :math:`e^{i\omega T}` of the atomic pulse.
    R: ndarray, shape (n_nops, d**2, n_omega)
        The control matrix :math:`\mathcal{R}^{(1)}(\omega)` of the atomic
        pulse.
    Q_liouville: ndarray, shape (d**2, d**2)
        The transfer matrix :math:`\mathcal{Q}^{(1)}` of the atomic pulse.
    repeats: int
        The number of repetitions.

    Returns
    -------
    R: ndarray, shape (n_nops, d**2, n_omega)
        The control matrix :math:`\mathcal{R}(\omega)` of the repeated pulse.

    Notes
    -----
    The control matrix is computed as

    .. math::

        \mathcal{R}(\omega) &= \mathcal{R}^{(1)}(\omega)\sum_{g=0}^{G-1}\left(
                               e^{i\omega T}\right)^g \\
                            &= \mathcal{R}^{(1)}(\omega)\bigl(
                               \mathbb{I} - e^{i\omega T}\mathcal{Q}^{(1)}
                               \bigr)^{-1}\bigl(\mathbb{I} - \bigl(
                               e^{i\omega T}\mathcal{Q}^{(1)}\bigr)^G\bigr).

    with :math:`G` the number of repetitions.
    """
    # Compute the finite geometric series \sum_{g=0}^{G-1} T^g. First check if
    # inv(I - T) is 'good', i.e. if inv(I - T) @ (I - T) == I, since NumPy will
    # compute the inverse in any case. For those frequencies where the inverse
    # is well-behaved, evaluate the sum as a Neumann series and for the rest
    # evaluate it explicitly.
    eye = np.eye(Q_liouville.shape[0])
    T = np.multiply.outer(phases, Q_liouville)

    # Mask the invertible frequencies. The chosen atol is somewhat empiric.
    M = eye - T
    M_inv = nla.inv(M)
    good_inverse = np.isclose(M_inv @ M, eye, atol=1e-10, rtol=0).all((1, 2))

    # Allocate memory
    S = np.empty((*phases.shape, *Q_liouville.shape), dtype=complex)
    # Evaluate the sum for invertible frequencies
    S[good_inverse] = (M_inv[good_inverse] @
                       (eye - nla.matrix_power(T[good_inverse], repeats)))

    # Evaluate the sum for non-invertible frequencies
    if (~good_inverse).any():
        S[~good_inverse] = eye +\
            sum(accumulate(repeat(T[~good_inverse], repeats-1), np.matmul))

    # Multiply with R_at to get the final control matrix
    R_tot = (R.transpose(2, 0, 1) @ S).transpose(1, 2, 0)
    return R_tot


@util.parse_optional_parameters({'which': ('total', 'correlations')})
def calculate_cumulant_function(
        pulse: 'PulseSequence',
        S: ndarray,
        omega: Coefficients,
        n_oper_identifiers: Optional[Sequence[str]] = None,
        which: Optional[str] = 'total',
        show_progressbar: Optional[bool] = False,
        memory_parsimonious: Optional[bool] = False) -> ndarray:
    r"""Calculate the cumulant function :math:`K(\tau)`.

    The error transfer matrix is obtained from the cumulant function by
    exponentiation, :math:`\langle\tilde{\mathcal{U}}\rangle = \exp K(\tau)`.

    Parameters
    ----------
    pulse: PulseSequence
        The ``PulseSequence`` instance for which to compute the cumulant
        function.
    S: array_like, shape ([[n_nops,] n_nops,] n_omega)
        The two-sided noise power spectral density in units of inverse
        frequencies as an array of shape (n_omega,), (n_nops, n_omega), or
        (n_nops, n_nops, n_omega). In the first case, the same spectrum is
        taken for all noise operators, in the second, it is assumed that there
        are no correlations between different noise sources and thus there is
        one spectrum for each noise operator. In the third and most general
        case, there may be a spectrum for each pair of noise operators
        corresponding to the correlations between them. n_nops is the number of
        noise operators considered and should be equal to
        ``len(n_oper_identifiers)``.
    omega: array_like,
        The frequencies. Note that the frequencies are assumed to be symmetric
        about zero.
    n_oper_identifiers: array_like, optional
        The identifiers of the noise operators for which to evaluate the
        cumulant function. The default is all.
    which: str, optional
        Which decay amplitudes should be calculated, may be either 'total'
        (default) or 'correlations'. See :func:`infidelity` and
        :ref:`Notes <notes>`.
    show_progressbar: bool, optional
        Show a progress bar for the calculation of the control matrix.
    memory_parsimonious: bool, optional
        Trade memory footprint for performance. See
        :func:`~numeric.calculate_decay_amplitudes`. The default is ``False``.

    Returns
    -------
    K: ndarray, shape ([[n_pls, n_pls,] n_nops,] n_nops, d**2, d**2)
        The cumulant function. The individual noise operator contributions
        chosen by ``n_oper_identifiers`` are on the third to last axis / axes,
        depending on whether the noise is cross-correlated or not. If
        ``which == 'correlations'``, the first two axes correspond to the
        contributions of the pulses in the sequence.

    .. _notes:

    Notes
    -----
    The cumulant function is given by

    .. math::

        K_{\alpha\beta,ij}(\tau) = -\frac{1}{2} \sum_{kl}\biggl(
            &\Delta_{\alpha\beta,kl}\left(
                T_{klji} - T_{lkji} - T_{klij} + T_{lkij}
            \right) \\ + &\Gamma_{\alpha\beta,kl}\left(
                T_{klji} - T_{kjli} - T_{kilj} + T_{kijl}
            \right)
        \biggr)

    Here, :math:`T_{ijkl} = \mathrm{tr}(C_i C_j C_k C_l)` is a trivial function
    of the basis elements :math:`C_i`, and :math:`\Gamma_{\alpha\beta,kl}` and
    :math:`\Delta_{\alpha\beta,kl}` are the decay amplitudes and frequency
    shifts which correspond to first and second order in the Magnus expansion,
    respectively. Since the latter induce coherent errors, we can approximately
    neglect them if we assume that the pulse has been experimentally
    calibrated.

    For a single qubit and represented in the Pauli basis, the above reduces to

    .. math::

        K_{\alpha\beta,ij}(\tau) = \begin{cases}
            - \sum_{k\neq i}\Gamma_{\alpha\beta,kk}
                &\quad\mathrm{if}\: i = j,   \\
            - \Delta_{\alpha\beta,ij} + \Delta_{\alpha\beta,ji}
            + \Gamma_{\alpha\beta,ij}
                &\quad\mathrm{if}\: i\neq j,
        \end{cases}

    for :math:`i\in\{1,2,3\}` and :math:`K_{0j} = K_{i0} = 0`.

    Lastly, the pulse correlation cumulant function resolves correlations in
    the cumulant function of a sequence of pulses :math:`g = 1,\dotsc,G` such
    that the following holds:

    .. math::

        K_{\alpha\beta,ij}(\tau) = \sum_{g,g'=1}^G
             K_{\alpha\beta,ij}^{(gg')}(\tau).

    See Also
    --------
    calculate_decay_amplitudes: Calculate the :math:`\Gamma_{\alpha\beta,kl}`
    error_transfer_matrix: Calculate the error transfer matrix :math:`\exp K`.
    infidelity: Calculate only infidelity of a pulse.
    pulse_sequence.concatenate: Concatenate ``PulseSequence`` objects.
    calculate_pulse_correlation_filter_function

    """
    N, d = pulse.basis.shape[:2]
    Gamma = calculate_decay_amplitudes(pulse, S, omega, n_oper_identifiers,
                                       which, show_progressbar,
                                       memory_parsimonious)

    if d == 2 and pulse.basis.btype in ('Pauli', 'GGM'):
        # Single qubit case. Can use simplified expression
        K = np.zeros_like(Gamma)
        diag_mask = np.eye(N, dtype=bool)

        # Offdiagonal terms
        K[..., ~diag_mask] = Gamma[..., ~diag_mask]

        # Diagonal terms K_ii given by sum over diagonal of Gamma excluding
        # Gamma_ii. Since the Pauli basis is traceless, K_00 is zero, therefore
        # start at K_11.
        diag_items = deque((True, False, True, True))
        for i in range(1, N):
            K[..., i, i] = - Gamma[..., diag_items, diag_items].sum(axis=-1)
            # shift the item not summed over by one
            diag_items.rotate()
    else:
        # Multi qubit case. Use general expression.
        T = pulse.basis.four_element_traces
        K = - (oe.contract('...kl,klji->...ij', Gamma, T, backend='sparse') -
               oe.contract('...kl,kjli->...ij', Gamma, T, backend='sparse') -
               oe.contract('...kl,kilj->...ij', Gamma, T, backend='sparse') +
               oe.contract('...kl,kijl->...ij', Gamma, T, backend='sparse'))/2

    return K.real


@util.parse_optional_parameters({'which': ('total', 'correlations')})
def calculate_decay_amplitudes(
        pulse: 'PulseSequence',
        S: ndarray,
        omega: Coefficients,
        n_oper_identifiers: Optional[Sequence[str]] = None,
        which: str = 'total',
        show_progressbar: Optional[bool] = False,
        memory_parsimonious: Optional[bool] = False) -> ndarray:
    r"""
    Get the decay amplitudes :math:`\Gamma_{\alpha\beta, kl}` for noise sources
    :math:`\alpha,\beta` and basis elements :math:`k,l`.

    Parameters
    ----------
    pulse: PulseSequence
        The ``PulseSequence`` instance for which to compute the decay
        amplitudes.
    S: array_like, shape ([[n_nops,] n_nops,] n_omega)
        The two-sided noise power spectral density. If 1-d, the same spectrum
        is used for all noise operators. If 2-d, one (self-) spectrum for each
        noise operator is expected. If 3-d, should be a matrix of cross-spectra
        such that ``S[i, j] == S[j, i].conj()``.
    omega: array_like,
        The frequencies. Note that the frequencies are assumed to be symmetric
        about zero.
    n_oper_identifiers: array_like, optional
        The identifiers of the noise operators for which to calculate the decay
        amplitudes. The default is all.
    which: str, optional
        Which decay amplitudes should be calculated, may be either 'total'
        (default) or 'correlations'. See :func:`infidelity` and
        :ref:`Notes <notes>`.
    show_progressbar: bool, optional
        Show a progress bar for the calculation.
    memory_parsimonious: bool, optional
        For large dimensions, the integrand

        .. math::

            \mathcal{R}^\ast_{\alpha k}(\omega)S_{\alpha\beta}(\omega)
            \mathcal{R}_{\beta l}(\omega)

        can consume quite a large amount of memory if set up for all
        :math:`\alpha,\beta,k,l` at once. If ``True``, it is only set up and
        integrated for a single :math:`k` at a time and looped over. This is
        slower but requires much less memory. The default is ``False``.

    Raises
    ------
    ValueError
        If S has incompatible shape.

    Returns
    -------
    Gamma: ndarray, shape ([[n_pls, n_pls,] n_nops,] n_nops, d**2, d**2)
        The decay amplitudes.

    .. _notes:

    Notes
    -----
    The total decay amplitudes are given by

    .. math::

        \Gamma_{\alpha\beta, kl} = \int
            \frac{\mathrm{d}\omega}{2\pi}\mathcal{R}^\ast_{\alpha k}(\omega)
            S_{\alpha\beta}(\omega)\mathcal{R}_{\beta l}(\omega).

    If pulse correlations are taken into account, they are given by

    .. math::

        \Gamma_{\alpha\beta, kl}^{(gg')} = \int\frac{\mathrm{d}\omega}{2\pi}
            S_{\alpha\beta}(\omega)F_{\alpha\beta, kl}^{(gg')}(\omega).

    See Also
    --------
    infidelity: Compute the infidelity directly.
    pulse_sequence.concatenate: Concatenate ``PulseSequence`` objects.
    calculate_pulse_correlation_filter_function
    """
    # TODO: Replace infidelity() by this?
    # Noise operator indices
    idx = util.get_indices_from_identifiers(pulse, n_oper_identifiers, 'noise')
    if which == 'total':
        # Faster to use filter function instead of control matrix
        if pulse.is_cached('F_kl'):
            R = None
            F = pulse.get_filter_function(omega, which='generalized')
        else:
            R = pulse.get_control_matrix(omega, show_progressbar)
            F = None
    else:
        # which == 'correlations'
        if pulse.is_cached('omega'):
            if not np.array_equal(pulse.omega, omega):
                raise ValueError('Pulse correlation decay amplitudes ' +
                                 'requested but omega not equal to ' +
                                 'cached frequencies.')

        if pulse.is_cached('F_pc_kl'):
            R = None
            F = pulse.get_pulse_correlation_filter_function(
                    which='generalized')
        else:
            R = pulse.get_pulse_correlation_control_matrix()
            F = None

    if not memory_parsimonious:
        integrand = _get_integrand(S, omega, idx, which, 'generalized', R=R,
                                   F=F)
        Gamma = integrate.trapz(integrand, omega, axis=-1)/(2*np.pi)
        return Gamma.real

    # Conserve memory by looping. Let _get_integrand determine the shape
    if R is not None:
        integrand = _get_integrand(S, omega, idx, which, 'generalized',
                                   R=[R[..., 0:1, :], R], F=F)
        n_kl = R.shape[-2]
    else:
        integrand = _get_integrand(S, omega, idx, which, 'generalized',
                                   R=R, F=F[..., 0:1, :, :])
        n_kl = F.shape[-2]

    Gamma = np.zeros(integrand.shape[:-3] + (n_kl,)*2,
                     dtype=integrand.dtype)
    Gamma[..., 0:1, :] = integrate.trapz(integrand, omega, axis=-1)/(2*np.pi)

    for k in util.progressbar_range(1, n_kl, show_progressbar=show_progressbar,
                                    desc='Integrating'):
        if R is not None:
            integrand = _get_integrand(S, omega, idx, which, 'generalized',
                                       R=[R[..., k:k+1, :], R], F=F)
        else:
            integrand = _get_integrand(S, omega, idx, which, 'generalized',
                                       R=R, F=F[..., k:k+1, :, :])

        Gamma[..., k:k+1, :] = integrate.trapz(integrand, omega,
                                               axis=-1)/(2*np.pi)

    return Gamma.real


@util.parse_which_FF_parameter
def calculate_filter_function(R: ndarray, which: str = 'fidelity') -> ndarray:
    r"""Compute the filter function from the control matrix.

    Parameters
    ----------
    R: array_like, shape (n_nops, d**2, n_omega)
        The control matrix.
    which : str, optional
        Which filter function to return. Either 'fidelity' (default) or
        'generalized' (see :ref:`Notes <notes>`).

    Returns
    -------
    F: ndarray, shape (n_nops, n_nops, [d**2, d**2,] n_omega)
        The filter functions for each noise operator correlation. The diagonal
        corresponds to the filter functions for uncorrelated noise sources.

    .. _notes:

    Notes
    -----
    The generalized filter function is given by

    .. math::

        F_{\alpha\beta,kl}(\omega) = \mathcal{R}_{\alpha k}^\ast(\omega)
                                     \mathcal{R}_{\beta l}(\omega),

    where :math:`\alpha,\beta` are indices counting the noise operators
    :math:`B_\alpha` and :math:`k,l` indices counting the basis elements
    :math:`C_k`.

    The fidelity filter function is obtained by tracing over the basis indices:

    .. math::

        F_{\alpha\beta}(\omega) = \sum_{k} F_{\alpha\beta,kk}(\omega).

    See Also
    --------
    calculate_control_matrix_from_scratch: Control matrix from scratch.
    calculate_control_matrix_from_atomic: Control matrix from concatenation.
    calculate_pulse_correlation_filter_function: Pulse correlations.
    """
    if which == 'fidelity':
        return np.einsum('ako,bko->abo', R.conj(), R)
    else:
        # which == 'generalized'
        return np.einsum('ako,blo->abklo', R.conj(), R)


@util.parse_which_FF_parameter
def calculate_pulse_correlation_filter_function(
        R: ndarray, which: str = 'fidelity') -> ndarray:
    r"""Compute pulse correlation filter function from the control matrix.

    Parameters
    ----------
    R: array_like, shape (n_pulses, n_nops, d**2, n_omega)
        The control matrix.
    which : str, optional
        Which filter function to return. Either 'fidelity' (default) or
        'generalized' (see :ref:`Notes <notes>`).

    Returns
    -------
    F_pc: ndarray, shape (n_pls, n_pls, n_nops, n_nops, [d**2, d**2,] n_omega)
        The pulse correlation filter functions for each pulse and noise
        operator correlations. The first two axes hold the pulse correlations,
        the second two the noise correlations.

    .. _notes:

    Notes
    -----
    The generalized pulse correlation filter function is given by

    .. math::

        F_{\alpha\beta,kl}^{(gg')}(\omega) = \bigl[
            \mathcal{Q}^{(g'-1)\dagger}\mathcal{R}^{(g')\dagger}(\omega)
        \bigr]_{k\alpha} \bigl[
            \mathcal{R}^{(g)}(\omega)\mathcal{Q}^{(g-1)}
        \bigr]_{\beta l} e^{i\omega(t_{g-1} - t_{g'-1})},

    with :math:`\mathcal{R}^{(g)}` the control matrix of the :math:`g`-th
    pulse. The fidelity pulse correlation function is obtained by tracing out
    the basis indices,

    .. math::

        F_{\alpha\beta}^{(gg')}(\omega) =
          \sum_{k} F_{\alpha\beta,kk}^{(gg')}(\omega)

    See Also
    --------
    calculate_control_matrix_from_scratch: Control matrix from scratch.
    calculate_control_matrix_from_atomic: Control matrix from concatenation.
    calculate_filter_function: Regular filter function.
    """
    if R.ndim != 4:
        raise ValueError('Expected R.ndim == 4.')

    if which == 'fidelity':
        return np.einsum('gako,hbko->ghabo', R.conj(), R)
    else:
        # which == 'generalized'
        return np.einsum('gako,hblo->ghabklo', R.conj(), R)


def diagonalize(H: ndarray, dt: Coefficients) -> Tuple[ndarray]:
    r"""Diagonalize a Hamiltonian.

    Diagonalize the Hamiltonian *H* which is piecewise constant during the
    times given by *dt* and return eigenvalues, eigenvectors, and the
    cumulative propagators :math:`Q_l`. Note that we calculate in units where
    :math:`\hbar\equiv 1` so that

    .. math::

        U(t, t_0) = \mathcal{T}\exp\left(
                        -i\int_{t_0}^t\mathrm{d}t'\mathcal{H}(t')
                    \right).

    Parameters
    ----------
    H: array_like, shape (n_dt, d, d)
        Hamiltonian of shape (n_dt, d, d) with d the dimensionality of the
        system
    dt: array_like
        The time differences

    Returns
    -------
    HD: ndarray
        Array of eigenvalues of shape (n_dt, d)
    HV: ndarray
        Array of eigenvectors of shape (n_dt, d, d)
    Q: ndarray
        Array of cumulative propagators of shape (n_dt+1, d, d)
    """
    d = H.shape[-1]
    # Calculate Eigenvalues and -vectors
    HD, HV = nla.eigh(H)
    # Propagator P = V exp(-j D dt) V^\dag. Middle term is of shape
    # (d, n_dt) due to transpose, so switch around indices in einsum
    # instead of transposing again. Same goes for the last term. This saves
    # a bit of time. The following is faster for larger dimensions but not for
    # many time steps:
    # P = np.empty((500, 4, 4), dtype=complex)
    # for l, (V, D) in enumerate(zip(HV, np.exp(-1j*dt*HD.T).T)):
    #     P[l] = (V * D) @ V.conj().T
    P = np.einsum('lij,jl,lkj->lik',
                  HV, util.cexp(-np.asarray(dt)*HD.T), HV.conj())
    # The cumulative propagator Q with the identity operator as first
    # element (Q_0 = P_0 = I), i.e.
    # Q = [Q_0, Q_1, ..., Q_n] = [P_0, P_1 @ P_0, ..., P_n @ ... @ P_0]
    Q = np.empty((len(dt)+1, d, d), dtype=complex)
    Q[0] = np.identity(d)
    for i in range(len(dt)):
        Q[i+1] = P[i] @ Q[i]

    return HD, HV, Q


def error_transfer_matrix(
        pulse: Optional['PulseSequence'] = None,
        S: Optional[ndarray] = None,
        omega: Optional[Coefficients] = None,
        K: Optional[ndarray] = None,
        n_oper_identifiers: Optional[Sequence[str]] = None,
        show_progressbar: Optional[bool] = False,
        memory_parsimonious: Optional[bool] = False) -> ndarray:
    r"""Compute the error transfer matrix up to unitary rotations.

    Parameters
    ----------
    pulse: PulseSequence
        The ``PulseSequence`` instance for which to compute the error transfer
        matrix.
    S: array_like, shape ([[n_nops,] n_nops,] n_omega)
        The two-sided noise power spectral density in units of inverse
        frequencies as an array of shape (n_omega,), (n_nops, n_omega), or
        (n_nops, n_nops, n_omega). In the first case, the same spectrum is
        taken for all noise operators, in the second, it is assumed that there
        are no correlations between different noise sources and thus there is
        one spectrum for each noise operator. In the third and most general
        case, there may be a spectrum for each pair of noise operators
        corresponding to the correlations between them. n_nops is the number of
        noise operators considered and should be equal to
        ``len(n_oper_identifiers)``.
    omega: array_like,
        The frequencies. Note that the frequencies are assumed to be symmetric
        about zero.
    K: ndarray, shape ([[n_pls, n_pls,] n_nops,] n_nops, d**2, d**2)
        A precomputed cumulant function. If given, *pulse*, *S*, *omega*
        are not required.
    n_oper_identifiers: array_like, optional
        The identifiers of the noise operators for which to evaluate the
        error transfer matrix. The default is all. Note that, since in general
        contributions from different noise operators won't commute, not
        selecting all noise operators results in neglecting terms of order
        :math:`\xi^4`.
    show_progressbar: bool, optional
        Show a progress bar for the calculation of the control matrix.
    memory_parsimonious: bool, optional
        Trade memory footprint for performance. See
        :func:`~numeric.calculate_decay_amplitudes`. The default is ``False``.

    Returns
    -------
    U: ndarray, shape (d**2, d**2)
        The error transfer matrix. The individual noise operator contributions
        are summed up before exponentiating as they might not commute.

    Notes
    -----
    The error transfer matrix is given by

    .. math::

        \tilde{\mathcal{U}} = \exp K(\tau)

    with :math:`K(\tau)` the cumulant function (see
    :func:`calculate_cumulant_function`). For Gaussian noise this expression is
    exact when taking into account the decay amplitudes :math:`\Gamma` and
    frequency shifts :math:`\Delta`. As the latter effects coherent errors it
    can be neglected if we assume that the experimenter has calibrated their
    pulse.

    For non-Gaussian noise the expression above is perturbative and includes
    noise up to order :math:`\xi^2` and hence
    :math:`\tilde{\mathcal{U}} = \mathbb{1} + K(\tau) + \mathcal{O}(\xi^2)`
    (although it is evaluated as a matrix exponential in any case).

    Given the above expression of the error transfer matrix, the entanglement
    fidelity is given by

    .. math::

        \mathcal{F}_\mathrm{e} = \frac{1}{d^2}\mathrm{tr}\,\tilde{\mathcal{U}}.

    See Also
    --------
    calculate_cumulant_function: Calculate the cumulant function :math:`K`
    calculate_decay_amplitudes: Calculate the :math:`\Gamma_{\alpha\beta,kl}`
    infidelity: Calculate only infidelity of a pulse.
    """
    if K is None:
        if pulse is None or S is None or omega is None:
            raise ValueError('Require either precomputed cumulant function K' +
                             ' or pulse, S, and omega as arguments.')

        K = calculate_cumulant_function(pulse, S, omega, n_oper_identifiers,
                                        'total', show_progressbar,
                                        memory_parsimonious)

    try:
        U = sla.expm(K.sum(axis=tuple(range(K.ndim - 2))))
    except AttributeError as aerr:
        raise TypeError('K invalid type: {}'.format(type(K))) from aerr
    except ValueError as verr:
        raise ValueError('K invalid shape: {}'.format(K.shape)) from verr

    return U


@util.parse_optional_parameters({'which': ('total', 'correlations')})
def infidelity(pulse: 'PulseSequence',
               S: Union[Coefficients, Callable],
               omega: Union[Coefficients, Dict[str, Union[int, str]]],
               n_oper_identifiers: Optional[Sequence[str]] = None,
               which: str = 'total',
               return_smallness: bool = False,
               test_convergence: bool = False) -> Union[ndarray, Any]:
    r"""Calculate the leading order entanglement infidelity.

    This function calculates the infidelity approximately from the leading
    peturbation (see :ref:`Notes <notes>`). To compute it exactly for Gaussian
    noise and vanishing coherent errors (second order Magnus terms), use
    :func:`error_transfer_matrix` to obtain it from the full process matrix.

    Parameters
    ----------
    pulse: PulseSequence
        The ``PulseSequence`` instance for which to calculate the infidelity
        for.
    S: array_like, shape ([[n_nops,] n_nops,] omega) or callable
        The two-sided noise power spectral density in units of inverse
        frequencies as an array of shape (n_omega,), (n_nops, n_omega), or
        (n_nops, n_nops, n_omega). In the first case, the same spectrum is
        taken for all noise operators, in the second, it is assumed that there
        are no correlations between different noise sources and thus there is
        one spectrum for each noise operator. In the third and most general
        case, there may be a spectrum for each pair of noise operators
        corresponding to the correlations between them. n_nops is the number of
        noise operators considered and should be equal to
        ``len(n_oper_identifiers)``.

        If *test_convergence* is ``True``, a function handle to
        compute the power spectral density from a sequence of frequencies is
        expected.
    omega: array_like or dict
        The frequencies at which the integration is to be carried out. If
        *test_convergence* is ``True``, a dict with possible keys ('omega_IR',
        'omega_UV', 'spacing', 'n_min', 'n_max', 'n_points'), where all
        entries are integers except for ``spacing`` which should be a string,
        either 'linear' or 'log'. 'n_points' controls how many steps are taken.
        Note that the frequencies are assumed to be symmetric about zero.
    n_oper_identifiers: array_like, optional
        The identifiers of the noise operators for which to calculate the
        infidelity  contribution. If given, the infidelities for each noise
        operator will be returned. Otherwise, all noise operators will be taken
        into account.
    which: str, optional
        Which infidelities should be calculated, may be either 'total'
        (default) or 'correlations'. In the former case, one value is returned
        for each noise operator, corresponding to the total infidelity of the
        pulse (or pulse sequence). In the latter, an array of infidelities is
        returned where element (i,j) corresponds to the infidelity contribution
        of the correlations between pulses i and j (see :ref:`Notes <notes>`).
        Note that this option is only available if the pulse correlation filter
        functions have been computed during concatenation (see
        :func:`calculate_pulse_correlation_filter_function` and
        :func:`~filter_functions.pulse_sequence.concatenate`).
    return_smallness: bool, optional
        Return the smallness parameter :math:`\xi` for the given spectrum.
    test_convergence: bool, optional
        Test the convergence of the integral with respect to the number of
        frequency samples. Returns the number of frequency samples and the
        corresponding fidelities. See *S* and *omega* for more information.

    Returns
    -------
    infid: ndarray, shape ([[n_pls, n_pls,], n_nops,] n_nops)
        Array with the infidelity contributions for each spectrum *S* on the
        last axis or axes, depending on the shape of *S* and *which*. If
        ``which`` is ``correlations``, the first two axes are the individual
        pulse contributions. If *S* is 2-d (3-d), the last axis (two axes) are
        the individual spectral contributions.
        Only if *test_convergence* is ``False``.
    n_samples: array_like
        Array with number of frequency samples used for convergence test.
        Only if *test_convergence* is ``True``.
    convergence_infids: array_like
        Array with infidelities calculated in convergence test.
        Only if *test_convergence* is ``True``.

    .. _notes:

    Notes
    -----
    The infidelity is given by

    .. math::

        \mathcal{I}_{\alpha\beta}
            &= 1 - \frac{1}{d^2}\mathrm{tr}\:\tilde{\mathcal{U}} \\
            &= \frac{1}{d}\int_{-\infty}^{\infty}\frac{\mathrm{d}\omega}{2\pi}
                S_{\alpha\beta}(\omega)F_{\alpha\beta}(\omega)
                +\mathcal{O}\big(\xi^4\big) \\
            &= \sum_{g,g'=1}^G \mathcal{I}_{\alpha\beta}^{(gg')}

    with :math:`S_{\alpha\beta}(\omega)` the two-sided noise spectral density
    and :math:`F_{\alpha\beta}(\omega)` the first-order filter function for
    noise sources :math:`\alpha,\beta`. The noise spectrum may include
    correlated noise sources, that is, its entry at :math:`(\alpha,\beta)`
    corresponds to the correlations between sources :math:`\alpha` and
    :math:`\beta`.
    :math:`\mathcal{I}_{\alpha\beta}^{(gg')}` are the correlation
    infidelities that can be computed by setting ``which='correlations'``.

    To convert to the average gate infidelity, use the
    following relation given by Horodecki et al. [Hor99]_ and
    Nielsen [Nie02]_:

    .. math::

        \mathcal{I}_\mathrm{avg} = \frac{d}{d+1}\mathcal{I}.

    The smallness parameter is given by

    .. math::

        \xi^2 = \sum_\alpha\left[
                    \lvert\lvert B_\alpha\rvert\rvert^2
                    \int_{-\infty}^\infty\frac{\mathrm{d}\omega}{2\pi}
                    S_\alpha(\omega)\left(\sum_ls_\alpha^{(l)}\Delta t_l
                    \right)^2
                \right].

    Note that in practice, the integral is only evaluated on the interval
    :math:`\omega\in[\omega_\mathrm{min},\omega_\mathrm{max}]`.

    See Also
    --------
    calculate_decay_amplitudes
    pulse_sequence.concatenate: Concatenate ``PulseSequence`` objects.
    calculate_pulse_correlation_filter_function

    References
    ----------

    .. [Hor99]
        Horodecki, M., Horodecki, P., & Horodecki, R. (1999). General
        teleportation channel, singlet fraction, and quasidistillation.
        Physical Review A - Atomic, Molecular, and Optical Physics, 60(3),
        1888–1898. https://doi.org/10.1103/PhysRevA.60.1888

    .. [Nie02]
        Nielsen, M. A. (2002). A simple formula for the average gate
        fidelity of a quantum dynamical operation. Physics Letters,
        Section A: General, Atomic and Solid State Physics, 303(4), 249–252.
        https://doi.org/10.1016/S0375-9601(02)01272-0

    See Also
    --------
    error_transfer_matrix: Calculate the full process matrix.
    plotting.plot_infidelity_convergence: Convenience function to plot results.
    """
    # Noise operator indices
    idx = util.get_indices_from_identifiers(pulse, n_oper_identifiers, 'noise')

    if test_convergence:
        if not callable(S):
            raise TypeError('Spectral density S should be callable when ' +
                            'test_convergence == True.')

        # Parse argument dict
        try:
            omega_IR = omega.get('omega_IR', 2*np.pi/pulse.t[-1]*1e-2)
        except AttributeError:
            raise TypeError('omega should be dictionary with parameters ' +
                            'when test_convergence == True.')

        omega_UV = omega.get('omega_UV', 2*np.pi/pulse.t[-1]*1e+2)
        spacing = omega.get('spacing', 'linear')
        n_min = omega.get('n_min', 100)
        n_max = omega.get('n_max', 500)
        n_points = omega.get('n_points', 10)

        # Alias numpy's linspace or logspace method depending on the spacing
        # omega has
        if spacing == 'linear':
            xspace = np.linspace
        elif spacing == 'log':
            xspace = np.geomspace
        else:
            raise ValueError("spacing should be either 'linear' or 'log'.")

        delta_n = (n_max - n_min)//n_points
        n_samples = np.arange(n_min, n_max + delta_n, delta_n)

        convergence_infids = np.empty((len(n_samples), len(idx)))
        for i, n in enumerate(n_samples):
            freqs = xspace(omega_IR, omega_UV, n//2)
            convergence_infids[i] = infidelity(
                pulse, *util.symmetrize_spectrum(S(freqs), freqs),
                n_oper_identifiers, which='total', return_smallness=False,
                test_convergence=False
            )

        return n_samples, convergence_infids

    if which == 'total':
        if not pulse.basis.istraceless:
            # Fidelity not simply sum of diagonal of decay amplitudes Gamma_kk
            # but trace tensor plays a role, cf eq. (39). For traceless bases,
            # the trace tensor term reduces to delta_ij.
            T = pulse.basis.four_element_traces
            Tp = (sparse.diagonal(T, axis1=2, axis2=3).sum(-1) -
                  sparse.diagonal(T, axis1=1, axis2=3).sum(-1)).todense()

            R = pulse.get_control_matrix(omega)
            F = np.einsum('ako,blo,kl->abo', R.conj(), R, Tp)/pulse.d
        else:
            F = pulse.get_filter_function(omega)
    else:
        # which == 'correlations'
        if not pulse.basis.istraceless:
            warn('Calculating pulse correlation fidelities with non-' +
                 'traceless basis. The results will be off.')

<<<<<<< HEAD
        if pulse.is_cached('omega'):
            if not np.array_equal(pulse.omega, omega):
                raise ValueError('Pulse correlation infidelities requested ' +
                                 'but omega not equal to cached frequencies.')
=======
        F = pulse.get_pulse_correlation_filter_function()
    else:
        raise ValueError(f"Unrecognized option for 'which': {which}.")

    S = np.asarray(S)
    slices = [slice(None)]*F.ndim
    if S.ndim == 3:
        slices[-3] = idx[:, None]
        slices[-2] = idx[None, :]
    else:
        slices[-3] = idx
        slices[-2] = idx
>>>>>>> 8a1e2548

        F = pulse.get_pulse_correlation_filter_function()

    integrand = _get_integrand(S, omega, idx, which, 'fidelity', F=F)
    infid = integrate.trapz(integrand, omega).real/(2*np.pi*pulse.d)

    if return_smallness:
        if S.ndim > 2:
            raise NotImplementedError('Smallness parameter only implemented' +
                                      'for uncorrelated noise sources')

        T1 = integrate.trapz(S, omega)/(2*np.pi)
        T2 = (pulse.dt*pulse.n_coeffs[idx]).sum(axis=-1)**2
        T3 = util.abs2(pulse.n_opers[idx]).sum(axis=(1, 2))
        xi = np.sqrt((T1*T2*T3).sum())

        return infid, xi

    return infid


def liouville_representation(U: ndarray, basis: Basis) -> ndarray:
    r"""
    Get the Liouville representaion of the unitary U with respect to the basis
    basis.

    Parameters
    ----------
    U: ndarray, shape (..., d, d)
        The unitary.
    basis: Basis, shape (d**2, d, d)
        The basis used for the representation, e.g. a Pauli basis.

    Returns
    -------
    R: ndarray, shape (..., d**2, d**2)
        The Liouville representation of U.

    Notes
    -----
    The Liouville representation of a unitary quantum operation
    :math:`\mathcal{U}:\rho\rightarrow U\rho U^\dagger` is given by

    .. math::

        \mathcal{U}_{ij} = \mathrm{tr}(C_i U C_j U^\dagger)

    with :math:`C_i` elements of the basis spanning
    :math:`\mathbb{C}^{d\times d}` with :math:`d` the dimension of the Hilbert
    space.
    """
    U = np.asanyarray(U)
    if basis.btype == 'GGM' and basis.d > 12:
        # Can do closed form expansion and overhead compensated
        path = ['einsum_path', (0, 1), (0, 1)]
        conjugated_basis = np.einsum('...ba,ibc,...cd->...iad', U.conj(),
                                     basis, U, optimize=path)
        # If the basis is hermitian, the result will be strictly real so we can
        # drop the imaginary part
        R = ggm_expand(conjugated_basis).real
    else:
        path = ['einsum_path', (0, 1), (0, 1), (0, 1)]
        R = np.einsum('...ba,ibc,...cd,jda', U.conj(), basis, U, basis,
                      optimize=path).real

    return R


def _get_integrand(S: ndarray, omega: ndarray, idx: ndarray, which_pulse: str,
                   which_FF: str,
                   R: Optional[Union[ndarray, Sequence[ndarray]]] = None,
                   F: Optional[ndarray] = None) -> ndarray:
    """
    Private function to generate the integrand for either :func:`infidelity` or
    :func:`calculate_decay_amplitudes`.

    Parameters
    ----------
    S: array_like, shape ([[n_nops,] n_nops,] n_omega)
        The two-sided noise power spectral density.
    omega: array_like,
        The frequencies. Note that the frequencies are assumed to be symmetric
        about zero.
    idx: ndarray
        Noise operator indices to consider.
    which_pulse: str, optional {'total', 'correlations'}
        Use pulse correlations or total filter function.
    which_FF: str, optional {'fidelity', 'generalized'}
        Fidelity or generalized filter functions. Needed to determine output
        shape.
    R: ndarray, optional
        Control matrix. If given, returns the integrand for
        :func:`calculate_decay_amplitudes`. If given as a list or tuple, taken
        to be the left and right control matrices in the integrand (allows for
        slicing up the integrand).
    F: ndarray, optional
        Filter function. If given, returns the integrand for
        :func:`infidelity`.

    Raises
    ------
    ValueError
        If ``S`` and ``R`` or ``F``, depending on which was given, have
        incompatible shapes.

    Returns
    -------
    integrand: ndarray, shape (..., n_omega)
        The integrand.

    """
    if R is not None:
        # R_left is the complex conjugate
        funs = (np.conj, lambda x: x)
        if isinstance(R, (list, tuple)):
            R_left, R_right = [f(r) for f, r in zip(funs, R)]
        else:
            R_left, R_right = [f(r) for f, r in zip(funs, [R]*2)]
    else:
        # F is not None
        if which_FF == 'generalized':
            # Everything simpler if noise operators always on 2nd-to-last axes
            F = np.moveaxis(F, source=[-5, -4], destination=[-3, -2])

    S = np.asarray(S)
    S_err_str = 'S should be of shape {}, not {}.'
    if S.ndim == 1 or S.ndim == 2:
        if S.ndim == 1:
            # Only single spectrum
            shape = (len(omega),)
            if S.shape != shape:
                raise ValueError(S_err_str.format(shape, S.shape))

            S = np.expand_dims(S, 0)
        else:
            # S.ndim == 2, S is diagonal (no correlation between noise sources)
            shape = (len(idx), len(omega))
            if S.shape != shape:
                raise ValueError(S_err_str.format(shape, S.shape))

        # S is real, integrand therefore also
        if F is not None:
            integrand = (F[..., tuple(idx), tuple(idx), :]*S).real
            if which_FF == 'generalized':
                # move axes back to expected position, ie (pulses, noise opers,
                # basis elements, frequencies)
                integrand = np.moveaxis(integrand, source=-2, destination=-4)
        else:
            # R is not None
            if which_pulse == 'correlations':
                if which_FF == 'fidelity':
                    einsum_str = 'gako,ao,hako->ghao'
                else:
                    # which_FF == 'generalized'
                    einsum_str = 'gako,ao,halo->ghaklo'
            else:
                # which_pulse == 'total'
                if which_FF == 'fidelity':
                    einsum_str = 'ako,ao,ako->ao'
                else:
                    # which_FF == 'generalized'
                    einsum_str = 'ako,ao,alo->aklo'

            integrand = np.einsum(einsum_str,
                                  R_left[..., idx, :, :], S,
                                  R_right[..., idx, :, :]).real
    elif S.ndim == 3:
        # General case where S is a matrix with correlation spectra on off-diag
        shape = (len(idx), len(idx), len(omega))
        if S.shape != shape:
            raise ValueError(S_err_str.format(shape, S.shape))

        if F is not None:
            integrand = F[..., idx[:, None], idx, :]*S
            if which_FF == 'generalized':
                integrand = np.moveaxis(integrand, source=[-3, -2],
                                        destination=[-5, -4])
        else:
            # R is not None
            if which_pulse == 'correlations':
                if which_FF == 'fidelity':
                    einsum_str = 'gako,abo,hbko->ghabo'
                else:
                    # which_FF == 'generalized'
                    einsum_str = 'gako,abo,hblo->ghabklo'
            else:
                # which_pulse == 'total'
                if which_FF == 'fidelity':
                    einsum_str = 'ako,abo,bko->abo'
                else:
                    # which_FF == 'generalized'
                    einsum_str = 'ako,abo,blo->abklo'

            integrand = np.einsum(einsum_str,
                                  R_left[..., idx, :, :], S,
                                  R_right[..., idx, :, :])
    else:
        raise ValueError('Expected S to be array_like with < 4 dimensions')

    return integrand<|MERGE_RESOLUTION|>--- conflicted
+++ resolved
@@ -1106,25 +1106,10 @@
             warn('Calculating pulse correlation fidelities with non-' +
                  'traceless basis. The results will be off.')
 
-<<<<<<< HEAD
         if pulse.is_cached('omega'):
             if not np.array_equal(pulse.omega, omega):
                 raise ValueError('Pulse correlation infidelities requested ' +
                                  'but omega not equal to cached frequencies.')
-=======
-        F = pulse.get_pulse_correlation_filter_function()
-    else:
-        raise ValueError(f"Unrecognized option for 'which': {which}.")
-
-    S = np.asarray(S)
-    slices = [slice(None)]*F.ndim
-    if S.ndim == 3:
-        slices[-3] = idx[:, None]
-        slices[-2] = idx[None, :]
-    else:
-        slices[-3] = idx
-        slices[-2] = idx
->>>>>>> 8a1e2548
 
         F = pulse.get_pulse_correlation_filter_function()
 
