--- conflicted
+++ resolved
@@ -459,17 +459,6 @@
     _liouville_derivative
     _control_matrix_at_timestep_derivative
     """
-<<<<<<< HEAD
-    # Distinction between control and drift operators and only
-    # calculate the derivatives in control direction
-    try:
-        idx = util.get_indices_from_identifiers(all_identifiers, control_identifiers)
-    except ValueError as err:
-        raise ValueError('Given control identifiers have to be a subset of (drift+control) '
-                         + 'Hamiltonian!') from err
-
-=======
->>>>>>> aba0d05d
     d = eigvecs.shape[-1]
     n_dt = len(dt)
     n_ctrl = len(c_opers)
@@ -670,15 +659,10 @@
         Section A: General, Atomic and Solid State Physics, 303(4), 249–252.
         https://doi.org/10.1016/S0375-9601(02)01272-0
     """
-<<<<<<< HEAD
     spectrum = util.parse_spectrum(spectrum, omega, range(len(pulse.n_opers)))
-    filter_function_deriv = pulse.get_filter_function_derivative(omega, control_identifiers,
-=======
-    spectrum = numeric._parse_spectrum(spectrum, omega, range(len(pulse.n_opers)))
     filter_function_deriv = pulse.get_filter_function_derivative(omega,
                                                                  control_identifiers,
                                                                  n_oper_identifiers,
->>>>>>> aba0d05d
                                                                  n_coeffs_deriv)
 
     integrand = np.einsum('...o,...tho->...tho', spectrum, filter_function_deriv)
