--- conflicted
+++ resolved
@@ -156,7 +156,6 @@
     return int_buf
 
 
-<<<<<<< HEAD
 def _second_order_integral(E: ndarray, eigvals: ndarray, dt: float,
                            int_buf: ndarray, frc_bufs: Tuple[ndarray, ndarray],
                            dE_bufs: Tuple[ndarray, ndarray, ndarray],
@@ -237,14 +236,14 @@
 
     # Case where omega + Omega_ij = 0, omega - Omega_mn = 0
     int_buf[mask_nEdE_ndEE] = dt**2 / 2
-
     return int_buf
-=======
+
+
 def _parse_spectrum(spectrum: Sequence, omega: Sequence, idx: Sequence) -> ndarray:
     spectrum = np.asanyarray(spectrum)
     error = 'Spectrum should be of shape {}, not {}.'
     shape = (len(idx),)*(spectrum.ndim - 1) + (len(omega),)
-    if spectrum.shape != shape:
+    if spectrum.shape != shape and spectrum.ndim <= 3:
         raise ValueError(error.format(shape, spectrum.shape))
 
     if spectrum.ndim == 1:
@@ -256,7 +255,6 @@
         raise ValueError(f'Expected spectrum to have < 4 dimensions, not {spectrum.ndim}')
 
     return spectrum
->>>>>>> 1d272132
 
 
 def _get_integrand(
@@ -1029,8 +1027,7 @@
                              'decay amplitudes (frequency shifts)')
 
     if which == 'correlations' and second_order:
-        raise ValueError('Cannot compute correlation cumulant function' +
-                         'for second order terms')
+        raise ValueError('Cannot compute correlation cumulant function for second order terms')
 
     if decay_amplitudes is None:
         decay_amplitudes = calculate_decay_amplitudes(pulse, spectrum, omega, n_oper_identifiers,
@@ -1058,15 +1055,11 @@
         # Diagonal terms K_ii given by sum over diagonal of Gamma excluding
         # Gamma_ii. Since the Pauli basis is traceless, K_00 is zero, therefore
         # start at K_11.
-        diag_ix = deque((True, False, True, True))
+        diag_idx = deque((True, False, True, True))
         for i in range(1, N):
-<<<<<<< HEAD
-            cumulant_function[..., i, i] = - decay_amplitudes[..., diag_ix, diag_ix].sum(axis=-1)
-=======
             cumulant_function[..., i, i] = -decay_amplitudes[..., diag_idx, diag_idx].sum(axis=-1)
->>>>>>> 1d272132
             # shift the item not summed over by one
-            diag_ix.rotate()
+            diag_idx.rotate()
 
         if second_order:
             cumulant_function -= frequency_shifts
@@ -1329,16 +1322,14 @@
     calculate_decay_amplitudes: First order (dissipative) terms.
     calculate_pulse_correlation_filter_function
     """
-    # Noise operator indices
     idx = util.get_indices_from_identifiers(pulse, n_oper_identifiers, 'noise')
-
     if not memory_parsimonious:
         filter_function_2 = pulse.get_filter_function(omega, order=2,
                                                       show_progressbar=show_progressbar)
         integrand = _get_integrand(spectrum, omega, idx, which_pulse='total',
                                    which_FF='generalized', filter_function=filter_function_2)
-        frequency_shifts = integrate.trapz(integrand, omega, axis=-1)/(2*np.pi)
-        return frequency_shifts.real
+        frequency_shifts = util.integrate(integrand, omega)/(2*np.pi)
+        return frequency_shifts
 
     raise NotImplementedError
 
