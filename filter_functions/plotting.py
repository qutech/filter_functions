--- conflicted
+++ resolved
@@ -37,15 +37,9 @@
     ``PulseSequence``
 :func:`plot_pulse_train`
     Plot the pulse train of a given ``PulseSequence``
-<<<<<<< HEAD
 :func:`plot_cumulant_function`
-    Plot the cumulant function of a ``PulseSequence`` for a given spectrum
-    as an image.
-=======
-:func:`plot_error_transfer_matrix`
-    Plot the error transfer matrix of a ``PulseSequence`` for a given
+    Plot the cumulant function of a ``PulseSequence`` for a given
     spectrum as an image.
->>>>>>> fc0941de
 
 """
 from itertools import product
@@ -63,14 +57,8 @@
 from .types import (Axes, Coefficients, Colormap, Figure, FigureAxes,
                     FigureAxesLegend, FigureGrid, Grid, Operator, State)
 
-<<<<<<< HEAD
-__all__ = ['plot_cumulant_function', 'plot_infidelity_convergence',
-           'plot_filter_function', 'plot_pulse_correlation_filter_function',
-           'plot_pulse_train']
-=======
-__all__ = ['plot_error_transfer_matrix', 'plot_filter_function', 'plot_infidelity_convergence',
+__all__ = ['plot_cumulant_function', 'plot_infidelity_convergence', 'plot_filter_function',
            'plot_pulse_correlation_filter_function', 'plot_pulse_train']
->>>>>>> fc0941de
 
 try:
     import qutip as qt
@@ -118,8 +106,7 @@
 
 
 @util.parse_optional_parameters({'prop': ['total', 'piecewise']})
-def get_states_from_prop(U: Sequence[Operator],
-                         psi0: Optional[State] = None,
+def get_states_from_prop(U: Sequence[Operator], psi0: Optional[State] = None,
                          prop: str = 'total') -> ndarray:
     r"""
     Get the the quantum state at time t from the propagator and the
@@ -163,7 +150,8 @@
         n_samples: Optional[int] = None,
         cmap: Optional[Colormap] = None,
         show: bool = True, return_Bloch: bool = False,
-        **bloch_kwargs) -> Union[None, qt.Bloch]:
+        **bloch_kwargs
+        ) -> Union[None, qt.Bloch]:
     r"""
     Plot the evolution of the Bloch vector under the given pulse
     sequence.
@@ -264,7 +252,8 @@
         plot_kw: Optional[dict] = {},
         subplot_kw: Optional[dict] = None,
         gridspec_kw: Optional[dict] = None,
-        **figure_kw) -> FigureAxesLegend:
+        **figure_kw
+        ) -> FigureAxesLegend:
     """
     Plot the pulsetrain of the ``PulseSequence`` *pulse*.
 
@@ -346,7 +335,8 @@
         plot_kw: dict = {},
         subplot_kw: Optional[dict] = None,
         gridspec_kw: Optional[dict] = None,
-        **figure_kw) -> FigureAxesLegend:
+        **figure_kw
+        ) -> FigureAxesLegend:
     r"""
     Plot the fidelity filter function(s) of the given PulseSequence for
     positive frequencies. As of now only the diagonal elements of
@@ -467,7 +457,8 @@
         plot_kw: dict = {},
         subplot_kw: Optional[dict] = None,
         gridspec_kw: Optional[dict] = None,
-        **figure_kw) -> FigureAxesLegend:
+        **figure_kw
+        ) -> FigureAxesLegend:
     r"""
     Plot the fidelity pulse correlation filter functions of the given
     PulseSequence if they were computed during concatenation for
@@ -594,8 +585,7 @@
     return fig, axes, legend
 
 
-def plot_infidelity_convergence(n_samples: Sequence[int],
-                                infids: Sequence[float]) -> FigureAxes:
+def plot_infidelity_convergence(n_samples: Sequence[int], infids: Sequence[float]) -> FigureAxes:
     """
     Plot the convergence of the infidelity integral. The function
     arguments are those returned by
@@ -638,20 +628,12 @@
         pulse: Optional['PulseSequence'] = None,
         spectrum: Optional[ndarray] = None,
         omega: Optional[Coefficients] = None,
-<<<<<<< HEAD
-        K: Optional[ndarray] = None,
-=======
-        error_transfer_matrix: Optional[ndarray] = None,
->>>>>>> fc0941de
+        cumulant_function: Optional[ndarray] = None,
         n_oper_identifiers: Optional[Sequence[int]] = None,
         basis_labels: Optional[Sequence[str]] = None,
         colorscale: str = 'linear',
         linthresh: Optional[float] = None,
-<<<<<<< HEAD
-        cbar_label: Optional[str] = 'Cumulant Function',
-=======
-        cbar_label: str = 'Error transfer matrix',
->>>>>>> fc0941de
+        cbar_label: str = 'Cumulant Function',
         basis_labelsize: Optional[int] = None,
         fig: Optional[Figure] = None,
         grid: Optional[Grid] = None,
@@ -659,27 +641,18 @@
         grid_kw: Optional[dict] = None,
         cbar_kw: Optional[dict] = None,
         imshow_kw: Optional[dict] = None,
-        **figure_kw) -> FigureGrid:
-<<<<<<< HEAD
+        **figure_kw
+        ) -> FigureGrid:
     r"""Plot the cumulant function for a given noise spectrum as an image.
 
     The cumulant function generates the error transfer matrix
-    :math:`\tilde{\mathcal{U}}` exactly for Gaussian noise and to second order
-    for non-Gaussian noise.
-
-    The function may be called with either a ``PulseSequence``, a spectrum, and
-    a list of frequencies in which case the cumulant function is calculated
-    for those parameters, or with a precomputed cumulant function.
-=======
-    """
-    Plot the error transfer matrix for a given noise spectrum as an
-    image.
+    :math:`\tilde{\mathcal{U}}` exactly for Gaussian noise and to second
+    order for non-Gaussian noise.
 
     The function may be called with either a ``PulseSequence``, a
-    spectrum, and a list of frequencies in which case the error transfer
-    matrix is calculated for those parameters, or with a precomputed
-    error transfer matrix.
->>>>>>> fc0941de
+    spectrum, and a list of frequencies in which case the cumulant
+    function is calculated for those parameters, or with a precomputed
+    cumulant function.
 
     As of now, only auto-correlated spectra are implemented.
 
@@ -687,35 +660,19 @@
     ----------
     pulse: 'PulseSequence'
         The pulse sequence.
-<<<<<<< HEAD
-    S: array_like, shape ([[n_nops,] n_nops,] n_omega)
-        The two-sided noise spectrum.
-    omega: array_like
-        The frequencies for which to evaluate the cumulant function. Note that
-        they should be symmetric around zero, that is, include negative
-        frequencies.
-    K: ndarray, shape (n_nops, d**2, d**2)
-        A precomputed cumulant function. If given, *pulse*, *S*, *omega*
-        are not required.
-    n_oper_identifiers: array_like, optional
-        The identifiers of the noise operators for which the cumulant function
-        should be plotted. All identifiers can be accessed via
-        ``pulse.n_oper_identifiers``. Defaults to all.
-=======
     spectrum: ndarray
         The two-sided noise spectrum.
     omega: array_like
         The frequencies for which to evaluate the error transfer matrix.
         Note that they should be symmetric around zero, that is, include
         negative frequencies.
-    error_transfer_matrix: ndarray, shape
-        A precomputed error transfer matrix. If given, *pulse*,
-        *spectrum*, *omega* are not required.
+    cumulant_function: ndarray, shape (n_nops, d**2, d**2)
+        A precomputed cumulant function. If given, *pulse*, *spectrum*,
+        *omega* are not required.
     n_oper_identifiers: array_like, optional
-        The identifiers of the noise operators for which the error
-        transfer matrix should be plotted. All identifiers can be
-        accessed via ``pulse.n_oper_identifiers``. Defaults to all.
->>>>>>> fc0941de
+        The identifiers of the noise operators for which the cumulant
+        function should be plotted. All identifiers can be accessed via
+        ``pulse.n_oper_identifiers``. Defaults to all.
     basis_labels: array_like (str), optional
         Labels for the elements of the cumulant function (the basis
         elements).
@@ -754,55 +711,32 @@
     grid: matplotlib ImageGrid
         The ImageGrid instance used for plotting.
     """
-<<<<<<< HEAD
+    K = cumulant_function
     if K is not None:
         if K.ndim == 2:
             K = np.array([K])
-=======
-    U = error_transfer_matrix
-    if U is not None:
-        if U.ndim == 2:
-            U = np.array([U])
->>>>>>> fc0941de
 
         n_oper_inds = np.arange(len(K))
         if n_oper_identifiers is None:
             if pulse is not None and len(pulse.n_oper_identifiers) == len(K):
                 n_oper_identifiers = pulse.n_oper_identifiers
             else:
-<<<<<<< HEAD
-                n_oper_identifiers = [f'$B_{{{i}}}$'
-                                      for i in range(len(n_oper_inds))]
+                n_oper_identifiers = [f'$B_{{{i}}}$' for i in range(len(n_oper_inds))]
         else:
             if len(n_oper_identifiers) != len(K):
-                raise ValueError('Both precomputed cumulant function K and ' +
-                                 'n_oper_identifiers given but not same len:' +
-                                 f' {len(K)} != {len(n_oper_identifiers)}')
-
-    else:
-        if pulse is None or S is None or omega is None:
-            raise ValueError('Require either precomputed cumulant function K' +
-                             ' or pulse, S, and omega as arguments.')
-=======
-                n_oper_identifiers = [f'$B_{{{i}}}$' for i in range(len(n_oper_inds))]
+                raise ValueError('Both precomputed cumulant function and n_oper_identifiers ' +
+                                 f'given but not same len: {len(K)} != {len(n_oper_identifiers)}')
 
     else:
         if pulse is None or spectrum is None or omega is None:
-            raise ValueError('Require either precomputed error transfer ' +
-                             'matrix or pulse, spectrum, and omega as args.')
->>>>>>> fc0941de
+            raise ValueError('Require either precomputed cumulant function ' +
+                             'or pulse, spectrum, and omega as arguments.')
 
         n_oper_inds = util.get_indices_from_identifiers(pulse, n_oper_identifiers, 'noise')
         n_oper_identifiers = pulse.n_oper_identifiers[n_oper_inds]
-<<<<<<< HEAD
-        K = numeric.calculate_cumulant_function(pulse, S, omega,
+        K = numeric.calculate_cumulant_function(pulse, spectrum, omega,
                                                 n_oper_identifiers, 'total')
         if K.ndim == 4:
-=======
-        # Get the error transfer matrix
-        U = numeric.error_transfer_matrix(pulse, spectrum, omega, n_oper_identifiers)
-        if U.ndim == 4:
->>>>>>> fc0941de
             # Only autocorrelated noise supported
             K = K[tuple(n_oper_inds), tuple(n_oper_inds)]
 
@@ -856,13 +790,8 @@
     Kmax = np.abs(K).max()
     Kmin = -Kmax
     if colorscale == 'log':
-<<<<<<< HEAD
         linthresh = np.abs(K).mean()/10 if linthresh is None else linthresh
         norm = colors.SymLogNorm(linthresh=linthresh, vmin=Kmin, vmax=Kmax)
-=======
-        linthresh = linthresh or np.abs(U).mean()/10
-        norm = colors.SymLogNorm(linthresh=linthresh, vmin=Umin, vmax=Umax)
->>>>>>> fc0941de
     else:
         # colorscale == 'linear'
         norm = colors.Normalize(vmin=Kmin, vmax=Kmax)
@@ -880,16 +809,9 @@
         ax = grid[i]
         im = ax.imshow(K[i], **imshow_kw)
         ax.set_title(n_oper_identifier)
-<<<<<<< HEAD
         ax.set_xticks(np.arange(K.shape[-1]))
         ax.set_yticks(np.arange(K.shape[-1]))
-        ax.set_xticklabels(basis_labels, rotation='vertical',
-                           fontsize=basis_labelsize)
-=======
-        ax.set_xticks(np.arange(U.shape[-1]))
-        ax.set_yticks(np.arange(U.shape[-1]))
         ax.set_xticklabels(basis_labels, fontsize=basis_labelsize, rotation='vertical')
->>>>>>> fc0941de
         ax.set_yticklabels(basis_labels, fontsize=basis_labelsize)
         ax.spines['left'].set_visible(False)
         ax.spines['right'].set_visible(False)
