# -*- coding: utf-8 -*-
# =============================================================================
#     filter_functions
#     Copyright (C) 2019 Quantum Technology Group, RWTH Aachen University
#
#     This program is free software: you can redistribute it and/or modify
#     it under the terms of the GNU General Public License as published by
#     the Free Software Foundation, either version 3 of the License, or
#     (at your option) any later version.
#
#     This program is distributed in the hope that it will be useful,
#     but WITHOUT ANY WARRANTY; without even the implied warranty of
#     MERCHANTABILITY or FITNESS FOR A PARTICULAR PURPOSE. See the
#     GNU General Public License for more details.
#
#     You should have received a copy of the GNU General Public License
#     along with this program. If not, see <http://www.gnu.org/licenses/>.
#
#     Contact email: tobias.hangleiter@rwth-aachen.de
# =============================================================================
"""
This module tests the plotting functionality of the package.
"""
import string
from random import sample

import numpy as np
import pytest

import filter_functions as ff
<<<<<<< HEAD
from filter_functions import numeric, plotting
=======
>>>>>>> 8a1e2548
from tests import testutil
from tests.testutil import rng

from . import qutip

plotting = pytest.importorskip(
    'filter_functions.plotting',
    reason='Skipping plotting tests for build without matplotlib',
)
if plotting is not None:
    import matplotlib.pyplot as plt

simple_pulse = testutil.rand_pulse_sequence(2, 1, 1, 1, btype='Pauli')
complicated_pulse = testutil.rand_pulse_sequence(2, 100, 3, 3)
two_qubit_pulse = testutil.rand_pulse_sequence(4, 1, 1, 6, btype='Pauli')


class PlottingTest(testutil.TestCase):

    def test_plot_pulse_train(self):
        # Call with default args
        fig, ax, leg = plotting.plot_pulse_train(simple_pulse)

        # Call with no axes but figure
        fig = plt.figure()
        fig, ax, leg = plotting.plot_pulse_train(simple_pulse, fig=fig)

        # Call with axes but no figure
        fig, ax, leg = plotting.plot_pulse_train(simple_pulse, axes=ax)

        # Call with custom args
        c_oper_identifiers = sample(
            complicated_pulse.c_oper_identifiers.tolist(), rng.randint(2, 4)
        )

        fig, ax = plt.subplots()
        fig, ax, leg = plotting.plot_pulse_train(complicated_pulse,
                                                 c_oper_identifiers,
                                                 fig=fig, axes=ax)

        # invalid identifier
        with self.assertRaises(ValueError):
            plotting.plot_pulse_train(complicated_pulse,
                                      c_oper_identifiers=['foo'],
                                      fig=fig, axes=ax)

        # Test various keyword args for matplotlib
        plot_kw = {'linewidth': 1}
        subplot_kw = {'facecolor': 'r'}
        gridspec_kw = {'hspace': 0.2,
                       'wspace': 0.1}
        figure_kw = {'num': 1}

        fig, ax, leg = plotting.plot_pulse_train(simple_pulse, plot_kw=plot_kw,
                                                 subplot_kw=subplot_kw,
                                                 gridspec_kw=gridspec_kw,
                                                 **figure_kw)

        plt.close('all')

    def test_plot_filter_function(self):
        # Call with default args
        simple_pulse.cleanup('all')
        fig, ax, leg = plotting.plot_filter_function(simple_pulse)

        # Call with no axes but figure
        fig = plt.figure()
        fig, ax, leg = plotting.plot_filter_function(simple_pulse, fig=fig)

        # Call with axes but no figure
        fig, ax, leg = plotting.plot_filter_function(simple_pulse, axes=ax)

        # Non-default args
        n_oper_identifiers = sample(
            complicated_pulse.n_oper_identifiers.tolist(), rng.randint(2, 4)
        )

        fig, ax = plt.subplots()
        omega = ff.util.get_sample_frequencies(complicated_pulse, n_samples=50,
                                               spacing='log')
        fig, ax, leg = plotting.plot_filter_function(
            complicated_pulse, omega=omega,
            n_oper_identifiers=n_oper_identifiers,
            fig=fig, axes=ax, omega_in_units_of_tau=False
        )

        # invalid identifier
        with self.assertRaises(ValueError):
            plotting.plot_filter_function(complicated_pulse,
                                          n_oper_identifiers=['foo'],
                                          fig=fig, axes=ax)

        # Test different axis scales
        scales = ('linear', 'log')
        for xscale in scales:
            for yscale in scales:
                fig, ax, leg = plotting.plot_filter_function(simple_pulse,
                                                             xscale=xscale,
                                                             yscale=yscale)

        # Test various keyword args for matplotlib
        plot_kw = {'linewidth': 1}
        subplot_kw = {'facecolor': 'r'}
        gridspec_kw = {'hspace': 0.2,
                       'wspace': 0.1}
        figure_kw = {'num': 1}
        fig, ax, leg = plotting.plot_filter_function(simple_pulse,
                                                     plot_kw=plot_kw,
                                                     subplot_kw=subplot_kw,
                                                     gridspec_kw=gridspec_kw,
                                                     **figure_kw)

        plt.close('all')

    @pytest.mark.filterwarnings('ignore::UserWarning')  # tight_layout warning
    def test_plot_pulse_correlation_filter_function(self):
        omega = np.linspace(-1, 1, 50)
        concatenated_simple_pulse = ff.concatenate(
            (simple_pulse, simple_pulse),
            calc_pulse_correlation_ff=True,
            omega=omega
        )
        concatenated_complicated_pulse = ff.concatenate(
            (complicated_pulse, complicated_pulse),
            calc_pulse_correlation_ff=True,
            omega=omega
        )

        # Exception if not pulse correl. FF is cached
        with self.assertRaises(ff.util.CalculationError):
            plotting.plot_pulse_correlation_filter_function(simple_pulse)

        # Call with default args
        fig, ax, leg = plotting.plot_pulse_correlation_filter_function(
            concatenated_simple_pulse
        )

        # Non-default args
        n_oper_identifiers = sample(
            complicated_pulse.n_oper_identifiers.tolist(), rng.randint(2, 4)
        )

        fig, ax = plt.subplots()
        omega = np.linspace(-10, 10, 50)
        fig, ax, leg = plotting.plot_pulse_correlation_filter_function(
            concatenated_complicated_pulse, omega=omega,
            n_oper_identifiers=n_oper_identifiers, fig=fig,
            omega_in_units_of_tau=False
        )

        # invalid identifiers
        with self.assertRaises(ValueError):
            plotting.plot_pulse_correlation_filter_function(
                concatenated_complicated_pulse,
                n_oper_identifiers=['foo'], fig=fig, axes=ax
            )

        # Test different axis scales
        scales = ('linear', 'log')
        for xscale in scales:
            for yscale in scales:
                fig, ax, leg = plotting.plot_pulse_correlation_filter_function(
                    concatenated_simple_pulse, xscale=xscale, yscale=yscale
                )

        # Test various keyword args for matplotlib
        plot_kw = {'linewidth': 1}
        subplot_kw = {'facecolor': 'r'}
        gridspec_kw = {'hspace': 0.2,
                       'wspace': 0.1}
        figure_kw = {'num': 1}
        fig, ax, leg = plotting.plot_pulse_correlation_filter_function(
            concatenated_simple_pulse, plot_kw=plot_kw, subplot_kw=subplot_kw,
            gridspec_kw=gridspec_kw, **figure_kw
        )

        plt.close('all')

    # Ignore deprecation warning caused by qutip
    @pytest.mark.filterwarnings('ignore::PendingDeprecationWarning')
    def test_plot_cumulant_function(self):
        omega = ff.util.get_sample_frequencies(simple_pulse)
        S = 1e-4*np.sin(omega)/omega

        # Test calling with pulse, spectrum, omega
        fig, grid = plotting.plot_cumulant_function(simple_pulse, S, omega,
                                                    colorscale='linear')
        fig, grid = plotting.plot_cumulant_function(simple_pulse, S, omega,
                                                    fig=fig)
        fig, grid = plotting.plot_cumulant_function(simple_pulse, S, omega,
                                                    grid=grid)

        # Test calling with precomputed transfer matrix
        K = numeric.calculate_cumulant_function(simple_pulse, S, omega)
        fig, grid = plotting.plot_cumulant_function(K=K)

        # Test calling with precomputed transfer matrix and pulse
        K = numeric.calculate_cumulant_function(simple_pulse, S, omega)
        fig, grid = plotting.plot_cumulant_function(simple_pulse, K=K)

        # Test calling with precomputed transfer matrix of ndim == 2
        K = numeric.calculate_cumulant_function(simple_pulse, S, omega)
        fig, grid = plotting.plot_cumulant_function(K=K[0])

        # Log colorscale
        fig, grid = plotting.plot_cumulant_function(K=K, colorscale='log')

        # Non-default args
        n_oper_inds = sample(range(len(complicated_pulse.n_opers)),
                             rng.randint(2, 4))
        n_oper_identifiers = complicated_pulse.n_oper_identifiers[n_oper_inds]

        basis_labels = []
        for i in range(4):
            basis_labels.append(string.ascii_uppercase[rng.randint(0, 26)])

        omega = ff.util.get_sample_frequencies(complicated_pulse, n_samples=50,
                                               spacing='log')
        S = np.exp(-omega**2)
        K = numeric.calculate_cumulant_function(complicated_pulse, S, omega)
        fig, grid = plotting.plot_cumulant_function(
            complicated_pulse, S=S, omega=omega,
            n_oper_identifiers=n_oper_identifiers, basis_labels=basis_labels,
            basis_labelsize=4, linthresh=1e-4, cmap=plt.cm.jet
        )
        fig, grid = plotting.plot_cumulant_function(
            K=K[n_oper_inds], n_oper_identifiers=n_oper_identifiers,
            basis_labels=basis_labels, basis_labelsize=4, linthresh=1e-4,
            cmap=plt.cm.jet
        )

        # neither K nor all of pulse, S, omega given
        with self.assertRaises(ValueError):
            plotting.plot_cumulant_function(complicated_pulse, S)

        # invalid identifiers
        with self.assertRaises(ValueError):
            plotting.plot_cumulant_function(complicated_pulse, S, omega,
                                            n_oper_identifiers=['foo'])

        # number of basis_labels not correct
        with self.assertRaises(ValueError):
            plotting.plot_cumulant_function(complicated_pulse, S, omega,
                                            basis_labels=basis_labels[:2])

        # grid too small
        with self.assertRaises(ValueError):
            plotting.plot_cumulant_function(complicated_pulse, S, omega,
                                            grid=grid[:1])

        # Test various keyword args for matplotlib for the two-qubit pulse
        S = np.tile(S, (6, 6, 1))
        grid_kw = {'axes_pad': 0.1}
        imshow_kw = {'interpolation': 'bilinear'}
        figure_kw = {'num': 1}
        fig, ax = plotting.plot_cumulant_function(two_qubit_pulse, S, omega,
                                                  imshow_kw=imshow_kw,
                                                  grid_kw=grid_kw, **figure_kw)

        plt.close('all')

    def test_plot_infidelity_convergence(self):
        def S(omega):
            return omega**0

        n, infids = ff.infidelity(simple_pulse, S, {}, test_convergence=True)
        fig, ax = plotting.plot_infidelity_convergence(n, infids)


@pytest.mark.skipif(
    qutip is None,
    reason='Skipping bloch sphere visualization tests for build without qutip')
class BlochSphereVisualizationTest(testutil.TestCase):

    def test_get_bloch_vector(self):
        states = [qutip.rand_ket(2) for _ in range(10)]
        bloch_vectors_qutip = plotting.get_bloch_vector(states)
        bloch_vectors_np = plotting.get_bloch_vector([state.full()
                                                      for state in states])

        for bv_qutip, bv_np in zip(bloch_vectors_qutip, bloch_vectors_np):
            self.assertArrayAlmostEqual(bv_qutip, bv_np)

    def test_get_states_from_prop(self):
        P = testutil.rand_unit(2, 10)
        Q = np.empty((11, 2, 2), dtype=complex)
        Q[0] = np.identity(2)
        for i in range(10):
            Q[i+1] = P[i] @ Q[i]

        psi0 = qutip.rand_ket(2)
        states_piecewise = plotting.get_states_from_prop(P, psi0, 'piecewise')
        states_total = plotting.get_states_from_prop(Q[1:], psi0, 'total')
        self.assertArrayAlmostEqual(states_piecewise, states_total)

    def test_plot_bloch_vector_evolution(self):
        # Call with default args
        b = plotting.plot_bloch_vector_evolution(simple_pulse)
        # Call with custom args
        b = plotting.init_bloch_sphere(background=True)
        b = plotting.plot_bloch_vector_evolution(simple_pulse,
                                                 psi0=qutip.basis(2, 1), b=b,
                                                 n_samples=50, show=False,
                                                 return_Bloch=True)

        b = plotting.plot_bloch_vector_evolution(complicated_pulse)

        # Check exceptions being raised
        with self.assertRaises(ValueError):
            plotting.plot_bloch_vector_evolution(two_qubit_pulse)

        plt.close('all')<|MERGE_RESOLUTION|>--- conflicted
+++ resolved
@@ -28,10 +28,7 @@
 import pytest
 
 import filter_functions as ff
-<<<<<<< HEAD
-from filter_functions import numeric, plotting
-=======
->>>>>>> 8a1e2548
+from filter_functions import numeric
 from tests import testutil
 from tests.testutil import rng
 
