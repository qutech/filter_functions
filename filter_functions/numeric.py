# -*- coding: utf-8 -*-
# =============================================================================
#     filter_functions
#     Copyright (C) 2019 Quantum Technology Group, RWTH Aachen University
#
#     This program is free software: you can redistribute it and/or modify
#     it under the terms of the GNU General Public License as published by
#     the Free Software Foundation, either version 3 of the License, or
#     (at your option) any later version.
#
#     This program is distributed in the hope that it will be useful,
#     but WITHOUT ANY WARRANTY; without even the implied warranty of
#     MERCHANTABILITY or FITNESS FOR A PARTICULAR PURPOSE. See the
#     GNU General Public License for more details.
#
#     You should have received a copy of the GNU General Public License
#     along with this program. If not, see <http://www.gnu.org/licenses/>.
#
#     Contact email: tobias.hangleiter@rwth-aachen.de
# =============================================================================
"""
This module defines the functions to calculate everything related to
filter functions.

Functions
---------
:func:`calculate_control_matrix_from_atomic`
    Calculate the control matrix from those of atomic pulse sequences
:func:`calculate_control_matrix_from_scratch`
    Calculate the control matrix from scratch
:func:`calculate_control_matrix_periodic`
    Calculate the control matrix for a periodic Hamiltonian
:func:`calculate_noise_operators_from_atomic`
    Calculate the interaction picture noise operators from atomic segments.
    Same calculation as :func:`calculate_control_matrix_from_atomic`
    except in Hilbert space.
:func:`calculate_noise_operators_from_scratch`
    Calculate the interaction picture noise operators from scratch. Same
    calculation as :func:`calculate_control_matrix_from_scratch` except
    in Hilbert space.
:func:`calculate_cumulant_function`
    Calculate the cumulant function for a given ``PulseSequence`` object.
:func:`calculate_decay_amplitudes`
    Calculate the decay amplitudes, corresponding to first order terms
    of the Magnus expansion
:func:`calculate_filter_function`
    Calculate the filter function from the control matrix
:func:`calculate_pulse_correlation_filter_function`
    Calculate the pulse correlation filter function from the control
    matrix
:func:`diagonalize`
    Diagonalize a Hamiltonian
:func:`error_transfer_matrix`
    Calculate the error transfer matrix of a pulse up to a unitary
    rotation
:func:`infidelity`
    Function to compute the infidelity of a pulse defined by a
    ``PulseSequence`` instance for a given noise spectral density and
    frequencies
"""
from collections import deque
from itertools import accumulate, repeat
from typing import Any, Callable, Dict, Optional, Sequence, Tuple, Union
from warnings import warn

import numpy as np
import opt_einsum as oe
import sparse
from numpy import linalg as nla
from numpy import ndarray
from scipy import integrate
from scipy import linalg as sla

from . import util
from .basis import Basis
from .types import Coefficients, Operator

__all__ = ['calculate_control_matrix_from_atomic', 'calculate_control_matrix_from_scratch',
           'calculate_control_matrix_periodic', 'calculate_noise_operators_from_atomic',
           'calculate_noise_operators_from_scratch', 'calculate_cumulant_function',
           'calculate_decay_amplitudes', 'calculate_filter_function',
           'calculate_pulse_correlation_filter_function', 'diagonalize', 'error_transfer_matrix',
           'infidelity']


def _propagate_eigenvectors(propagators, eigvecs):
    """Propagate the eigenvectors with the unitary propagators"""
    return propagators.transpose(0, 2, 1).conj() @ eigvecs


def _transform_noise_operators(n_coeffs, n_opers, eigvecs):
    r"""
    Transform noise operators into the eigenspaces spanned by eigvecs.
    I.e., the following transformation is performed:

    .. math::

        B_\alpha\rightarrow s_\alpha^{(g)}V^{(g)}B_\alpha V^{(g)\dagger}

    """
    assert len(n_opers) == len(n_coeffs)
    n_opers_transformed = np.empty((len(n_opers), *eigvecs.shape), dtype=complex)
    for j, (n_coeff, n_oper) in enumerate(zip(n_coeffs, n_opers)):
        n_opers_transformed[j] = n_oper @ eigvecs
        n_opers_transformed[j] = eigvecs.conj().transpose(0, 2, 1) @ n_opers_transformed[j]
        n_opers_transformed[j] *= n_coeff[:, None, None]

    return n_opers_transformed


def _transform_basis(basis, eigvecs_propagated, out=None):
    r"""
    Transform the basis into the eigenspace spanned by V propagated by Q

    I.e., the following transformation is performed:

    .. math::

        C_k\rightarrow Q_{g-1}V^{(g)\dagger}C_k V^{(g)}Q_{g-1}^\dagger.

    """
    out = np.matmul(basis, eigvecs_propagated, out=out)
    out = np.matmul(eigvecs_propagated.conj().T, out, out=out)
    return out


def _first_order_integral(E: ndarray, eigvals: ndarray, dt: float,
                          exp_buf: ndarray, int_buf: ndarray) -> ndarray:
    r"""Calculate the integral appearing in first order Magnus expansion.

    The integral is evaluated as

    .. math::
        I_{mn}^{(g)}(\omega) = \frac
            {e^{i(\omega + \Omega_{mn}^{(g)})\Delta t_g} - 1}
            {i(\omega + \Omega_{mn}^{(g)})}

    """
    dE = np.subtract.outer(eigvals, eigvals)
    # iEdE_nm = 1j*(omega + omega_n - omega_m)
    int_buf.real = 0
    int_buf.imag = np.add.outer(E, dE, out=int_buf.imag)

    # Catch zero-division
    mask = (int_buf.imag != 0)
    exp_buf = util.cexp(int_buf.imag*dt, out=exp_buf, where=mask)
    exp_buf = np.subtract(exp_buf, 1, out=exp_buf, where=mask)
    int_buf = np.divide(exp_buf, int_buf, out=int_buf, where=mask)
    int_buf[~mask] = dt

    return int_buf


def _get_integrand(
        spectrum: ndarray,
        omega: ndarray,
        idx: ndarray,
        which_pulse: str,
        which_FF: str,
        control_matrix: Optional[Union[ndarray, Sequence[ndarray]]] = None,
        filter_function: Optional[ndarray] = None
) -> ndarray:
    """
    Private function to generate the integrand for either
    :func:`infidelity` or :func:`calculate_decay_amplitudes`.

    Parameters
    ----------
    spectrum: array_like, shape ([[n_nops,] n_nops,] n_omega)
        The two-sided noise power spectral density.
    omega: array_like,
        The frequencies at which to calculate the filter functions.
    idx: ndarray
        Noise operator indices to consider.
    which_pulse: str, optional {'total', 'correlations'}
        Use pulse correlations or total filter function.
    which_FF: str, optional {'fidelity', 'generalized'}
        Fidelity or generalized filter functions. Needed to determine
        output shape.
    control_matrix: ndarray, optional
        Control matrix. If given, returns the integrand for
        :func:`calculate_error_vector_correlation_functions`. If given
        as a list or tuple, taken to be the left and right control
        matrices in the integrand (allows for slicing up the integrand).
    filter_function: ndarray, optional
        Filter function. If given, returns the integrand for
        :func:`infidelity`.

    Raises
    ------
    ValueError
        If ``spectrum`` and ``control_matrix`` or ``filter_function``,
        depending on which was given, have incompatible shapes.

    Returns
    -------
    integrand: ndarray, shape (..., n_omega)
        The integrand.

    """
    if control_matrix is not None:
        # ctrl_left is the complex conjugate
        funs = (np.conj, lambda x: x)
        if isinstance(control_matrix, (list, tuple)):
            ctrl_left, ctrl_right = [f(c) for f, c in zip(funs, control_matrix)]
        else:
            ctrl_left, ctrl_right = [f(r) for f, r in zip(funs, [control_matrix]*2)]
    else:
        # filter_function is not None
        if which_FF == 'generalized':
            # Everything simpler if noise operators always on 2nd-to-last axes
            filter_function = np.moveaxis(filter_function, source=[-5, -4], destination=[-3, -2])

    spectrum = np.asarray(spectrum)
    S_err_str = 'spectrum should be of shape {}, not {}.'
    if spectrum.ndim == 1 or spectrum.ndim == 2:
        if spectrum.ndim == 1:
            # Only single spectrum
            shape = (len(omega),)
            if spectrum.shape != shape:
                raise ValueError(S_err_str.format(shape, spectrum.shape))

            spectrum = np.expand_dims(spectrum, 0)
        else:
            # spectrum.ndim == 2, spectrum is diagonal (no correlation between noise sources)
            shape = (len(idx), len(omega))
            if spectrum.shape != shape:
                raise ValueError(S_err_str.format(shape, spectrum.shape))

        # spectrum is real, integrand therefore also
        if filter_function is not None:
            integrand = (filter_function[..., tuple(idx), tuple(idx), :]*spectrum).real
            if which_FF == 'generalized':
                # move axes back to expected position, ie (pulses, noise opers,
                # basis elements, frequencies)
                integrand = np.moveaxis(integrand, source=-2, destination=-4)
        else:
            # R is not None
            if which_pulse == 'correlations':
                if which_FF == 'fidelity':
                    einsum_str = 'gako,ao,hako->ghao'
                else:
                    # which_FF == 'generalized'
                    einsum_str = 'gako,ao,halo->ghaklo'
            else:
                # which_pulse == 'total'
                if which_FF == 'fidelity':
                    einsum_str = 'ako,ao,ako->ao'
                else:
                    # which_FF == 'generalized'
                    einsum_str = 'ako,ao,alo->aklo'

            integrand = np.einsum(einsum_str,
                                  ctrl_left[..., idx, :, :], spectrum,
                                  ctrl_right[..., idx, :, :]).real
    elif spectrum.ndim == 3:
        # General case where spectrum is a matrix with correlation spectra on off-diag
        shape = (len(idx), len(idx), len(omega))
        if spectrum.shape != shape:
            raise ValueError(S_err_str.format(shape, spectrum.shape))

        if filter_function is not None:
            integrand = filter_function[..., idx[:, None], idx, :]*spectrum
            if which_FF == 'generalized':
                integrand = np.moveaxis(integrand, source=[-3, -2],
                                        destination=[-5, -4])
        else:
            # R is not None
            if which_pulse == 'correlations':
                if which_FF == 'fidelity':
                    einsum_str = 'gako,abo,hbko->ghabo'
                else:
                    # which_FF == 'generalized'
                    einsum_str = 'gako,abo,hblo->ghabklo'
            else:
                # which_pulse == 'total'
                if which_FF == 'fidelity':
                    einsum_str = 'ako,abo,bko->abo'
                else:
                    # which_FF == 'generalized'
                    einsum_str = 'ako,abo,blo->abklo'

            integrand = np.einsum(einsum_str,
                                  ctrl_left[..., idx, :, :], spectrum,
                                  ctrl_right[..., idx, :, :])
    else:
        raise ValueError('Expected spectrum to be array_like with < 4 dimensions')

    return integrand


def calculate_noise_operators_from_atomic(phases: ndarray, noise_operators_atomic: ndarray,
                                          propagators: ndarray, show_progressbar: bool = False
                                          ) -> ndarray:
    r"""
    Calculate the interaction picutre noise operators from atomic segments.

    Parameters
    ----------
    phases: array_like, shape (n_dt, n_omega)
        The phase factors for :math:`g\in\{0, 1, \dots, G-1\}`.
    noise_operators_atomic: array_like, shape (n_dt, n_nops, d, d, n_omega)
        The noise operators in the interaction picture of the g-th
        pulse, i.e. for :math:`g\in\{1, 2, \dots, G\}`.
    propagators: array_like, shape (n_dt, d, d)
        The cumulative propagators of the pulses
        :math:`g\in\{0, 1, \dots, G-1\}`.
    show_progressbar: bool, optional
        Show a progress bar for the calculation.

    Returns
    -------
    noise_operators: ndarray, shape (n_omega, n_nops, d, d)
        The interaction picture noise operators
        :math:`\tilde{B}_\alpha(\omega)`.

    Notes
    -----
    The noise operators are calculated by evaluating the sum

    .. math::

        \tilde{B}_\alpha(\omega) = \sum_{g=1}^G e^{i\omega t_{g-1}}
             Q_{g-1}^\dagger\tilde{B}_\alpha^{(g)}(\omega) Q_{g-1}.

    The control matrix then corresponds to the coefficients of expansion
    in an operator basis :math:`\{C_k\}_k`:

    .. math::
        \tilde{\mathcal{B}}_{k\alpha}(\omega) =
            \mathrm{tr}(\tilde{B}_\alpha(\omega) C_k).

    Due to differences in implementation (for performance reasons), the
    axes of the result are transposed compared to the control matrix:

    >>> ctrlmat = calculate_control_matrix_from_atomic(...)
    >>> ctrlmat.shape
    (n_nops, d**2, n_omega)
    >>> noiseops = calculate_noise_operators_from_atomic(...)
    >>> noiseops.shape
    (n_omega, n_nops, d, d)
    >>> ctrlmat_from_noiseops = ff.basis.expand(noiseops, basis)
    >>> np.allclose(ctrlmat, ctrlmat_from_noiseops.transpose(1, 2, 0))
    True

    See Also
    --------
    :func:`calculate_noise_operators_from_scratch`: Compute the operators from scratch.
    :func:`calculate_control_matrix_from_atomic`: Same calculation in Liouville space.
    """
    n = len(noise_operators_atomic)
    # Allocate memory
    noise_operators = np.zeros(noise_operators_atomic.shape[1:], dtype=complex)

    expr = oe.contract_expression('ji,...jk,kl->...il',
                                  propagators.shape[1:], noise_operators_atomic.shape[1:],
                                  propagators.shape[1:], optimize=[(0, 1), (0, 1)])

    for g in util.progressbar_range(n, show_progressbar=show_progressbar,
                                    desc='Calculating noise operators'):
        noise_operators += expr(propagators[g].conj(),
                                noise_operators_atomic[g]*phases[g, :, None, None, None],
                                propagators[g])

    return noise_operators


def calculate_noise_operators_from_scratch(
        eigvals: ndarray,
        eigvecs: ndarray,
        propagators: ndarray,
        omega: Coefficients,
        n_opers: Sequence[Operator],
        n_coeffs: Sequence[Coefficients],
        dt: Coefficients,
        t: Optional[Coefficients] = None,
        show_progressbar: bool = False
        ) -> ndarray:
    r"""
    Calculate the noise operators in interaction picture from scratch.

    Parameters
    ----------
    eigvals: array_like, shape (n_dt, d)
        Eigenvalue vectors for each time pulse segment *g* with the first
        axis counting the pulse segment, i.e.
        ``eigvals == array([D_0, D_1, ...])``.
    eigvecs: array_like, shape (n_dt, d, d)
        Eigenvector matrices for each time pulse segment *g* with the first
        axis counting the pulse segment, i.e.
        ``eigvecs == array([V_0, V_1, ...])``.
    propagators: array_like, shape (n_dt+1, d, d)
        The propagators :math:`Q_g = P_g P_{g-1}\cdots P_0` as a (d, d) array
        with *d* the dimension of the Hilbert space.
    omega: array_like, shape (n_omega,)
        Frequencies at which the pulse control matrix is to be evaluated.
    n_opers: array_like, shape (n_nops, d, d)
        Noise operators :math:`B_\alpha`.
    n_coeffs: array_like, shape (n_nops, n_dt)
        The sensitivities of the system to the noise operators given by
        *n_opers* at the given time step.
    dt: array_like, shape (n_dt)
        Sequence duration, i.e. for the :math:`g`-th pulse
        :math:`t_g - t_{g-1}`.
    t: array_like, shape (n_dt+1), optional
        The absolute times of the different segments. Can also be
        computed from *dt*.
    show_progressbar: bool, optional
        Show a progress bar for the calculation.

    Returns
    -------
    noise_operators: ndarray, shape (n_omega, n_nops, d, d)
        The interaction picture noise operators
        :math:`\tilde{B}_\alpha(\omega)`.

    Notes
    -----
    The interaction picture noise operators are calculated according to

    .. math::

        \tilde{B}_\alpha(\omega) = \sum_{g=1}^G e^{i\omega t_{g-1}}
            s_\alpha^{(g)} P^{(g)\dagger}\left[
                \bar{B}^{(g)}_\alpha \circ I^{(g)}(\omega)
            \right] P^{(g)}

    where

    .. math::

        I^{(g)}_{nm}(\omega) &= \int_0^{t_g - t_{g-1}}\mathrm{d}t\,
                                e^{i(\omega+\omega_n-\omega_m)t} \\
                             &= \frac{e^{i(\omega+\omega_n-\omega_m)
                                (t_g - t_{g-1})} - 1}
                                {i(\omega+\omega_n-\omega_m)}, \\
        \bar{B}_\alpha^{(g)} &= V^{(g)\dagger} B_\alpha V^{(g)}, \\
        P^{(g)} &= V^{(g)\dagger} Q_{g-1},

    and :math:`V^{(g)}` is the matrix of eigenvectors that diagonalizes
    :math:`\tilde{\mathcal{H}}_n^{(g)}`, :math:`B_\alpha` the
    :math:`\alpha`-th noise operator, and  :math:`s_\alpha^{(g)}` the
    noise sensitivity during interval :math:`g`.

    The control matrix then corresponds to the coefficients of expansion
    in an operator basis :math:`\{C_k\}_k`:

    .. math::
        \tilde{\mathcal{B}}_{k\alpha}(\omega) =
            \mathrm{tr}(\tilde{B}_\alpha(\omega) C_k).

    Due to differences in implementation (for performance reasons), the
    axes of the result are transposed compared to the control matrix:

    >>> ctrlmat = calculate_control_matrix_from_scratch(...)
    >>> ctrlmat.shape
    (n_nops, d**2, n_omega)
    >>> noiseops = calculate_noise_operators_from_scratch(...)
    >>> noiseops.shape
    (n_omega, n_nops, d, d)
    >>> ctrlmat_from_noiseops = ff.basis.expand(noiseops, basis)
    >>> np.allclose(ctrlmat, ctrlmat_from_noiseops.transpose(1, 2, 0))
    True

    See Also
    --------
    :func:`calculate_noise_operators_from_atomic`: Compute the operators from atomic segments.
    :func:`calculate_control_matrix_from_scratch`: Same calculation in Liouville space.
    """
    if t is None:
        t = np.concatenate(([0], np.asarray(dt).cumsum()))

    d = eigvecs.shape[-1]
    n_coeffs = np.asarray(n_coeffs)

    # Precompute noise opers transformed to eigenbasis of each pulse
    # segment and Q^\dagger @ V
    eigvecs_propagated = _propagate_eigenvectors(eigvecs, propagators[:-1])
    n_opers_transformed = _transform_noise_operators(n_coeffs, n_opers, eigvecs)

    # Allocate memory
    exp_buf, int_buf = np.empty((2, len(omega), d, d), dtype=complex)
    intermediate = np.empty((len(omega), len(n_opers), d, d), dtype=complex)
    noise_operators = np.zeros((len(omega), len(n_opers), d, d), dtype=complex)

    # Set up reusable expressions
    expr_1 = oe.contract_expression('akl,okl->oakl',
                                    n_opers_transformed[:, 0].shape, int_buf.shape)
    expr_2 = oe.contract_expression('ji,...jk,kl',
                                    eigvecs_propagated[0].shape, intermediate.shape,
                                    eigvecs_propagated[0].shape, optimize=[(0, 1), (0, 1)])

    for g in util.progressbar_range(len(dt), show_progressbar=show_progressbar,
                                    desc='Calculating noise operators'):
        int_buf = _first_order_integral(omega, eigvals[g], dt[g], exp_buf, int_buf)
        intermediate = expr_1(n_opers_transformed[:, g],
                              util.cexp(omega[:, None, None]*t[g])*int_buf, out=intermediate)

        noise_operators += expr_2(eigvecs_propagated[g].conj(), intermediate,
                                  eigvecs_propagated[g])

    return noise_operators


@util.parse_optional_parameters({'which': ('total', 'correlations')})
def calculate_control_matrix_from_atomic(
        phases: ndarray,
        control_matrix_atomic: ndarray,
        propagators_liouville: ndarray,
        show_progressbar: bool = False,
        which: str = 'total'
) -> ndarray:
    r"""
    Calculate the control matrix from the control matrices of atomic
    segments.

    Parameters
    ----------
    phases: array_like, shape (n_dt, n_omega)
        The phase factors for :math:`g\in\{0, 1, \dots, G-1\}`.
    control_matrix_atomic: array_like, shape (n_dt, n_nops, d**2, n_omega)
        The pulse control matrices for :math:`g\in\{1, 2, \dots, G\}`.
    propagators_liouville: array_like, shape (n_dt, n_nops, d**2, d**2)
        The transfer matrices of the cumulative propagators for
        :math:`g\in\{0, 1, \dots, G-1\}`.
    show_progressbar: bool, optional
        Show a progress bar for the calculation.
    which: str, ('total', 'correlations')
        Compute the total control matrix (the sum of all time steps) or
        the correlation control matrix (first axis holds each pulses'
        contribution)

    Returns
    -------
    control_matrix: ndarray, shape ([n_pls,] n_nops, d**2, n_omega)
        The control matrix :math:`\tilde{\mathcal{B}}(\omega)`.

    Notes
    -----
    The control matrix is calculated by evaluating the sum

    .. math::

        \tilde{\mathcal{B}}(\omega) = \sum_{g=1}^G e^{i\omega t_{g-1}}
            \tilde{\mathcal{B}}^{(g)}(\omega)\mathcal{Q}^{(g-1)}.

    See Also
    --------
    calculate_control_matrix_from_scratch: Control matrix from scratch.
    liouville_representation: Liouville representation for a given basis.
    """
    n = len(control_matrix_atomic)
    # Set up a reusable contraction expression. In some cases it is faster to
    # also contract the time dimension in the same expression instead of
    # looping over it, but we don't distinguish here for readability.
    expr = oe.contract_expression('ijo,jk->iko',
                                  control_matrix_atomic.shape[1:],
                                  propagators_liouville.shape[1:])

    # Allocate memory
    if which == 'total':
        control_matrix = np.zeros(control_matrix_atomic.shape[1:], dtype=complex)
        for g in util.progressbar_range(n, show_progressbar=show_progressbar,
                                        desc='Calculating control matrix'):
            control_matrix += expr(phases[g]*control_matrix_atomic[g], propagators_liouville[g])
    else:
        # which == 'correlations'
        control_matrix = np.zeros(control_matrix_atomic.shape, dtype=complex)
        for g in util.progressbar_range(n, show_progressbar=show_progressbar,
                                        desc='Calculating control matrix'):
            control_matrix[g] = expr(phases[g]*control_matrix_atomic[g], propagators_liouville[g])

    return control_matrix


def calculate_control_matrix_from_scratch(
        eigvals: ndarray,
        eigvecs: ndarray,
        propagators: ndarray,
        omega: Coefficients,
        basis: Basis,
        n_opers: Sequence[Operator],
        n_coeffs: Sequence[Coefficients],
        dt: Coefficients,
        t: Optional[Coefficients] = None,
<<<<<<< HEAD
        show_progressbar: bool = False,
        ) -> ndarray:
=======
        show_progressbar: bool = False
) -> ndarray:
>>>>>>> ea82e54e
    r"""
    Calculate the control matrix from scratch, i.e. without knowledge of
    the control matrices of more atomic pulse sequences.

    Parameters
    ----------
    eigvals: array_like, shape (n_dt, d)
        Eigenvalue vectors for each time pulse segment *g* with the
        first axis counting the pulse segment, i.e.
        ``eigvals == array([D_0, D_1, ...])``.
    eigvecs: array_like, shape (n_dt, d, d)
        Eigenvector matrices for each time pulse segment *g* with the
        first axis counting the pulse segment, i.e.
        ``eigvecs == array([V_0, V_1, ...])``.
    propagators: array_like, shape (n_dt+1, d, d)
        The propagators :math:`Q_g = P_g P_{g-1}\cdots P_0` as a (d, d)
        array with *d* the dimension of the Hilbert space.
    omega: array_like, shape (n_omega,)
        Frequencies at which the pulse control matrix is to be
        evaluated.
    basis: Basis, shape (d**2, d, d)
        The basis elements in which the pulse control matrix will be
        expanded.
    n_opers: array_like, shape (n_nops, d, d)
        Noise operators :math:`B_\alpha`.
    n_coeffs: array_like, shape (n_nops, n_dt)
        The sensitivities of the system to the noise operators given by
        *n_opers* at the given time step.
    dt: array_like, shape (n_dt)
        Sequence duration, i.e. for the :math:`g`-th pulse
        :math:`t_g - t_{g-1}`.
    t: array_like, shape (n_dt+1), optional
        The absolute times of the different segments. Can also be
        computed from *dt*.
    show_progressbar: bool, optional
        Show a progress bar for the calculation.

    Returns
    -------
    control_matrix: ndarray, shape (n_nops, d**2, n_omega)
        The control matrix :math:`\tilde{\mathcal{B}}(\omega)`

    Notes
    -----
    The control matrix is calculated according to

    .. math::

        \tilde{\mathcal{B}}_{\alpha k}(\omega) = \sum_{g=1}^G
            e^{i\omega t_{g-1}} s_\alpha^{(g)}\mathrm{tr}\left(
                [\bar{B}_\alpha^{(g)}\circ I(\omega)] \bar{C}_k^{(g)}
            \right)

    where

    .. math::

        I^{(g)}_{nm}(\omega) &= \int_0^{t_l - t_{g-1}}\mathrm{d}t\,
                                e^{i(\omega+\omega_n-\omega_m)t} \\
                             &= \frac{e^{i(\omega+\omega_n-\omega_m)
                                (t_l - t_{g-1})} - 1}
                                {i(\omega+\omega_n-\omega_m)}, \\
        \bar{B}_\alpha^{(g)} &= V^{(g)\dagger} B_\alpha V^{(g)}, \\
        \bar{C}_k^{(g)} &= V^{(g)\dagger} Q_{g-1} C_k Q_{g-1}^\dagger V^{(g)},

    and :math:`V^{(g)}` is the matrix of eigenvectors that diagonalizes
    :math:`\tilde{\mathcal{H}}_n^{(g)}`, :math:`B_\alpha` the
    :math:`\alpha`-th noise operator :math:`s_\alpha^{(g)}` the noise
    sensitivity during interval :math:`g`, and :math:`C_k` the
    :math:`k`-th basis element.

    See Also
    --------
    calculate_control_matrix_from_atomic: Control matrix from concatenation.
    """
    if t is None:
        t = np.concatenate(([0], np.asarray(dt).cumsum()))

    d = eigvecs.shape[-1]
    # We're lazy
    n_coeffs = np.asarray(n_coeffs)

    # Precompute noise opers transformed to eigenbasis of each pulse segment
    # and Q^\dagger @ HV
    eigvecs_propagated = _propagate_eigenvectors(propagators[:-1], eigvecs)
    n_opers_transformed = _transform_noise_operators(n_coeffs, n_opers, eigvecs)

    # Allocate result and buffers for intermediate arrays
    control_matrix = np.zeros((len(n_opers), len(basis), len(omega)), dtype=complex)
    exp_buf, int_buf = np.empty((2, len(omega), d, d), dtype=complex)
    sum_buf = np.empty((len(n_opers), len(basis), len(omega)), dtype=complex)
    basis_transformed = np.empty(basis.shape, dtype=complex)

    # Optimize the contraction path dynamically since it differs for different
    # values of d
    expr = oe.contract_expression('o,jmn,omn,knm->jko',
                                  omega.shape, n_opers_transformed[:, 0].shape,
                                  int_buf.shape, basis_transformed.shape,
                                  optimize=True)
    for g in util.progressbar_range(len(dt), show_progressbar=show_progressbar,
                                    desc='Calculating control matrix'):

        basis_transformed = _transform_basis(basis, eigvecs_propagated[g], out=basis_transformed)
        int_buf = _first_order_integral(omega, eigvals[g], dt[g], exp_buf, int_buf)
        sum_buf = expr(util.cexp(omega*t[g]), n_opers_transformed[:, g], int_buf,
                       basis_transformed, out=sum_buf)

        control_matrix += sum_buf

    return control_matrix


def calculate_control_matrix_periodic(phases: ndarray, control_matrix: ndarray,
                                      total_propagator_liouville: ndarray,
                                      repeats: int) -> ndarray:
    r"""
    Calculate the control matrix of a periodic pulse given the phase
    factors, control matrix and transfer matrix of the total propagator,
    total_propagator_liouville, of the atomic pulse.

    Parameters
    ----------
    phases: ndarray, shape (n_omega,)
        The phase factors :math:`e^{i\omega T}` of the atomic pulse.
    control_matrix: ndarray, shape (n_nops, d**2, n_omega)
        The control matrix :math:`\tilde{\mathcal{B}}^{(1)}(\omega)` of
        the atomic pulse.
    total_propagator_liouville: ndarray, shape (d**2, d**2)
        The transfer matrix :math:`\mathcal{Q}^{(1)}` of the atomic
        pulse.
    repeats: int
        The number of repetitions.

    Returns
    -------
    control_matrix: ndarray, shape (n_nops, d**2, n_omega)
        The control matrix :math:`\tilde{\mathcal{B}}(\omega)` of the
        repeated pulse.

    Notes
    -----
    The control matrix is computed as

    .. math::

        \tilde{\mathcal{B}}(\omega)
                            &= \tilde{\mathcal{B}}^{(1)}(\omega)
                               \sum_{g=0}^{G-1}
                               \left(e^{i\omega T}\right)^g \\
                            &= \tilde{\mathcal{B}}^{(1)}(\omega)\bigl(
                               \mathbb{I} - e^{i\omega T}
                               \mathcal{Q}^{(1)}\bigr)^{-1}\bigl(
                               \mathbb{I} - \bigl(e^{i\omega T}
                               \mathcal{Q}^{(1)}\bigr)^G\bigr).

    with :math:`G` the number of repetitions.
    """
    # Compute the finite geometric series \sum_{g=0}^{G-1} T^g. First check if
    # inv(I - T) is 'good', i.e. if inv(I - T) @ (I - T) == I, since NumPy will
    # compute the inverse in any case. For those frequencies where the inverse
    # is well-behaved, evaluate the sum as a Neumann series and for the rest
    # evaluate it explicitly.
    eye = np.eye(total_propagator_liouville.shape[0])
    T = np.multiply.outer(phases, total_propagator_liouville)

    # Mask the invertible frequencies. The chosen atol is somewhat empiric.
    M = eye - T
    M_inv = nla.inv(M)
    good_inverse = np.isclose(M_inv @ M, eye, atol=1e-10, rtol=0).all((1, 2))

    # Allocate memory
    S = np.empty((*phases.shape, *total_propagator_liouville.shape), dtype=complex)
    # Evaluate the sum for invertible frequencies
    S[good_inverse] = M_inv[good_inverse] @ (eye - nla.matrix_power(T[good_inverse], repeats))

    # Evaluate the sum for non-invertible frequencies
    # HINT: Using numba, this could be a factor of ten or so faster. But since
    # usually very few omega-values have a bad inverse, the compilation
    # overhead is not compensated.
    if (~good_inverse).any():
        S[~good_inverse] = eye + sum(accumulate(repeat(T[~good_inverse], repeats-1), np.matmul))

    # Multiply with control_matrix_at to get the final control matrix
    control_matrix_tot = (control_matrix.transpose(2, 0, 1) @ S).transpose(1, 2, 0)
    return control_matrix_tot


@util.parse_optional_parameters({'which': ('total', 'correlations')})
def calculate_cumulant_function(
        pulse: 'PulseSequence',
        spectrum: Optional[ndarray] = None,
        omega: Optional[Coefficients] = None,
        n_oper_identifiers: Optional[Sequence[str]] = None,
        which: str = 'total',
        decay_amplitudes: Optional[ndarray] = None,
        show_progressbar: bool = False,
        memory_parsimonious: bool = False
<<<<<<< HEAD
        ) -> ndarray:
    r"""Calculate the cumulant function :math:`\mathcal{K}(\tau)`.
=======
) -> ndarray:
    r"""Calculate the cumulant function :math:`K(\tau)`.
>>>>>>> ea82e54e

    The error transfer matrix is obtained from the cumulant function by
    exponentiation,
    :math:`\langle\tilde{\mathcal{U}}\rangle = \exp\mathcal{K}(\tau)`.

    Parameters
    ----------
    pulse: PulseSequence
        The ``PulseSequence`` instance for which to compute the cumulant
        function.
    spectrum: array_like, shape ([[n_nops,] n_nops,] n_omega), optional
        The two-sided noise power spectral density in units of inverse
        frequencies as an array of shape (n_omega,), (n_nops, n_omega),
        or (n_nops, n_nops, n_omega). In the first case, the same
        spectrum is taken for all noise operators, in the second, it is
        assumed that there are no correlations between different noise
        sources and thus there is one spectrum for each noise operator.
        In the third and most general case, there may be a spectrum for
        each pair of noise operators corresponding to the correlations
        between them. n_nops is the number of noise operators considered
        and should be equal to ``len(n_oper_identifiers)``.
    omega: array_like, shape (n_omega,), optional
        The frequencies at which to evaluate the filter functions.
    n_oper_identifiers: array_like, optional
        The identifiers of the noise operators for which to evaluate the
        cumulant function. The default is all.
    which: str, optional
        Which decay amplitudes should be calculated, may be either
        'total' (default) or 'correlations'. See :func:`infidelity` and
        :ref:`Notes <notes>`.
    decay_amplitudes, array_like, shape ([[n_pls, n_pls,] n_nops,] n_nops, d**2, d**2), optional
        A precomputed cumulant function. If given, *spectrum*, *omega*
        are not required.
    show_progressbar: bool, optional
        Show a progress bar for the calculation of the control matrix.
    memory_parsimonious: bool, optional
        Trade memory footprint for performance. See
        :func:`~numeric.calculate_decay_amplitudes`. The default is
        ``False``.

    Returns
    -------
    cumulant_function: ndarray, shape ([[n_pls, n_pls,] n_nops,] n_nops, d**2, d**2)
        The cumulant function. The individual noise operator
        contributions chosen by ``n_oper_identifiers`` are on the third
        to last axis / axes, depending on whether the noise is
        cross-correlated or not. If ``which == 'correlations'``, the
        first two axes correspond to the contributions of the pulses in
        the sequence.

    .. _notes:

    Notes
    -----
    The cumulant function is given by

    .. math::

        K_{\alpha\beta,ij}(\tau) = -\frac{1}{2} \sum_{kl}\biggl(
            &\Delta_{\alpha\beta,kl}\left(
                T_{klji} - T_{lkji} - T_{klij} + T_{lkij}
            \right) \\ + &\Gamma_{\alpha\beta,kl}\left(
                T_{klji} - T_{kjli} - T_{kilj} + T_{kijl}
            \right)
        \biggr)

    Here, :math:`T_{ijkl} = \mathrm{tr}(C_i C_j C_k C_l)` is a trivial
    function of the basis elements :math:`C_i`, and
    :math:`\Gamma_{\alpha\beta,kl}` and :math:`\Delta_{\alpha\beta,kl}`
    are the decay amplitudes and frequency shifts which correspond to
    first and second order in the Magnus expansion, respectively. Since
    the latter induce coherent errors, we can approximately neglect them
    if we assume that the pulse has been experimentally calibrated.

    For a single qubit and represented in the Pauli basis, the above
    reduces to

    .. math::

        K_{\alpha\beta,ij}(\tau) = \begin{cases}
            - \sum_{k\neq i}\Gamma_{\alpha\beta,kk}
                &\quad\mathrm{if}\: i = j,   \\
            - \Delta_{\alpha\beta,ij} + \Delta_{\alpha\beta,ji}
            + \Gamma_{\alpha\beta,ij}
                &\quad\mathrm{if}\: i\neq j,
        \end{cases}

    for :math:`i\in\{1,2,3\}` and :math:`K_{0j} = K_{i0} = 0`.

    Lastly, the pulse correlation cumulant function resolves
    correlations in the cumulant function of a sequence of pulses
    :math:`g = 1,\dotsc,G` such that the following holds:

    .. math::

        K_{\alpha\beta,ij}(\tau) = \sum_{g,g'=1}^G
             K_{\alpha\beta,ij}^{(gg')}(\tau).

    See Also
    --------
    calculate_decay_amplitudes: Calculate the :math:`\Gamma_{\alpha\beta,kl}`
    error_transfer_matrix: Calculate the error transfer matrix :math:`\exp\mathcal{K}`.
    infidelity: Calculate only infidelity of a pulse.
    pulse_sequence.concatenate: Concatenate ``PulseSequence`` objects.
    calculate_pulse_correlation_filter_function

    """
    N, d = pulse.basis.shape[:2]
    if decay_amplitudes is None:
        if spectrum is None and omega is None:
            raise ValueError('Require either spectrum and frequencies or precomputed ' +
                             'decay amplitudes')

        decay_amplitudes = calculate_decay_amplitudes(pulse, spectrum, omega, n_oper_identifiers,
                                                      which, show_progressbar, memory_parsimonious)

    if d == 2 and pulse.basis.btype in ('Pauli', 'GGM'):
        # Single qubit case. Can use simplified expression
        cumulant_function = np.zeros(decay_amplitudes.shape)
        diag_mask = np.eye(N, dtype=bool)

        # Offdiagonal terms
        cumulant_function[..., ~diag_mask] = decay_amplitudes[..., ~diag_mask]

        # Diagonal terms K_ii given by sum over diagonal of Gamma excluding
        # Gamma_ii. Since the Pauli basis is traceless, K_00 is zero, therefore
        # start at K_11.
        diag_idx = deque((True, False, True, True))
        for i in range(1, N):
            cumulant_function[..., i, i] = - decay_amplitudes[..., diag_idx, diag_idx].sum(axis=-1)
            # shift the item not summed over by one
            diag_idx.rotate()
    else:
        # Multi qubit case. Use general expression.
        traces = pulse.basis.four_element_traces
        cumulant_function = - (
            oe.contract('...kl,klji->...ij', decay_amplitudes, traces, backend='sparse') -
            oe.contract('...kl,kjli->...ij', decay_amplitudes, traces, backend='sparse') -
            oe.contract('...kl,kilj->...ij', decay_amplitudes, traces, backend='sparse') +
            oe.contract('...kl,kijl->...ij', decay_amplitudes, traces, backend='sparse')
        ) / 2

    return cumulant_function.real


@util.parse_optional_parameters({'which': ('total', 'correlations')})
def calculate_decay_amplitudes(
        pulse: 'PulseSequence',
        spectrum: ndarray,
        omega: Coefficients,
        n_oper_identifiers: Optional[Sequence[str]] = None,
        which: str = 'total',
        show_progressbar: bool = False,
        memory_parsimonious: bool = False
) -> ndarray:
    r"""
    Get the decay amplitudes :math:`\Gamma_{\alpha\beta, kl}` for noise
    sources :math:`\alpha,\beta` and basis elements :math:`k,l`.

    Parameters
    ----------
    pulse: PulseSequence
        The ``PulseSequence`` instance for which to compute the decay
        amplitudes.
    spectrum: array_like, shape ([[n_nops,] n_nops,] n_omega)
        The two-sided noise power spectral density. If 1-d, the same
        spectrum is used for all noise operators. If 2-d, one (self-)
        spectrum for each noise operator is expected. If 3-d, should be
        a matrix of cross-spectra such that
        ``spectrum[i, j] == spectrum[j, i].conj()``.
    omega: array_like,
        The frequencies at which to calculate the filter functions.
    n_oper_identifiers: array_like, optional
        The identifiers of the noise operators for which to calculate
        the decay amplitudes. The default is all.
    which: str, optional
        Which decay amplitudes should be calculated, may be either
        'total' (default) or 'correlations'. See :func:`infidelity` and
        :ref:`Notes <notes>`.
    show_progressbar: bool, optional
        Show a progress bar for the calculation.
    memory_parsimonious: bool, optional
        For large dimensions, the integrand

        .. math::

            \tilde{\mathcal{B}}^\ast_{\alpha k}(\omega)
            S_{\alpha\beta}(\omega)\tilde{\mathcal{B}}_{\beta l}(\omega)

        can consume quite a large amount of memory if set up for all
        :math:`\alpha,\beta,k,l` at once. If ``True``, it is only set up
        and integrated for a single :math:`k` at a time and looped over.
        This is slower but requires much less memory. The default is
        ``False``.

    Raises
    ------
    ValueError
        If spectrum has incompatible shape.

    Returns
    -------
    decay_amplitudes: ndarray, shape ([[n_pls, n_pls,] n_nops,] n_nops, d**2, d**2)
        The decay amplitudes.

    .. _notes:

    Notes
    -----
    The total decay amplitudes are given by

    .. math::

        \Gamma_{\alpha\beta, kl} = \int\frac{\mathrm{d}\omega}{2\pi}
            \tilde{\mathcal{B}}^\ast_{\alpha k}(\omega)
            S_{\alpha\beta}(\omega)\tilde{\mathcal{B}}_{\beta l}(\omega).

    If pulse correlations are taken into account, they are given by

    .. math::

        \Gamma_{\alpha\beta, kl}^{(gg')} = \int
            \frac{\mathrm{d}\omega}{2\pi} S_{\alpha\beta}(\omega)
            F_{\alpha\beta, kl}^{(gg')}(\omega).

    See Also
    --------
    infidelity: Compute the infidelity directly.
    pulse_sequence.concatenate: Concatenate ``PulseSequence`` objects.
    calculate_pulse_correlation_filter_function
    """
    # TODO: Replace infidelity() by this?
    # Noise operator indices
    idx = util.get_indices_from_identifiers(pulse, n_oper_identifiers, 'noise')
    if which == 'total':
        # Faster to use filter function instead of control matrix
        if pulse.is_cached('filter_function_gen'):
            control_matrix = None
            filter_function = pulse.get_filter_function(omega, which='generalized')
        else:
            control_matrix = pulse.get_control_matrix(omega, show_progressbar)
            filter_function = None
    else:
        # which == 'correlations'
        if pulse.is_cached('omega'):
            if not np.array_equal(pulse.omega, omega):
                raise ValueError('Pulse correlation decay amplitudes requested but omega not ' +
                                 'equal to cached frequencies.')

        if pulse.is_cached('filter_function_pc_gen'):
            control_matrix = None
            filter_function = pulse.get_pulse_correlation_filter_function(which='generalized')
        else:
            control_matrix = pulse.get_pulse_correlation_control_matrix()
            filter_function = None

    if not memory_parsimonious:
        integrand = _get_integrand(spectrum, omega, idx, which, 'generalized',
                                   control_matrix=control_matrix,
                                   filter_function=filter_function)
        decay_amplitudes = integrate.trapz(integrand, omega, axis=-1)/(2*np.pi)
        return decay_amplitudes.real

    # Conserve memory by looping. Let _get_integrand determine the shape
    if control_matrix is not None:
        n_kl = control_matrix.shape[-2]
        integrand = _get_integrand(spectrum, omega, idx, which, 'generalized',
                                   control_matrix=[control_matrix[..., 0:1, :], control_matrix],
                                   filter_function=filter_function)
    else:
        n_kl = filter_function.shape[-2]
        integrand = _get_integrand(spectrum, omega, idx, which, 'generalized',
                                   control_matrix=control_matrix,
                                   filter_function=filter_function[..., 0:1, :, :])

    decay_amplitudes = np.zeros(integrand.shape[:-3] + (n_kl,)*2, dtype=integrand.dtype)
    decay_amplitudes[..., 0:1, :] = integrate.trapz(integrand, omega, axis=-1)/(2*np.pi)

    for k in util.progressbar_range(1, n_kl, show_progressbar=show_progressbar,
                                    desc='Integrating'):
        if control_matrix is not None:
            integrand = _get_integrand(
                spectrum, omega, idx, which, 'generalized',
                control_matrix=[control_matrix[..., k:k+1, :], control_matrix],
                filter_function=filter_function
            )
        else:
            integrand = _get_integrand(spectrum, omega, idx, which, 'generalized',
                                       control_matrix=control_matrix,
                                       filter_function=filter_function[..., k:k+1, :, :])

        decay_amplitudes[..., k:k+1, :] = integrate.trapz(integrand, omega, axis=-1)/(2*np.pi)

    return decay_amplitudes.real


@util.parse_which_FF_parameter
def calculate_filter_function(control_matrix: ndarray, which: str = 'fidelity') -> ndarray:
    r"""Compute the filter function from the control matrix.

    Parameters
    ----------
    control_matrix: array_like, shape (n_nops, d**2, n_omega)
        The control matrix.
    which : str, optional
        Which filter function to return. Either 'fidelity' (default) or
        'generalized' (see :ref:`Notes <notes>`).

    Returns
    -------
    filter_function: ndarray, shape (n_nops, n_nops, [d**2, d**2,] n_omega)
        The filter functions for each noise operator correlation. The
        diagonal corresponds to the filter functions for uncorrelated
        noise sources.

    .. _notes:

    Notes
    -----
    The generalized filter function is given by

    .. math::

        F_{\alpha\beta,kl}(\omega) =
            \tilde{\mathcal{B}}_{\alpha k}^\ast(\omega)
            \tilde{\mathcal{B}}_{\beta l}(\omega),

    where :math:`\alpha,\beta` are indices counting the noise operators
    :math:`B_\alpha` and :math:`k,l` indices counting the basis elements
    :math:`C_k`.

    The fidelity filter function is obtained by tracing over the basis
    indices:

    .. math::

        F_{\alpha\beta}(\omega) = \sum_{k} F_{\alpha\beta,kk}(\omega).

    See Also
    --------
    calculate_control_matrix_from_scratch: Control matrix from scratch.
    calculate_control_matrix_from_atomic: Control matrix from concatenation.
    calculate_pulse_correlation_filter_function: Pulse correlations.
    """
    if which == 'fidelity':
        subscripts = 'ako,bko->abo'
    else:
        # which == 'generalized'
        subscripts = 'ako,blo->abklo'

    return np.einsum(subscripts, control_matrix.conj(), control_matrix)


@util.parse_which_FF_parameter
def calculate_pulse_correlation_filter_function(control_matrix: ndarray,
                                                which: str = 'fidelity') -> ndarray:
    r"""Compute pulse correlation filter function from control matrix.

    Parameters
    ----------
    control_matrix: array_like, shape (n_pulses, n_nops, d**2, n_omega)
        The control matrix.
    which : str, optional
        Which filter function to return. Either 'fidelity' (default) or
        'generalized' (see :ref:`Notes <notes>`).

    Returns
    -------
    filter_function_pc: ndarray, shape (n_pls, n_pls, n_nops, n_nops, [d**2, d**2,] n_omega)
        The pulse correlation filter functions for each pulse and noise
        operator correlations. The first two axes hold the pulse
        correlations, the second two the noise correlations.
    which : str, optional
        Which filter function to return. Either 'fidelity' (default) or
        'generalized' (see :ref:`Notes <notes>`).

    .. _notes:

    Notes
    -----
    The generalized pulse correlation filter function is given by

    .. math::

        F_{\alpha\beta,kl}^{(gg')}(\omega) = \bigl[
            \mathcal{Q}^{(g'-1)\dagger}
            \tilde{\mathcal{B}}^{(g')\dagger}(\omega)
        \bigr]_{k\alpha} \bigl[
            \tilde{\mathcal{B}}^{(g)}(\omega)\mathcal{Q}^{(g-1)}
        \bigr]_{\beta l} e^{i\omega(t_{g-1} - t_{g'-1})},

    with :math:`\tilde{\mathcal{B}}^{(g)}` the control matrix of the
    :math:`g`-th pulse. The fidelity pulse correlation function is
    obtained by tracing out the basis indices,

    .. math::

        F_{\alpha\beta}^{(gg')}(\omega) =
          \sum_{k} F_{\alpha\beta,kk}^{(gg')}(\omega)

    See Also
    --------
    calculate_control_matrix_from_scratch: Control matrix from scratch.
    calculate_control_matrix_from_atomic: Control matrix from concatenation.
    calculate_filter_function: Regular filter function.
    """
    if control_matrix.ndim != 4:
        raise ValueError('Expected control_matrix.ndim == 4.')

    if which == 'fidelity':
        subscripts = 'gako,hbko->ghabo'
    else:
        # which == 'generalized'
        subscripts = 'gako,hblo->ghabklo'

    return np.einsum(subscripts, control_matrix.conj(), control_matrix)


def diagonalize(H: ndarray, dt: Coefficients) -> Tuple[ndarray]:
    r"""Diagonalize a Hamiltonian.

    Diagonalize the Hamiltonian *H* which is piecewise constant during
    the times given by *dt* and return eigenvalues, eigenvectors, and
    the cumulative propagators :math:`Q_l`. Note that we calculate in
    units where :math:`\hbar\equiv 1` so that

    .. math::

        U(t, t_0) = \mathcal{T}\exp\left(
                        -i\int_{t_0}^t\mathrm{d}t'\mathcal{H}(t')
                    \right).

    Parameters
    ----------
    H: array_like, shape (n_dt, d, d)
        Hamiltonian of shape (n_dt, d, d) with d the dimensionality of
        the system
    dt: array_like
        The time differences

    Returns
    -------
    eigvals: ndarray
        Array of eigenvalues of shape (n_dt, d)
    eigvecs: ndarray
        Array of eigenvectors of shape (n_dt, d, d)
    propagators: ndarray
        Array of cumulative propagators of shape (n_dt+1, d, d)
    """
    d = H.shape[-1]
    # Calculate Eigenvalues and -vectors
    eigvals, eigvecs = nla.eigh(H)
    # Propagator P = V exp(-j D dt) V^\dag. Middle term is of shape
    # (d, n_dt) due to transpose, so switch around indices in einsum
    # instead of transposing again. Same goes for the last term. This saves
    # a bit of time. The following is faster for larger dimensions but not for
    # many time steps:
    # P = np.empty((500, 4, 4), dtype=complex)
    # for l, (V, D) in enumerate(zip(eigvecs, np.exp(-1j*dt*eigvals.T).T)):
    #     P[l] = (V * D) @ V.conj().T
    P = np.einsum('lij,jl,lkj->lik', eigvecs, util.cexp(-np.asarray(dt)*eigvals.T), eigvecs.conj())
    # The cumulative propagator Q with the identity operator as first
    # element (Q_0 = P_0 = I), i.e.
    # Q = [Q_0, Q_1, ..., Q_n] = [P_0, P_1 @ P_0, ..., P_n @ ... @ P_0]
    Q = np.empty((len(dt)+1, d, d), dtype=complex)
    Q[0] = np.identity(d)
    for i in range(len(dt)):
        Q[i+1] = P[i] @ Q[i]

    return eigvals, eigvecs, Q


def error_transfer_matrix(
        pulse: Optional['PulseSequence'] = None,
        spectrum: Optional[ndarray] = None,
        omega: Optional[Coefficients] = None,
        n_oper_identifiers: Optional[Sequence[str]] = None,
        cumulant_function: Optional[ndarray] = None,
        show_progressbar: bool = False,
        memory_parsimonious: bool = False
) -> ndarray:
    r"""Compute the error transfer matrix up to unitary rotations.

    Parameters
    ----------
    pulse: PulseSequence
        The ``PulseSequence`` instance for which to compute the error
        transfer matrix.
    spectrum: array_like, shape ([[n_nops,] n_nops,] n_omega)
        The two-sided noise power spectral density in units of inverse
        frequencies as an array of shape (n_omega,), (n_nops, n_omega),
        or (n_nops, n_nops, n_omega). In the first case, the same
        spectrum is taken for all noise operators, in the second, it is
        assumed that there are no correlations between different noise
        sources and thus there is one spectrum for each noise operator.
        In the third and most general case, there may be a spectrum for
        each pair of noise operators corresponding to the correlations
        between them. n_nops is the number of noise operators considered
        and should be equal to ``len(n_oper_identifiers)``.
    omega: array_like, shape (n_omega,)
        The frequencies at which to calculate the filter functions.
    n_oper_identifiers: array_like, optional
        The identifiers of the noise operators for which to evaluate the
        error transfer matrix. The default is all. Note that, since in
        general contributions from different noise operators won't
        commute, not selecting all noise operators results in neglecting
        terms of order :math:`\xi^4`.
    cumulant_function: ndarray, shape ([[n_pls, n_pls,] n_nops,] n_nops, d**2, d**2), optional
        A precomputed cumulant function. If given, *pulse*, *spectrum*,
        *omega* are not required.
    show_progressbar: bool, optional
        Show a progress bar for the calculation of the control matrix.
    memory_parsimonious: bool, optional
        Trade memory footprint for performance. See
        :func:`~numeric.calculate_decay_amplitudes`. The default is
        ``False``.

    Returns
    -------
    error_transfer_matrix: ndarray, shape (d**2, d**2)
        The error transfer matrix. The individual noise operator
        contributions are summed up before exponentiating as they might
        not commute.

    Notes
    -----
    The error transfer matrix is given by

    .. math::

        \tilde{\mathcal{U}} = \exp\mathcal{K}(\tau)

    with :math:`\mathcal{K}(\tau)` the cumulant function (see
    :func:`calculate_cumulant_function`). For Gaussian noise this
    expression is exact when taking into account the decay amplitudes
    :math:`\Gamma` and frequency shifts :math:`\Delta`. As the latter
    effects coherent errors it can be neglected if we assume that the
    experimenter has calibrated their pulse.

    For non-Gaussian noise the expression above is perturbative and
    includes noise up to order :math:`\xi^2` and hence
    :math:`\tilde{\mathcal{U}} = \mathbb{1} + \mathcal{K}(\tau) +
    \mathcal{O}(\xi^2)`
    (although it is evaluated as a matrix exponential in any case).

    Given the above expression of the error transfer matrix, the
    entanglement fidelity is given by


    .. math::

        \mathcal{F}_\mathrm{e} =
            \frac{1}{d^2}\mathrm{tr}\,\tilde{\mathcal{U}}.

    See Also
    --------
    calculate_cumulant_function: Calculate the cumulant function :math:`\mathcal{K}`
    calculate_decay_amplitudes: Calculate the :math:`\Gamma_{\alpha\beta,kl}`
    infidelity: Calculate only infidelity of a pulse.
    """
    if cumulant_function is None:
        if pulse is None or spectrum is None or omega is None:
            raise ValueError('Require either precomputed cumulant function ' +
                             'or pulse, spectrum, and omega as arguments.')

        cumulant_function = calculate_cumulant_function(pulse, spectrum, omega,
                                                        n_oper_identifiers=n_oper_identifiers,
                                                        which='total',
                                                        show_progressbar=show_progressbar,
                                                        memory_parsimonious=memory_parsimonious)

    try:
        error_transfer_matrix = sla.expm(
            cumulant_function.sum(axis=tuple(range(cumulant_function.ndim - 2)))
        )
    except AttributeError as aerr:
        raise TypeError(f'cumulant_function invalid type: {type(cumulant_function)}') from aerr
    except ValueError as verr:
        raise ValueError(f'cumulant_function invalid shape: {cumulant_function.shape}') from verr

    return error_transfer_matrix


@util.parse_optional_parameters({'which': ('total', 'correlations')})
def infidelity(pulse: 'PulseSequence', spectrum: Union[Coefficients, Callable],
               omega: Union[Coefficients, Dict[str, Union[int, str]]],
               n_oper_identifiers: Optional[Sequence[str]] = None,
               which: str = 'total', return_smallness: bool = False,
               test_convergence: bool = False) -> Union[ndarray, Any]:
    r"""Calculate the leading order entanglement infidelity.

    This function calculates the infidelity approximately from the
    leading peturbation (see :ref:`Notes <notes>`). To compute it
    exactly for Gaussian noise and vanishing coherent errors (second
    order Magnus terms), use :func:`error_transfer_matrix` to obtain it
    from the full process matrix.

    Parameters
    ----------
    pulse: PulseSequence
        The ``PulseSequence`` instance for which to calculate the
        infidelity for.
    spectrum: array_like, shape ([[n_nops,] n_nops,] omega) or callable
        The two-sided noise power spectral density in units of inverse
        frequencies as an array of shape (n_omega,), (n_nops, n_omega),
        or (n_nops, n_nops, n_omega). In the first case, the same
        spectrum is taken for all noise operators, in the second, it is
        assumed that there are no correlations between different noise
        sources and thus there is one spectrum for each noise operator.
        In the third and most general case, there may be a spectrum for
        each pair of noise operators corresponding to the correlations
        between them. n_nops is the number of noise operators considered
        and should be equal to ``len(n_oper_identifiers)``.

        If *test_convergence* is ``True``, a function handle to
        compute the power spectral density from a sequence of
        frequencies is expected.
    omega: array_like or dict
        The frequencies at which the integration is to be carried out.
        If *test_convergence* is ``True``, a dict with possible keys
        ('omega_IR', 'omega_UV', 'spacing', 'n_min', 'n_max',
        'n_points'), where all entries are integers except for
        ``spacing`` which should be a string, either 'linear' or 'log'.
        'n_points' controls how many steps are taken.
    n_oper_identifiers: array_like, optional
        The identifiers of the noise operators for which to calculate
        the infidelity  contribution. If given, the infidelities for
        each noise operator will be returned. Otherwise, all noise
        operators will be taken into account.
    which: str, optional
        Which infidelities should be calculated, may be either 'total'
        (default) or 'correlations'. In the former case, one value is
        returned for each noise operator, corresponding to the total
        infidelity of the pulse (or pulse sequence). In the latter, an
        array of infidelities is returned where element (i,j)
        corresponds to the infidelity contribution of the correlations
        between pulses i and j (see :ref:`Notes <notes>`). Note that
        this option is only available if the pulse correlation filter
        functions have been computed during concatenation (see
        :func:`calculate_pulse_correlation_filter_function` and
        :func:`~filter_functions.pulse_sequence.concatenate`).
    return_smallness: bool, optional
        Return the smallness parameter :math:`\xi` for the given
        spectrum.
    test_convergence: bool, optional
        Test the convergence of the integral with respect to the number
        of frequency samples. Returns the number of frequency samples
        and the corresponding fidelities. See *spectrum* and *omega* for
        more information.

    Returns
    -------
    infid: ndarray, shape ([[n_pls, n_pls,], n_nops,] n_nops)
        Array with the infidelity contributions for each spectrum
        *spectrum* on the last axis or axes, depending on the shape of
        *spectrum* and *which*. If ``which`` is ``correlations``, the
        first two axes are the individual pulse contributions. If
        *spectrum* is 2-d (3-d), the last axis (two axes) are the
        individual spectral contributions. Only if *test_convergence* is
        ``False``.
    n_samples: array_like
        Array with number of frequency samples used for convergence
        test. Only if *test_convergence* is ``True``.
    convergence_infids: array_like
        Array with infidelities calculated in convergence test.
        Only if *test_convergence* is ``True``.

    .. _notes:

    Notes
    -----
    The infidelity is given by

    .. math::

        \mathcal{I}_{\alpha\beta}
            &= 1 - \frac{1}{d^2}\mathrm{tr}\:\tilde{\mathcal{U}} \\
            &= \frac{1}{d}\int_{-\infty}^{\infty}
                \frac{\mathrm{d}\omega}{2\pi}S_{\alpha\beta}(\omega)
                F_{\alpha\beta}(\omega) + \mathcal{O}\big(\xi^4\big) \\
            &= \sum_{g,g'=1}^G \mathcal{I}_{\alpha\beta}^{(gg')}

    with :math:`S_{\alpha\beta}(\omega)` the two-sided noise spectral
    density and :math:`F_{\alpha\beta}(\omega)` the first-order filter
    function for noise sources :math:`\alpha,\beta`. The noise spectrum
    may include correlated noise sources, that is, its entry at
    :math:`(\alpha,\beta)` corresponds to the correlations between
    sources :math:`\alpha` and :math:`\beta`.
    :math:`\mathcal{I}_{\alpha\beta}^{(gg')}` are the correlation
    infidelities that can be computed by setting
    ``which='correlations'``.


    To convert to the average gate infidelity, use the
    following relation given by Horodecki et al. [Hor99]_ and
    Nielsen [Nie02]_:

    .. math::

        \mathcal{I}_\mathrm{avg} = \frac{d}{d+1}\mathcal{I}.

    The smallness parameter is given by

    .. math::

        \xi^2 = \sum_\alpha\left[
                    \lvert\lvert B_\alpha\rvert\rvert^2
                    \int_{-\infty}^\infty\frac{\mathrm{d}\omega}{2\pi}
                    S_\alpha(\omega)\left(\sum_gs_\alpha^{(g)}\Delta t_g
                    \right)^2
                \right].

    Note that in practice, the integral is only evaluated on the
    interval :math:`\omega\in[\omega_\mathrm{min},\omega_\mathrm{max}]`.

    See Also
    --------
    calculate_decay_amplitudes
    pulse_sequence.concatenate: Concatenate ``PulseSequence`` objects.
    calculate_pulse_correlation_filter_function

    References
    ----------

    .. [Hor99]
        Horodecki, M., Horodecki, P., & Horodecki, R. (1999). General
        teleportation channel, singlet fraction, and quasidistillation.
        Physical Review A - Atomic, Molecular, and Optical Physics,
        60(3), 1888–1898. https://doi.org/10.1103/PhysRevA.60.1888

    .. [Nie02]
        Nielsen, M. A. (2002). A simple formula for the average gate
        fidelity of a quantum dynamical operation. Physics Letters,
        Section A: General, Atomic and Solid State Physics, 303(4),
        249–252. https://doi.org/10.1016/S0375-9601(02)01272-0

    See Also
    --------
    error_transfer_matrix: Calculate the full process matrix.
    plotting.plot_infidelity_convergence: Convenience function to plot results.
    """
    # Noise operator indices
    idx = util.get_indices_from_identifiers(pulse, n_oper_identifiers, 'noise')

    if test_convergence:
        if not callable(spectrum):
            raise TypeError('Spectrum should be callable when test_convergence == True.')

        # Parse argument dict
        try:
            omega_IR = omega.get('omega_IR', 2*np.pi/pulse.tau*1e-2)
        except AttributeError:
            raise TypeError('omega should be dictionary with parameters ' +
                            'when test_convergence == True.')

        omega_UV = omega.get('omega_UV', 2*np.pi/pulse.tau*1e+2)
        spacing = omega.get('spacing', 'linear')
        n_min = omega.get('n_min', 100)
        n_max = omega.get('n_max', 500)
        n_points = omega.get('n_points', 10)

        # Alias numpy's linspace or logspace method depending on the spacing
        # omega has
        if spacing == 'linear':
            xspace = np.linspace
        elif spacing == 'log':
            xspace = np.geomspace
        else:
            raise ValueError("spacing should be either 'linear' or 'log'.")

        delta_n = (n_max - n_min)//n_points
        n_samples = np.arange(n_min, n_max + delta_n, delta_n)

        convergence_infids = np.empty((len(n_samples), len(idx)))
        for i, n in enumerate(n_samples):
            freqs = xspace(omega_IR, omega_UV, n//2)
            convergence_infids[i] = infidelity(pulse, spectrum(freqs), freqs,
                                               n_oper_identifiers=n_oper_identifiers,
                                               which='total', return_smallness=False,
                                               test_convergence=False)

        return n_samples, convergence_infids

    if which == 'total':
        if not pulse.basis.istraceless:
            # Fidelity not simply sum of diagonal of decay amplitudes Gamma_kk
            # but trace tensor plays a role, cf eq. (39). For traceless bases,
            # the trace tensor term reduces to delta_ij.
            T = pulse.basis.four_element_traces
            Tp = (sparse.diagonal(T, axis1=2, axis2=3).sum(-1) -
                  sparse.diagonal(T, axis1=1, axis2=3).sum(-1)).todense()

            control_matrix = pulse.get_control_matrix(omega)
            filter_function = np.einsum('ako,blo,kl->abo',
                                        control_matrix.conj(), control_matrix, Tp)/pulse.d
        else:
            filter_function = pulse.get_filter_function(omega)
    else:
        # which == 'correlations'
        if not pulse.basis.istraceless:
            warn('Calculating pulse correlation fidelities with non-' +
                 'traceless basis. The results will be off.')

        if pulse.is_cached('omega'):
            if not np.array_equal(pulse.omega, omega):
                raise ValueError('Pulse correlation infidelities requested ' +
                                 'but omega not equal to cached frequencies.')

        filter_function = pulse.get_pulse_correlation_filter_function()

    spectrum = np.asarray(spectrum)
    slices = [slice(None)]*filter_function.ndim
    if spectrum.ndim == 3:
        slices[-3] = idx[:, None]
        slices[-2] = idx[None, :]
    else:
        slices[-3] = idx
        slices[-2] = idx

    integrand = _get_integrand(spectrum, omega, idx, which, 'fidelity',
                               filter_function=filter_function)
    infid = integrate.trapz(integrand, omega).real/(2*np.pi*pulse.d)

    if return_smallness:
        if spectrum.ndim > 2:
            raise NotImplementedError('Smallness parameter only implemented ' +
                                      'for uncorrelated noise sources')

        T1 = integrate.trapz(spectrum, omega)/(2*np.pi)
        T2 = (pulse.dt*pulse.n_coeffs[idx]).sum(axis=-1)**2
        T3 = util.abs2(pulse.n_opers[idx]).sum(axis=(1, 2))
        xi = np.sqrt((T1*T2*T3).sum())

        return infid, xi

    return infid<|MERGE_RESOLUTION|>--- conflicted
+++ resolved
@@ -289,9 +289,12 @@
     return integrand
 
 
-def calculate_noise_operators_from_atomic(phases: ndarray, noise_operators_atomic: ndarray,
-                                          propagators: ndarray, show_progressbar: bool = False
-                                          ) -> ndarray:
+def calculate_noise_operators_from_atomic(
+        phases: ndarray,
+        noise_operators_atomic: ndarray,
+        propagators: ndarray,
+        show_progressbar: bool = False
+) -> ndarray:
     r"""
     Calculate the interaction picutre noise operators from atomic segments.
 
@@ -375,7 +378,7 @@
         dt: Coefficients,
         t: Optional[Coefficients] = None,
         show_progressbar: bool = False
-        ) -> ndarray:
+) -> ndarray:
     r"""
     Calculate the noise operators in interaction picture from scratch.
 
@@ -583,13 +586,8 @@
         n_coeffs: Sequence[Coefficients],
         dt: Coefficients,
         t: Optional[Coefficients] = None,
-<<<<<<< HEAD
-        show_progressbar: bool = False,
-        ) -> ndarray:
-=======
         show_progressbar: bool = False
 ) -> ndarray:
->>>>>>> ea82e54e
     r"""
     Calculate the control matrix from scratch, i.e. without knowledge of
     the control matrices of more atomic pulse sequences.
@@ -787,13 +785,8 @@
         decay_amplitudes: Optional[ndarray] = None,
         show_progressbar: bool = False,
         memory_parsimonious: bool = False
-<<<<<<< HEAD
-        ) -> ndarray:
+) -> ndarray:
     r"""Calculate the cumulant function :math:`\mathcal{K}(\tau)`.
-=======
-) -> ndarray:
-    r"""Calculate the cumulant function :math:`K(\tau)`.
->>>>>>> ea82e54e
 
     The error transfer matrix is obtained from the cumulant function by
     exponentiation,
