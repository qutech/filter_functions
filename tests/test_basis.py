# -*- coding: utf-8 -*-
# =============================================================================
#     filter_functions
#     Copyright (C) 2019 Quantum Technology Group, RWTH Aachen University
#
#     This program is free software: you can redistribute it and/or modify
#     it under the terms of the GNU General Public License as published by
#     the Free Software Foundation, either version 3 of the License, or
#     (at your option) any later version.
#
#     This program is distributed in the hope that it will be useful,
#     but WITHOUT ANY WARRANTY; without even the implied warranty of
#     MERCHANTABILITY or FITNESS FOR A PARTICULAR PURPOSE. See the
#     GNU General Public License for more details.
#
#     You should have received a copy of the GNU General Public License
#     along with this program. If not, see <http://www.gnu.org/licenses/>.
#
#     Contact email: tobias.hangleiter@rwth-aachen.de
# =============================================================================
"""
This module tests the operator basis module.
"""
from copy import copy
from itertools import product

import filter_functions as ff
import numpy as np
import pytest
<<<<<<< HEAD
from opt_einsum import contract
from sparse import COO

import filter_functions as ff
=======
>>>>>>> d7f380b1
from filter_functions import util
from sparse import COO
from tests import testutil
from tests.testutil import rng

from . import qutip


class BasisTest(testutil.TestCase):

    def test_basis_constructor(self):
        """Test the constructor for several failure modes"""
        # Constructing from given elements should check for __getitem__
        with self.assertRaises(TypeError):
            _ = ff.Basis(1)

        # All elements should be either sparse, Qobj, or ndarray
        elems = [util.paulis[1], COO.from_numpy(util.paulis[3]), [[0, 1], [1, 0]]]
        with self.assertRaises(TypeError):
            _ = ff.Basis(elems)

        # Too many elements
        with self.assertRaises(ValueError):
            _ = ff.Basis(rng.standard_normal((5, 2, 2)))

        # Non traceless elems but traceless basis requested
        with self.assertRaises(ValueError):
            _ = ff.Basis.from_partial(np.ones((2, 2)), traceless=True)

        # Incorrect number of labels for default constructor
        with self.assertRaises(ValueError):
            _ = ff.Basis(util.paulis, labels=['a', 'b', 'c'])

        # Incorrect number of labels for from_partial constructor
        with self.assertRaises(ValueError):
            _ = ff.Basis.from_partial(util.paulis[:2], labels=['a', 'b', 'c'])

        # from_partial constructor should move identity label to the front
        basis = ff.Basis.from_partial([util.paulis[1], util.paulis[0]], labels=['x', 'i'])
        self.assertEqual(basis.labels[:2], ['i', 'x'])
        self.assertEqual(basis.labels[2:], ['$C_{2}$', '$C_{3}$'])

        # from_partial constructor should copy labels if it can
        partial_basis = ff.Basis.pauli(1)[[1, 3]]
        partial_basis.labels = [partial_basis.labels[1], partial_basis.labels[3]]
        basis = ff.Basis.from_partial(partial_basis)
        self.assertEqual(basis.labels[:2], partial_basis.labels)
        self.assertEqual(basis.labels[2:], ['$C_{2}$', '$C_{3}$'])

        # Default constructor should return 3d array also for single 2d element
        basis = ff.Basis(rng.standard_normal((2, 2)))
        self.assertEqual(basis.shape, (1, 2, 2))

        # from_partial constructor should return same basis for 2d or 3d input
        elems = testutil.rand_herm(3)
        basis1 = ff.Basis.from_partial(elems, labels=['weif'])
        basis2 = ff.Basis.from_partial(elems.squeeze(), labels=['weif'])
        self.assertEqual(basis1, basis2)

        # Calling with only the identity should work with traceless true or false
        self.assertEqual(ff.Basis(np.eye(2), traceless=False), ff.Basis(np.eye(2), traceless=True))

        # Constructing a basis from a basis should work
        _ = ff.Basis(ff.Basis.ggm(2)[1:])

        # Constructing should not change the elements
        elems = rng.standard_normal((6, 3, 3))
        basis = ff.Basis(elems)
        self.assertArrayEqual(elems, basis)

    def test_basis_properties(self):
        """Basis orthonormal and of correct dimensions"""
        d = rng.integers(2, 17)
        n = rng.integers(1, 5)

        ggm_basis = ff.Basis.ggm(d)
        pauli_basis = ff.Basis.pauli(n)
        from_partial_basis = ff.Basis.from_partial(testutil.rand_herm(d), traceless=False)
        custom_basis = ff.Basis(testutil.rand_herm_traceless(d))

        btypes = ('Pauli', 'GGM', 'From partial', 'Custom')
        bases = (pauli_basis, ggm_basis, from_partial_basis, custom_basis)
        for btype, base in zip(btypes, bases):
            base.tidyup(eps_scale=0)
            self.assertTrue(base == base)
            self.assertFalse(base == ff.Basis.ggm(d+1))
            self.assertEqual(btype, base.btype)
            if not btype == 'Pauli':
                self.assertEqual(d, base.d)
                # Check if __contains__ works as expected
                self.assertTrue(base[rng.integers(0, len(base))] in base)
            else:
                self.assertEqual(2**n, base.d)
                # Check if __contains__ works as expected
                self.assertTrue(base[rng.integers(0, len(base))] in base)
            # Check if all elements of each basis are orthonormal and hermitian
            self.assertArrayEqual(base.T, base.view(np.ndarray).swapaxes(-1, -2))
            self.assertTrue(base.isorthonorm)
            self.assertTrue(base.isherm)
            # Check if basis spans the whole space and all elems are traceless
            if not btype == 'From partial':
                self.assertTrue(base.istraceless)
            else:
                self.assertFalse(base.istraceless)

            if not btype == 'Custom':
                self.assertTrue(base.iscomplete)
            # Check sparse representation
            self.assertArrayEqual(base.sparse.todense(), base)
            # Test sparse cache
            self.assertArrayEqual(base.sparse.todense(), base)

            if base.d < 8:
                # Test very resource intense
                ref = contract('iab,jbc,kcd,lda', *(base,)*4)
                self.assertArrayAlmostEqual(base.four_element_traces.todense(), ref, atol=1e-16)

                # Test setter
                base._four_element_traces = None
                base.four_element_traces = ref
                self.assertArrayEqual(base.four_element_traces, ref)

            base._print_checks()

        # single element always considered orthonormal
        orthonorm = rng.normal(size=(d, d))
        self.assertTrue(orthonorm.view(ff.Basis).isorthonorm)

        herm = testutil.rand_herm(d).squeeze()
        self.assertTrue(herm.view(ff.Basis).isherm)

        herm[0, 1] += 1
        self.assertFalse(herm.view(ff.Basis).isherm)

        traceless = testutil.rand_herm_traceless(d).squeeze()
        self.assertTrue(traceless.view(ff.Basis).istraceless)

        traceless[0, 0] += 1
        self.assertFalse(traceless.view(ff.Basis).istraceless)

    def test_transpose(self):
        arr = rng.normal(size=(2, 3, 3))
        b = arr.view(ff.Basis)
        self.assertArrayEqual(b.T, arr.transpose(0, 2, 1))

        arr = rng.normal(size=(2, 2))
        b = arr.view(ff.Basis)
        self.assertArrayEqual(b.T, arr.transpose(1, 0))

        # Edge cases for not officially intended usage
        arr = rng.normal(size=2)
        b = arr.view(ff.Basis)
        self.assertArrayEqual(b.T, arr)

        arr = rng.normal(size=(2, 3, 4, 4))
        b = arr.view(ff.Basis)
        self.assertArrayEqual(b.T, arr.transpose(0, 1, 3, 2))


    def test_basis_expansion_and_normalization(self):
        """Correct expansion of operators and normalization of bases"""
        # dtype
        b = ff.Basis.ggm(3)
        r = ff.basis.expand(rng.standard_normal((3, 3)), b, hermitian=False)
        self.assertTrue(r.dtype == 'complex128')
        r = ff.basis.expand(testutil.rand_herm(3), b, hermitian=True)
        self.assertTrue(r.dtype == 'float64')
        b.isherm = False
        r = ff.basis.expand(testutil.rand_herm(3), b, hermitian=True)
        self.assertTrue(r.dtype == 'complex128')

        r = ff.basis.ggm_expand(testutil.rand_herm(3), hermitian=True)
        self.assertTrue(r.dtype == 'float64')
        r = ff.basis.ggm_expand(rng.standard_normal((3, 3)), hermitian=False)
        self.assertTrue(r.dtype == 'complex128')

        for _ in range(10):
            d = rng.integers(2, 16)
            ggm_basis = ff.Basis.ggm(d)
            basis = ff.Basis(np.einsum('i,ijk->ijk', rng.standard_normal(d**2), ggm_basis))
            M = rng.standard_normal((d, d)) + 1j*rng.standard_normal((d, d))
            M -= np.trace(M)/d
            coeffs = ff.basis.expand(M, basis, normalized=False)
            self.assertArrayAlmostEqual(M, np.einsum('i,ijk', coeffs, basis))
            self.assertArrayAlmostEqual(ff.basis.expand(M, ggm_basis),
                                        ff.basis.ggm_expand(M), atol=1e-14)
            self.assertArrayAlmostEqual(ff.basis.ggm_expand(M),
                                        ff.basis.ggm_expand(M, traceless=True), atol=1e-14)

            n = rng.integers(1, 50)
            M = rng.standard_normal((n, d, d)) + 1j*rng.standard_normal((n, d, d))
            coeffs = ff.basis.expand(M, basis, normalized=False)
            self.assertArrayAlmostEqual(M, np.einsum('li,ijk->ljk', coeffs, basis))
            self.assertArrayAlmostEqual(ff.basis.expand(M, ggm_basis),
                                        ff.basis.ggm_expand(M), atol=1e-14)

            # Argument to ggm_expand not square in last two dimensions
            with self.assertRaises(ValueError):
                ff.basis.ggm_expand(basis[..., 0])

            self.assertTrue(ff.basis.normalize(basis).isorthonorm)

            # Basis method and function should give the same
            normalized = ff.basis.normalize(basis)
            basis.normalize()
            self.assertEqual(normalized, basis)

            # normalize single element
            elem = basis[1]
            normalized = ff.basis.normalize(elem)
            elem.normalize()
            self.assertEqual(normalized, elem)

            # Not matrix or sequence of matrices
            with self.assertRaises(ValueError):
                ff.basis.normalize(basis[0, 0])

            # Test copy
            arr = rng.standard_normal((3, 2, 2))
            basis = ff.Basis(arr)
            normalized = basis.normalize(copy=True)
            self.assertIsNot(normalized, basis)
            self.assertFalse(np.array_equal(normalized, basis))
            basis.normalize()
            self.assertArrayEqual(normalized, basis)

    def test_basis_generation_from_partial_ggm(self):
        """"Generate complete basis from partial elements of a GGM basis"""
        # Do test runs with random elements from a GGM basis in (2 ... 8)
        # dimensions
        for _ in range(50):
            d = rng.integers(2, 9)
            b = ff.Basis.ggm(d)
            inds = [i for i in range(d**2)]
            tup = tuple(inds.pop(rng.integers(0, len(inds))) for _ in range(rng.integers(1, d**2)))
            elems = b[tup, ...]
            basis = ff.Basis.from_partial(elems)
            self.assertTrue(basis.isorthonorm)
            self.assertTrue(basis.isherm)
            self.assertTrue(basis.istraceless)
            self.assertTrue(basis.iscomplete)
            self.assertTrue(all(elem in basis for elem in elems))

    def test_basis_generation_from_partial_pauli(self):
        """"Generate complete basis from partial elements of a Pauli basis"""
        # Do test runs with random elements from a Pauli basis in (2 ... 8)
        # dimensions
        for _ in range(50):
            n = rng.integers(1, 4)
            d = 2**n
            b = ff.Basis.pauli(n)
            inds = [i for i in range(d**2)]
            tup = tuple(inds.pop(rng.integers(0, len(inds))) for _ in range(rng.integers(1, d**2)))
            elems = b[tup, ...]
            basis = ff.Basis.from_partial(elems)
            self.assertTrue(basis.isorthonorm)
            self.assertTrue(basis.isherm)
            self.assertTrue(basis.istraceless)
            self.assertTrue(basis.iscomplete)
            self.assertTrue(all(elem in basis for elem in elems))

            with self.assertWarns(UserWarning):
                ff.Basis.from_partial([basis[0], 1j*basis[1]])

            with self.assertRaises(ValueError):
                ff.Basis.from_partial([basis[0], basis[0] + basis[1]])

    def test_basis_generation_from_partial_random(self):
        """"Generate complete basis from partial elements of a random basis"""
        # Do 25 test runs with random elements from a random basis in
        # (2 ... 8) dimensions
        for _ in range(25):
            d = rng.integers(2, 7)
            # Get a random traceless hermitian operator
            oper = testutil.rand_herm_traceless(d)
            # ... and build a basis from it
            b = ff.Basis.from_partial(oper)
            self.assertTrue(b.isorthonorm)
            self.assertTrue(b.isherm)
            self.assertTrue(b.istraceless)
            self.assertTrue(b.iscomplete)
            # Choose random elements from that basis and generate a new basis
            # from it
            inds = [i for i in range(d**2)]
            tup = tuple(inds.pop(rng.integers(0, len(inds))) for _ in range(rng.integers(1, d**2)))
            elems = b[tup, ...]
            basis = ff.Basis.from_partial(elems)
            self.assertTrue(basis.isorthonorm)
            self.assertTrue(basis.isherm)
            self.assertTrue(basis.istraceless)
            self.assertTrue(basis.iscomplete)
            self.assertTrue(all(elem in basis for elem in elems))

        # Test runs with non-traceless opers
        for _ in range(25):
            d = rng.integers(2, 7)
            # Get a random hermitian operator
            oper = testutil.rand_herm(d)
            # ... and build a basis from it
            b = ff.Basis.from_partial(oper)
            self.assertTrue(b.isorthonorm)
            self.assertTrue(b.isherm)
            self.assertFalse(b.istraceless)
            self.assertTrue(b.iscomplete)
            # Choose random elements from that basis and generate a new basis
            # from it
            inds = [i for i in range(d**2)]
            tup = tuple(inds.pop(rng.integers(0, len(inds))) for _ in range(rng.integers(1, d**2)))
            elems = b[tup, ...]
            basis = ff.Basis.from_partial(elems)
            self.assertTrue(basis.isorthonorm)
            self.assertTrue(basis.isherm)
            self.assertFalse(basis.istraceless)
            self.assertTrue(basis.iscomplete)
            self.assertTrue(all(elem in basis for elem in elems))

    def test_filter_functions(self):
        """Filter functions equal for different bases"""
        # Set up random Hamiltonian
        base_pulse = testutil.rand_pulse_sequence(4, 3, 1, 1)
        omega = util.get_sample_frequencies(base_pulse, n_samples=200)

        pauli_basis = ff.Basis.pauli(2)
        ggm_basis = ff.Basis.ggm(4)
        from_random_basis = ff.Basis.from_partial(base_pulse.n_opers)
        bases = (pauli_basis, ggm_basis, from_random_basis)

        # Get Pulses with different bases
        F = []
        for b in bases:
            pulse = copy(base_pulse)
            pulse.basis = b
            F.append(pulse.get_filter_function(omega).sum(0))

        for pair in product(F, F):
            self.assertArrayAlmostEqual(*pair)

    def test_control_matrix(self):
        """Test control matrix for traceless and non-traceless bases"""
        n_opers = testutil.rand_herm(3, 4)
        n_opers_traceless = testutil.rand_herm_traceless(3, 4)

        basis = ff.Basis.from_partial(testutil.rand_herm(3), traceless=False)
        basis_traceless = ff.Basis.from_partial(testutil.rand_herm_traceless(3), traceless=True)

        base_pulse = testutil.rand_pulse_sequence(3, 10, 4, 4)
        omega = np.logspace(-1, 1, 51)

        for i, base in enumerate((basis, basis_traceless)):
            for j, n_ops in enumerate((n_opers, n_opers_traceless)):
                pulse = copy(base_pulse)
                pulse.n_opers = n_ops
                pulse.basis = base
                B = pulse.get_control_matrix(omega)

                if i == 0 and j == 0:
                    # base not traceless, nopers not traceless
                    self.assertTrue((B[:, 0] != 0).all())
                elif i == 0 and j == 1:
                    # base not traceless, nopers traceless
                    self.assertTrue((B[:, 0] != 0).all())
                elif i == 1 and j == 0:
                    # base traceless, nopers not traceless
                    self.assertTrue((B[:, 0] != 0).all())
                elif i == 1 and j == 1:
                    # base traceless, nopers traceless
                    self.assertTrue(np.allclose(B[:, 0], 0))


@pytest.mark.skipif(
    qutip is None,
    reason='Skipping qutip compatibility test for build without qutip')
class QutipCompatibilityTest(testutil.TestCase):

    def test_constructor(self):
        """Test if can create basis from qutip objects."""

        elems_qutip = [qutip.sigmay(), qutip.qeye(2).data]
        elems_np = [qutip.sigmay().full(), qutip.qeye(2).full()]

        basis_qutip = ff.Basis(elems_qutip)
        basis_np = ff.Basis(elems_np)

        self.assertArrayEqual(basis_qutip, basis_np)<|MERGE_RESOLUTION|>--- conflicted
+++ resolved
@@ -27,15 +27,11 @@
 import filter_functions as ff
 import numpy as np
 import pytest
-<<<<<<< HEAD
 from opt_einsum import contract
 from sparse import COO
 
 import filter_functions as ff
-=======
->>>>>>> d7f380b1
 from filter_functions import util
-from sparse import COO
 from tests import testutil
 from tests.testutil import rng
 
