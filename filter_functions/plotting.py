--- conflicted
+++ resolved
@@ -48,13 +48,8 @@
 
 import matplotlib.pyplot as plt
 import numpy as np
-<<<<<<< HEAD
 from matplotlib import cm, collections, colors, lines
-from mpl_toolkits import axes_grid1, mplot3d
-=======
-from matplotlib import colors, lines  # , collections
 from mpl_toolkits import axes_grid1
->>>>>>> 6455550b
 from numpy import ndarray
 
 from . import numeric, util
