--- conflicted
+++ resolved
@@ -82,18 +82,11 @@
 from .types import Coefficients, Operator
 
 __all__ = ['calculate_control_matrix_from_atomic', 'calculate_control_matrix_from_scratch',
-<<<<<<< HEAD
            'calculate_control_matrix_periodic', 'calculate_cumulant_function',
-           'calculate_decay_amplitudes', 'calculate_frequency_shifts', 'calculate_filter_function',
-           'calculate_second_order_filter_function', 'calculate_pulse_correlation_filter_function',
+           'calculate_decay_amplitudes', 'calculate_filter_function', 'calculate_frequency_shifts',
+           'calculate_noise_operators_from_atomic', 'calculate_noise_operators_from_scratch',
+           'calculate_pulse_correlation_filter_function', 'calculate_second_order_filter_function',
            'diagonalize', 'error_transfer_matrix', 'infidelity']
-=======
-           'calculate_control_matrix_periodic', 'calculate_noise_operators_from_atomic',
-           'calculate_noise_operators_from_scratch', 'calculate_cumulant_function',
-           'calculate_decay_amplitudes', 'calculate_filter_function',
-           'calculate_pulse_correlation_filter_function', 'diagonalize', 'error_transfer_matrix',
-           'infidelity']
->>>>>>> bc3b6a36
 
 
 def _propagate_eigenvectors(propagators, eigvecs):
@@ -683,14 +676,9 @@
         dt: Coefficients,
         t: Optional[Coefficients] = None,
         show_progressbar: bool = False,
-<<<<<<< HEAD
         cache_intermediates: bool = False,
         out: Optional[ndarray] = None
-        ) -> Union[ndarray, Tuple[ndarray, ndarray]]:
-=======
-        cache_intermediates: bool = False
-) -> ndarray:
->>>>>>> bc3b6a36
+) -> Union[ndarray, Dict[str, ndarray]]:
     r"""
     Calculate the control matrix from scratch, i.e. without knowledge of
     the control matrices of more atomic pulse sequences.
@@ -732,31 +720,17 @@
         :math:`\mathcal{G}^{(g)}(\omega)` of the sum so that
         :math:`\mathcal{R}(\omega)=\sum_g\mathcal{G}^{(g)}(\omega)`.
         Otherwise the sum is performed in-place.
-<<<<<<< HEAD
     out: ndarray, optional
         A location into which the result is stored. See
         :func:`numpy.ufunc`.
-=======
->>>>>>> bc3b6a36
 
     Returns
     -------
     control_matrix: ndarray, shape (n_nops, d**2, n_omega)
-<<<<<<< HEAD
-        The control matrix :math:`\mathcal{R}(\omega)`
-    intermediates: tuple of ndarray
-        Intermediate results of the calculation, (n_opers_transformed,
-        basis_transformed, G). n_opers_transformed are the noise
-        operators transformed to eigenspace of the Hamiltonian,
-        basis_transformed the basis elements transformed to the
-        propagated eigenspace, and G the individual terms of the main
-        sum. Only if ``cache_intermediates`` is True.
-=======
         The control matrix :math:`\tilde{\mathcal{B}}(\omega)`
     intermediates: dict[str, ndarray]
         Intermediate results of the calculation. Only if
         cache_intermediates is True.
->>>>>>> bc3b6a36
 
     Notes
     -----
@@ -802,22 +776,13 @@
     eigvecs_propagated = _propagate_eigenvectors(propagators[:-1], eigvecs)
     n_opers_transformed = _transform_noise_operators(n_coeffs, n_opers, eigvecs)
 
-<<<<<<< HEAD
-    # Allocate result and buffers for intermediate arrays and caches
-    exp_buf, int_buf = np.empty((2, len(E), d, d), dtype=complex)
+    # Allocate result and buffers for intermediate arrays
+    exp_buf, int_buf = np.empty((2, len(omega), d, d), dtype=complex)
+
     if out is None:
-        out = np.zeros((len(n_opers), len(basis), len(E)), dtype=complex)
-
-    if cache_intermediates:
-        basis_transformed_cache = np.empty((len(dt), *basis.shape), dtype=complex)
-        sum_cache = np.empty((len(dt), len(n_opers), len(basis), len(E)), dtype=complex)
+        control_matrix = np.zeros((len(n_opers), len(basis), len(omega)), dtype=complex)
     else:
-        basis_transformed = np.empty(basis.shape, dtype=complex)
-        sum_buf = np.empty((len(n_opers), len(basis), len(E)), dtype=complex)
-=======
-    # Allocate result and buffers for intermediate arrays
-    control_matrix = np.zeros((len(n_opers), len(basis), len(omega)), dtype=complex)
-    exp_buf, int_buf = np.empty((2, len(omega), d, d), dtype=complex)
+        control_matrix = out
 
     if cache_intermediates:
         basis_transformed_cache = np.empty((len(dt), *basis.shape), dtype=complex)
@@ -825,59 +790,35 @@
     else:
         basis_transformed = np.empty(basis.shape, dtype=complex)
         sum_buf = np.empty((len(n_opers), len(basis), len(omega)), dtype=complex)
->>>>>>> bc3b6a36
 
     # Optimize the contraction path dynamically since it differs for different
     # values of d
     expr = oe.contract_expression('o,jmn,omn,knm->jko',
-<<<<<<< HEAD
-                                  E.shape, n_opers_transformed[:, 0].shape,
-                                  int_buf.shape, basis.shape,
-                                  optimize=True)
-=======
                                   omega.shape, n_opers_transformed[:, 0].shape,
                                   int_buf.shape, basis.shape, optimize=True)
->>>>>>> bc3b6a36
     for g in util.progressbar_range(len(dt), show_progressbar=show_progressbar,
                                     desc='Calculating control matrix'):
 
         if cache_intermediates:
-<<<<<<< HEAD
-=======
             # Assign references to the locations in the cache for the quantities
             # that should be stored
->>>>>>> bc3b6a36
             basis_transformed = basis_transformed_cache[g]
             sum_buf = sum_cache[g]
 
         basis_transformed = _transform_basis(basis, eigvecs_propagated[g], out=basis_transformed)
-<<<<<<< HEAD
-        int_buf = _first_order_integral(E, eigvals[g], dt[g], exp_buf, int_buf)
-        # sum_buf points to the memory occupied by sum_cache[l] if
-        # cache_intermediates is True.
-        sum_buf = expr(util.cexp(E*t[g]), n_opers_transformed[:, g], int_buf, basis_transformed,
-                       out=sum_buf)
-=======
         int_buf = _first_order_integral(omega, eigvals[g], dt[g], exp_buf, int_buf)
         sum_buf = expr(util.cexp(omega*t[g]), n_opers_transformed[:, g], int_buf,
                        basis_transformed, out=sum_buf)
->>>>>>> bc3b6a36
-
-        out += sum_buf
+
+        control_matrix += sum_buf
 
     if cache_intermediates:
-<<<<<<< HEAD
-        return out, (n_opers_transformed, basis_transformed_cache, sum_cache)
-
-    return out
-=======
         intermediates = dict(n_opers_transformed=n_opers_transformed,
                              basis_transformed=basis_transformed_cache,
                              control_matrix_step=sum_cache)
         return control_matrix, intermediates
 
     return control_matrix
->>>>>>> bc3b6a36
 
 
 def calculate_control_matrix_periodic(phases: ndarray, control_matrix: ndarray,
@@ -1306,7 +1247,7 @@
         n_oper_identifiers: Optional[Sequence[str]] = None,
         show_progressbar: bool = False,
         memory_parsimonious: bool = False
-        ) -> ndarray:
+) -> ndarray:
     r"""
     Get the frequency shifts :math:`\Delta_{\alpha\beta, kl}` for noise
     sources :math:`\alpha,\beta` and basis elements :math:`k,l`.
@@ -1473,7 +1414,7 @@
         intermediates: Optional[Sequence[ndarray]] = None,
         memory_parsimonious: bool = False,
         show_progressbar: bool = False
-        ) -> ndarray:
+) -> ndarray:
     r"""Calculate the second order filter function for frequency shifts.
 
     Parameters
@@ -1503,7 +1444,7 @@
     dt: array_like, shape (n_dt)
         Sequence duration, i.e. for the :math:`l`-th pulse
         :math:`t_l - t_{l-1}`.
-    intermediates: Tuple[ndarray, ndarray, ndarray], optional
+    intermediates: Dict[str, ndarray], optional
         Intermediate terms of the calculation of the control matrix that
         can be reused here. If None (default), they are computed from
         scratch.
@@ -1569,26 +1510,25 @@
     """
     d = eigvals.shape[-1]
     # We're lazy
-    E = omega
     n_coeffs = np.asarray(n_coeffs)
 
     # Allocate result and buffers for intermediate arrays
     dE_bufs = (np.empty((d, d, d, d), dtype=float),
-               np.empty((len(E), d, d), dtype=float),
-               np.empty((len(E), d, d), dtype=float))
-    exp_buf = np.empty((len(E), d, d), dtype=complex)
-    frc_bufs = (np.empty((len(E), d, d), dtype=complex),
+               np.empty((len(omega), d, d), dtype=float),
+               np.empty((len(omega), d, d), dtype=float))
+    exp_buf = np.empty((len(omega), d, d), dtype=complex)
+    frc_bufs = (np.empty((len(omega), d, d), dtype=complex),
                 np.empty((d, d, d, d), dtype=complex))
-    int_buf = np.empty((len(E), d, d, d, d), dtype=complex)
-    msk_bufs = np.empty((2, len(E), d, d, d, d), dtype=bool)
-    ctrlmat_step_cumulative = np.zeros((len(n_coeffs), len(basis), len(E)), dtype=complex)
-
-    shape = (len(n_coeffs), len(n_coeffs), len(basis), len(basis), len(E))
+    int_buf = np.empty((len(omega), d, d, d, d), dtype=complex)
+    msk_bufs = np.empty((2, len(omega), d, d, d, d), dtype=bool)
+    ctrlmat_step_cumulative = np.zeros((len(n_coeffs), len(basis), len(omega)), dtype=complex)
+
+    shape = (len(n_coeffs), len(n_coeffs), len(basis), len(basis), len(omega))
     step_buf = np.empty(shape, dtype=complex)
     result = np.zeros(shape, dtype=complex)
 
     # intermediate results from calculation of control matrix
-    if intermediates is None:
+    if not intermediates:
         # Require absolut times for calculation of control matrix at step g
         t = np.concatenate(([0], np.asarray(dt).cumsum()))
         # Cheap to precompute as these don't use a lot of memory
@@ -1597,16 +1537,18 @@
         # These are populated anew during every iteration, so there is no need
         # to keep every time step
         basis_transformed = np.empty(basis.shape, dtype=complex)
-        ctrlmat_step = np.zeros((len(n_coeffs), len(basis), len(E)), dtype=complex)
+        ctrlmat_step = np.zeros((len(n_coeffs), len(basis), len(omega)), dtype=complex)
     else:
-        n_opers_transformed, basis_transformed_cache, ctrlmat_step_cache = intermediates
+        n_opers_transformed = intermediates['n_opers_transformed']
+        basis_transformed_cache = intermediates['basis_transformed']
+        ctrlmat_step_cache = intermediates['control_matrix_step']
 
     step_expr = oe.contract_expression('oijmn,akij,blmn->abklo', int_buf.shape,
                                        *[(len(n_coeffs), len(basis), d, d)]*2,
                                        optimize=[(0, 1), (0, 1)])
     for g in util.progressbar_range(len(dt), show_progressbar=show_progressbar,
                                     desc='Calculating second order FF'):
-        if intermediates is None:
+        if not intermediates:
             basis_transformed = _transform_basis(basis, eigvecs_propagated[g],
                                                  out=basis_transformed)
             # Need to compute G^(g) since no cache given. First initialize
@@ -1614,10 +1556,9 @@
             # this individually for every time step.
             ctrlmat_step[:] = 0
             ctrlmat_step = calculate_control_matrix_from_scratch(
-                eigvals[g:g+1], eigvecs[g:g+1], propagators[g:g+2], omega,
-                basis, n_opers, n_coeffs[:, g:g+1], dt[g:g+1], t=t[g:g+1],
-                show_progressbar=False, cache_intermediates=False,
-                out=ctrlmat_step
+                eigvals[g:g+1], eigvecs[g:g+1], propagators[g:g+2], omega, basis, n_opers,
+                n_coeffs[:, g:g+1], dt[g:g+1], t=t[g:g+1], show_progressbar=False,
+                cache_intermediates=False, out=ctrlmat_step
             )
         else:
             # grab both from cache
